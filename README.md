# RMK

[![Crates.io](https://img.shields.io/crates/v/rmk)](https://crates.io/crates/rmk)
[![Docs](https://img.shields.io/docsrs/rmk)](https://docs.rs/rmk/latest/rmk/)
[![Build](https://github.com/haobogu/rmk/actions/workflows/build.yml/badge.svg)](https://github.com/HaoboGu/rmk/actions)
[![Discord](https://img.shields.io/discord/1166665039793639424?label=discord)](https://discord.gg/HHGA7pQxkG)

[中文](https://github.com/HaoboGu/rmk/blob/main/README_zh.md)

A feature-rich Rust keyboard firmware. 

## Features

- **Support a wide range of microcontrollers**: Powered by [embassy](https://github.com/embassy-rs/embassy), RMK supports a wide range of microcontrollers, such as stm32/nRF/rp2040/esp32
- **Real-time keymap editing**: RMK has built-in [vial](https://get.vial.today) support, the keymap can be changed on-the-fly
- **Advanced keyboard features**: Many advanced keyboard features are available by default in RMK, such as layer switch, media control, system control, mouse control, etc
- **Wireless**: BLE wireless support with auto-reconnection/multiple devices feature for nRF52 and esp32 microcontrollers, tested on nRF52840, esp32c3 and esp32s3
- **Easy configuration**: RMK provides a simple way to build your keyboard: a `keyboard.toml` is all you need! For experienced Rust user, you can still customize your firmware easily using RMK
- **Low latency and low-power ready**: RMK has a typical 2 ms latency in wired mode and 10 ms latency in wireless mode. By enabling `async_matrix` feature, RMK has very low power consumption, with a 2000mah battery, RMK can provide several months battery life

## [User Documentation](https://haobogu.github.io/rmk/guide_overview.html) | [API Reference](https://docs.rs/rmk/latest/rmk/) | [FAQs](https://haobogu.github.io/rmk/faq.html) | [Changelog](https://github.com/HaoboGu/rmk/blob/main/rmk/CHANGELOG.md)
<<<<<<< HEAD
=======

</details>
>>>>>>> bda4546d

## Real World Examples

### [rmk-ble-keyboard](https://github.com/HaoboGu/rmk-ble-keyboard)

<img src="https://github.com/HaoboGu/rmk/blob/main/docs/src/images/1.jpg?raw=true" width="60%">

## Usage

### Option 1: Initialize from template
You can use [rmk-template](https://github.com/HaoboGu/rmk-template) to initialize your project.

```shell
cargo install cargo-generate
cargo generate --git https://github.com/HaoboGu/rmk-template
```

Then follow the steps in generated `README.md`. Check RMK's [User Guide](https://haobogu.github.io/rmk/guide_overview.html) for details.

### Option 2: Try built-in examples

Example can be found at [`examples`](https://github.com/HaoboGu/rmk/blob/main/examples). The following is a simple
step-to-step instruction for rp2040. For other microcontrollers, the steps should be identical with a debug probe.

#### rp2040

1. Install [probe-rs](https://github.com/probe-rs/probe-rs)

   ```shell
   cargo install probe-rs --features cli
   ```

2. Build the firmware

   ```shell
   cd examples/use_rust/rp2040
   cargo build
   ```

3. Flash using debug probe

   If you have a debug probe connected to your rp2040 board, flashing is quite simple: run the following command to automatically compile and flash RMK firmware to the board:

   ```shell
   cd examples/use_rust/rp2040
   cargo run
   ```

4. (Optional) Flash using USB

   If you don't have a debug probe, you can use `elf2uf2-rs` to flash your firmware via USB. There are several additional steps you have to do:

   1. Install `elf2uf2-rs`: `cargo install elf2uf2-rs`
   2. Update `examples/use_rust/rp2040/.cargo/config.toml`, use `elf2uf2` as the flashing tool
      ```diff
      - runner = "probe-rs run --chip RP2040"
      + runner = "elf2uf2-rs -d"
      ```
   3. Connect your rp2040 board holding the BOOTSEL key, ensure that rp's USB drive appears
   4. Flash
      ```shell
      cd examples/use_rust/rp2040
      cargo run
      ```
      Then, you will see logs like if everything goes right:
      ```shell
      Finished release [optimized + debuginfo] target(s) in 0.21s
      Running `elf2uf2-rs -d 'target\thumbv6m-none-eabi\release\rmk-rp2040'`
      Found pico uf2 disk G:\
      Transfering program to pico
      173.00 KB / 173.00 KB [=======================] 100.00 % 193.64 KB/s  
      ```

## [Roadmap](https://haobogu.github.io/rmk/roadmap.html)

Current roadmap of RMK can be found [here](https://haobogu.github.io/rmk/roadmap.html).

## Minimum Supported Rust Version (MSRV)

<<<<<<< HEAD
This crate is tested on stable Rust 1.77 and up. Older Rust version may work but not guaranteed.
=======
This crate requires stable Rust 1.77 and up. Versions before 1.77 should work, but not tested.
>>>>>>> bda4546d

## License

RMK is licensed under either of

- Apache License, Version 2.0 (LICENSE-APACHE or <http://www.apache.org/licenses/LICENSE-2.0>)
- MIT license (LICENSE-MIT or <http://opensource.org/licenses/MIT>)

at your option.<|MERGE_RESOLUTION|>--- conflicted
+++ resolved
@@ -19,11 +19,8 @@
 - **Low latency and low-power ready**: RMK has a typical 2 ms latency in wired mode and 10 ms latency in wireless mode. By enabling `async_matrix` feature, RMK has very low power consumption, with a 2000mah battery, RMK can provide several months battery life
 
 ## [User Documentation](https://haobogu.github.io/rmk/guide_overview.html) | [API Reference](https://docs.rs/rmk/latest/rmk/) | [FAQs](https://haobogu.github.io/rmk/faq.html) | [Changelog](https://github.com/HaoboGu/rmk/blob/main/rmk/CHANGELOG.md)
-<<<<<<< HEAD
-=======
 
 </details>
->>>>>>> bda4546d
 
 ## Real World Examples
 
@@ -103,11 +100,7 @@
 
 ## Minimum Supported Rust Version (MSRV)
 
-<<<<<<< HEAD
-This crate is tested on stable Rust 1.77 and up. Older Rust version may work but not guaranteed.
-=======
 This crate requires stable Rust 1.77 and up. Versions before 1.77 should work, but not tested.
->>>>>>> bda4546d
 
 ## License
 
