{
    "[rust]": {
        "editor.formatOnSave": true,
        "editor.formatOnSaveMode": "file",
    },
    "cortex-debug.variableUseNaturalFormat": false,
    "rust-analyzer.check.allTargets": false,
    "rust-analyzer.check.noDefaultFeatures": true,
    "rust-analyzer.cargo.noDefaultFeatures": true,
    "rust-analyzer.showUnlinkedFileNotification": false,
    // Uncomment the target of your chip.
    //"rust-analyzer.cargo.target": "thumbv6m-none-eabi",
    //"rust-analyzer.cargo.target": "thumbv7m-none-eabi",
<<<<<<< HEAD
    "rust-analyzer.cargo.target": "thumbv7em-none-eabi",
    //"rust-analyzer.cargo.target": "thumbv7em-none-eabihf",
    //"rust-analyzer.cargo.target": "thumbv8m.main-none-eabihf",
    //"rust-analyzer.cargo.target": "riscv32imafc-unknown-none-elf",
    //"rust-analyzer.cargo.target": "riscv32imc-esp-espidf",
    //"rust-analyzer.cargo.target": "riscv32imac-esp-espidf",
    //"rust-analyzer.cargo.target": "xtensa-esp32s3-espidf",
    //"rust-analyzer.cargo.target": "riscv32imafc-unknown-none-elf",
    "rust-analyzer.cargo.features": [
        // Comment out these features when working on the examples. Most example crates do not have any cargo features.
        // "stm32f446re",
        // "time-driver-any",
        // "unstable-pac",
        // "exti",
        // "rt",
    ],
=======
    // "rust-analyzer.cargo.target": "thumbv7em-none-eabi",
    // "rust-analyzer.cargo.target": "thumbv7em-none-eabihf",
    //"rust-analyzer.cargo.target": "thumbv8m.main-none-eabihf",
    // "rust-analyzer.cargo.target": "riscv32imc-unknown-none-elf", // for esp32c3
    // "rust-analyzer.cargo.target": "riscv32imac-unknown-none-elf", // for esp32c6
>>>>>>> 41396654
    "rust-analyzer.linkedProjects": [
        "rmk-macro/Cargo.toml",
        "rmk/Cargo.toml",
        // To work on the examples, comment the line above and all of the cargo.features lines,
        // then uncomment ONE line below to select the chip you want to work on.
        // This makes rust-analyzer work on the example crate and all its dependencies.
<<<<<<< HEAD
=======
        // "examples/use_config/esp32c3_ble/Cargo.toml",
        // "examples/use_config/esp32c6_ble/Cargo.toml",
        // "examples/use_config/esp32s3_ble/Cargo.toml",
        // "examples/use_config/nef52832_ble/Cargo.toml",
        // "examples/use_config/nrf52840_ble/Cargo.toml",
        // "examples/use_config/nrf52840_ble_split/Cargo.toml",
        // "examples/use_config/nrf52840_ble_split_direct_pin/Cargo.toml",
        // "examples/use_config/rp2040/Cargo.toml"
        // "examples/use_config/rp2040_direct_pin/Cargo.toml"
        // "examples/use_config/rp2040_split/Cargo.toml"
        // "examples/use_config/rp2040_split_pio/Cargo.toml"
        // "examples/use_config/stm32f1/Cargo.toml",
        // "examples/use_config/stm32f4/Cargo.toml",
        // "examples/use_config/stm32h7/Cargo.toml",
>>>>>>> 41396654
        // "examples/use_rust/ch32v307/Cargo.toml",
        // "examples/use_rust/esp32c3_ble/Cargo.toml",
        // "examples/use_rust/esp32c6_ble/Cargo.toml",
        // "examples/use_rust/esp32s3_ble/Cargo.toml",
        // "examples/use_rust/hpm5300/Cargo.toml",
        // "examples/use_rust/nef52832_ble/Cargo.toml",
<<<<<<< HEAD
=======
        // "examples/use_rust/nrf52840/Cargo.toml",
>>>>>>> 41396654
        // "examples/use_rust/nrf52840_ble/Cargo.toml",
        // "examples/use_rust/nrf52840_ble_split/Cargo.toml",
        // "examples/use_rust/py32f07x/Cargo.toml",
        // "examples/use_rust/rp2040/Cargo.toml"
        // "examples/use_rust/rp2040_direct_pin/Cargo.toml"
        // "examples/use_rust/rp2040_split/Cargo.toml"
<<<<<<< HEAD
=======
        // "examples/use_rust/rp2040_split_pio/Cargo.toml"
>>>>>>> 41396654
        // "examples/use_rust/rp2350/Cargo.toml"
        // "examples/use_rust/stm32f1/Cargo.toml",
        // "examples/use_rust/stm32f4/Cargo.toml",
        // "examples/use_rust/stm32h7/Cargo.toml",
<<<<<<< HEAD
        // "examples/use_config/esp32c3_ble/Cargo.toml",
        // "examples/use_config/esp32c6_ble/Cargo.toml",
        // "examples/use_config/esp32s3_ble/Cargo.toml",
        // "examples/use_config/nef52832_ble/Cargo.toml",
        // "examples/use_config/nrf52840_ble/Cargo.toml",
        // "examples/use_config/nrf52840_ble_split/Cargo.toml",
        // "examples/use_config/nrf52840_ble_split_direct_pin/Cargo.toml",
        // "examples/use_config/nrf52840_usb/Cargo.toml",
        // "examples/use_config/rp2040/Cargo.toml"
        // "examples/use_config/rp2040_direct_pin/Cargo.toml"
        // "examples/use_config/rp2040_split/Cargo.toml"
        // "examples/use_config/stm32f1/Cargo.toml",
        // "examples/use_config/stm32f4/Cargo.toml",
        // "examples/use_config/stm32h7/Cargo.toml",
=======
>>>>>>> 41396654
    ],
}<|MERGE_RESOLUTION|>--- conflicted
+++ resolved
@@ -11,38 +11,17 @@
     // Uncomment the target of your chip.
     //"rust-analyzer.cargo.target": "thumbv6m-none-eabi",
     //"rust-analyzer.cargo.target": "thumbv7m-none-eabi",
-<<<<<<< HEAD
-    "rust-analyzer.cargo.target": "thumbv7em-none-eabi",
-    //"rust-analyzer.cargo.target": "thumbv7em-none-eabihf",
-    //"rust-analyzer.cargo.target": "thumbv8m.main-none-eabihf",
-    //"rust-analyzer.cargo.target": "riscv32imafc-unknown-none-elf",
-    //"rust-analyzer.cargo.target": "riscv32imc-esp-espidf",
-    //"rust-analyzer.cargo.target": "riscv32imac-esp-espidf",
-    //"rust-analyzer.cargo.target": "xtensa-esp32s3-espidf",
-    //"rust-analyzer.cargo.target": "riscv32imafc-unknown-none-elf",
-    "rust-analyzer.cargo.features": [
-        // Comment out these features when working on the examples. Most example crates do not have any cargo features.
-        // "stm32f446re",
-        // "time-driver-any",
-        // "unstable-pac",
-        // "exti",
-        // "rt",
-    ],
-=======
     // "rust-analyzer.cargo.target": "thumbv7em-none-eabi",
     // "rust-analyzer.cargo.target": "thumbv7em-none-eabihf",
     //"rust-analyzer.cargo.target": "thumbv8m.main-none-eabihf",
     // "rust-analyzer.cargo.target": "riscv32imc-unknown-none-elf", // for esp32c3
     // "rust-analyzer.cargo.target": "riscv32imac-unknown-none-elf", // for esp32c6
->>>>>>> 41396654
     "rust-analyzer.linkedProjects": [
         "rmk-macro/Cargo.toml",
         "rmk/Cargo.toml",
         // To work on the examples, comment the line above and all of the cargo.features lines,
         // then uncomment ONE line below to select the chip you want to work on.
         // This makes rust-analyzer work on the example crate and all its dependencies.
-<<<<<<< HEAD
-=======
         // "examples/use_config/esp32c3_ble/Cargo.toml",
         // "examples/use_config/esp32c6_ble/Cargo.toml",
         // "examples/use_config/esp32s3_ble/Cargo.toml",
@@ -57,47 +36,23 @@
         // "examples/use_config/stm32f1/Cargo.toml",
         // "examples/use_config/stm32f4/Cargo.toml",
         // "examples/use_config/stm32h7/Cargo.toml",
->>>>>>> 41396654
         // "examples/use_rust/ch32v307/Cargo.toml",
         // "examples/use_rust/esp32c3_ble/Cargo.toml",
         // "examples/use_rust/esp32c6_ble/Cargo.toml",
         // "examples/use_rust/esp32s3_ble/Cargo.toml",
         // "examples/use_rust/hpm5300/Cargo.toml",
         // "examples/use_rust/nef52832_ble/Cargo.toml",
-<<<<<<< HEAD
-=======
         // "examples/use_rust/nrf52840/Cargo.toml",
->>>>>>> 41396654
         // "examples/use_rust/nrf52840_ble/Cargo.toml",
         // "examples/use_rust/nrf52840_ble_split/Cargo.toml",
         // "examples/use_rust/py32f07x/Cargo.toml",
         // "examples/use_rust/rp2040/Cargo.toml"
         // "examples/use_rust/rp2040_direct_pin/Cargo.toml"
         // "examples/use_rust/rp2040_split/Cargo.toml"
-<<<<<<< HEAD
-=======
         // "examples/use_rust/rp2040_split_pio/Cargo.toml"
->>>>>>> 41396654
         // "examples/use_rust/rp2350/Cargo.toml"
         // "examples/use_rust/stm32f1/Cargo.toml",
         // "examples/use_rust/stm32f4/Cargo.toml",
         // "examples/use_rust/stm32h7/Cargo.toml",
-<<<<<<< HEAD
-        // "examples/use_config/esp32c3_ble/Cargo.toml",
-        // "examples/use_config/esp32c6_ble/Cargo.toml",
-        // "examples/use_config/esp32s3_ble/Cargo.toml",
-        // "examples/use_config/nef52832_ble/Cargo.toml",
-        // "examples/use_config/nrf52840_ble/Cargo.toml",
-        // "examples/use_config/nrf52840_ble_split/Cargo.toml",
-        // "examples/use_config/nrf52840_ble_split_direct_pin/Cargo.toml",
-        // "examples/use_config/nrf52840_usb/Cargo.toml",
-        // "examples/use_config/rp2040/Cargo.toml"
-        // "examples/use_config/rp2040_direct_pin/Cargo.toml"
-        // "examples/use_config/rp2040_split/Cargo.toml"
-        // "examples/use_config/stm32f1/Cargo.toml",
-        // "examples/use_config/stm32f4/Cargo.toml",
-        // "examples/use_config/stm32h7/Cargo.toml",
-=======
->>>>>>> 41396654
     ],
 }