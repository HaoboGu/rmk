--- conflicted
+++ resolved
@@ -21,13 +21,8 @@
         // "examples/use_rust/stm32f4/Cargo.toml",
         // "examples/use_config/stm32f4/Cargo.toml",
         // "examples/use_rust/stm32f1/Cargo.toml",
-<<<<<<< HEAD
         // "examples/use_rust/nrf52840/Cargo.toml",
         "examples/use_rust/nrf52840_ble_trouble/Cargo.toml",
-=======
-        "examples/use_rust/nrf52840_ble/Cargo.toml",
-        // "examples/use_rust/nrf52840_ble_split/Cargo.toml",
->>>>>>> a801a625
         // "examples/use_rust/nrf52832_ble/Cargo.toml",
         // "examples/use_rust/rp2040/Cargo.toml"
         // "examples/use_rust/rp2040_split/Cargo.toml"
