--- conflicted
+++ resolved
@@ -13,13 +13,8 @@
 rmk = { path = "../../../rmk", features = ["col2row"] }
 cortex-m = { version = "0.7.7", features = ["critical-section-single-core"] }
 cortex-m-rt = "0.7.3"
-<<<<<<< HEAD
-embassy-time = { version = "0.3", git = "https://github.com/embassy-rs/embassy", rev = "7473999", features = ["tick-hz-32_768", "defmt"] }
-embassy-nrf = { version = "0.1.0", git = "https://github.com/embassy-rs/embassy", rev = "7473999", features = [
-=======
 embassy-time = { version = "0.3", features = ["tick-hz-32_768", "defmt"] }
 embassy-nrf = { version = "0.2.0", features = [
->>>>>>> 1bca8c6f
     "defmt",
     "nrf52840",
     "time-driver-rtc1",
@@ -27,11 +22,7 @@
     "unstable-pac",
     "time",
 ] }
-<<<<<<< HEAD
-embassy-executor = { version = "0.5", git = "https://github.com/embassy-rs/embassy", rev = "7473999", features = [
-=======
 embassy-executor = { version = "0.6", features = [
->>>>>>> 1bca8c6f
     "defmt",
     "arch-cortex-m",
     "executor-thread",
