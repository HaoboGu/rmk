#![no_main]
#![no_std]

#[macro_use]
mod macros;

use defmt::*;
use defmt_rtt as _;
use embassy_executor::Spawner;
use embassy_rp::{
    bind_interrupts,
    gpio::{AnyPin, Input, Output},
    peripherals::{UART0, USB},
    uart::{self, BufferedUart},
    usb::InterruptHandler,
};
use panic_probe as _;
<<<<<<< HEAD
use rmk::split::{SPLIT_MESSAGE_MAX_SIZE, peripheral::run_rmk_split_peripheral};
=======
use rmk::{
    channel::EVENT_CHANNEL,
    debounce::default_debouncer::DefaultDebouncer,
    futures::future::join,
    matrix::Matrix,
    run_devices,
    split::{peripheral::run_rmk_split_peripheral, SPLIT_MESSAGE_MAX_SIZE},
};
>>>>>>> 363983d9
use static_cell::StaticCell;

bind_interrupts!(struct Irqs {
    USBCTRL_IRQ => InterruptHandler<USB>;
    UART0_IRQ => uart::BufferedInterruptHandler<UART0>;
});

#[embassy_executor::main]
async fn main(_spawner: Spawner) {
    info!("RMK start!");
    // Initialize peripherals
    let p = embassy_rp::init(Default::default());

    // Pin config
    let (input_pins, output_pins) =
        config_matrix_pins_rp!(peripherals: p, input: [PIN_9, PIN_11], output: [PIN_10, PIN_12]);

    static TX_BUF: StaticCell<[u8; SPLIT_MESSAGE_MAX_SIZE]> = StaticCell::new();
    let tx_buf = &mut TX_BUF.init([0; SPLIT_MESSAGE_MAX_SIZE])[..];
    static RX_BUF: StaticCell<[u8; SPLIT_MESSAGE_MAX_SIZE]> = StaticCell::new();
    let rx_buf = &mut RX_BUF.init([0; SPLIT_MESSAGE_MAX_SIZE])[..];
    let uart_instance = BufferedUart::new(
        p.UART0,
        Irqs,
        p.PIN_0,
        p.PIN_1,
        tx_buf,
        rx_buf,
        uart::Config::default(),
    );

    // Define the matrix
    let debouncer = DefaultDebouncer::<2, 2>::new();
    let mut matrix = Matrix::<_, _, _, 2, 2>::new(input_pins, output_pins, debouncer);

    // Start
    join(
        run_devices!((matrix) => EVENT_CHANNEL), // Peripheral uses EVENT_CHANNEL to send events to central
        run_rmk_split_peripheral(uart_instance),
    )
    .await;
}<|MERGE_RESOLUTION|>--- conflicted
+++ resolved
@@ -15,9 +15,6 @@
     usb::InterruptHandler,
 };
 use panic_probe as _;
-<<<<<<< HEAD
-use rmk::split::{SPLIT_MESSAGE_MAX_SIZE, peripheral::run_rmk_split_peripheral};
-=======
 use rmk::{
     channel::EVENT_CHANNEL,
     debounce::default_debouncer::DefaultDebouncer,
@@ -26,7 +23,6 @@
     run_devices,
     split::{peripheral::run_rmk_split_peripheral, SPLIT_MESSAGE_MAX_SIZE},
 };
->>>>>>> 363983d9
 use static_cell::StaticCell;
 
 bind_interrupts!(struct Irqs {
