#![no_main]
#![no_std]

#[macro_use]
mod keymap;
#[macro_use]
mod macros;
mod vial;

use defmt::info;
use defmt_rtt as _;
use embassy_executor::Spawner;
use embassy_rp::{
    bind_interrupts,
    flash::{Async, Flash},
    gpio::{AnyPin, Input, Output},
    peripherals::{UART0, USB},
    uart::{self, BufferedUart},
    usb::{Driver, InterruptHandler},
};
use panic_probe as _;
use rmk::{
    channel::EVENT_CHANNEL,
    config::{ControllerConfig, KeyboardUsbConfig, RmkConfig, VialConfig},
    debounce::default_debouncer::DefaultDebouncer,
    futures::future::join4,
    initialize_keymap_and_storage,
    input_device::Runnable,
    keyboard::Keyboard,
    light::LightController,
    run_devices, run_rmk,
    split::{
<<<<<<< HEAD
=======
        central::{run_peripheral_manager, CentralMatrix},
>>>>>>> 363983d9
        SPLIT_MESSAGE_MAX_SIZE,
        central::{run_peripheral_manager, run_rmk_split_central},
    },
};
use static_cell::StaticCell;
use vial::{VIAL_KEYBOARD_DEF, VIAL_KEYBOARD_ID};

bind_interrupts!(struct Irqs {
    USBCTRL_IRQ => InterruptHandler<USB>;
    UART0_IRQ => uart::BufferedInterruptHandler<UART0>;
});

const FLASH_SIZE: usize = 2 * 1024 * 1024;

#[embassy_executor::main]
async fn main(_spawner: Spawner) {
    info!("RMK start!");
    // Initialize peripherals
    let p = embassy_rp::init(Default::default());

    // Create the usb driver, from the HAL
    let driver = Driver::new(p.USB, Irqs);

    // Pin config
    let (input_pins, output_pins) =
        config_matrix_pins_rp!(peripherals: p, input: [PIN_9, PIN_11], output: [PIN_10, PIN_12]);

    // Use internal flash to emulate eeprom
    // Both blocking and async flash are support, use different API
    // let flash = Flash::<_, Blocking, FLASH_SIZE>::new_blocking(p.FLASH);
    let flash = Flash::<_, Async, FLASH_SIZE>::new(p.FLASH, p.DMA_CH0);

    let keyboard_usb_config = KeyboardUsbConfig {
        vid: 0x4c4b,
        pid: 0x4643,
        manufacturer: "Haobo",
        product_name: "RMK Keyboard",
        serial_number: "vial:f64c2b3c:000001",
    };

    let vial_config = VialConfig::new(VIAL_KEYBOARD_ID, VIAL_KEYBOARD_DEF);

    let rmk_config = RmkConfig {
        usb_config: keyboard_usb_config,
        vial_config,
        ..Default::default()
    };

    static TX_BUF: StaticCell<[u8; SPLIT_MESSAGE_MAX_SIZE]> = StaticCell::new();
    let tx_buf = &mut TX_BUF.init([0; SPLIT_MESSAGE_MAX_SIZE])[..];
    static RX_BUF: StaticCell<[u8; SPLIT_MESSAGE_MAX_SIZE]> = StaticCell::new();
    let rx_buf = &mut RX_BUF.init([0; SPLIT_MESSAGE_MAX_SIZE])[..];
    let uart_receiver = BufferedUart::new(
        p.UART0,
        Irqs,
        p.PIN_0,
        p.PIN_1,
        tx_buf,
        rx_buf,
        uart::Config::default(),
    );

    // Initialize the storage and keymap
    let mut default_keymap = keymap::get_default_keymap();
    let (keymap, storage) = initialize_keymap_and_storage(
        &mut default_keymap,
        flash,
        rmk_config.storage_config,
        rmk_config.behavior_config.clone(),
    )
    .await;

    // Initialize the matrix + keyboard
    let debouncer = DefaultDebouncer::<2, 2>::new();
    let mut matrix = CentralMatrix::<_, _, _, 0, 0, 2, 2>::new(input_pins, output_pins, debouncer);
    let mut keyboard = Keyboard::new(&keymap, rmk_config.behavior_config.clone());

    // Initialize the light controller
    let light_controller: LightController<Output> =
        LightController::new(ControllerConfig::default().light_config);

    // Start
    join4(
        run_devices! (
            (matrix) => EVENT_CHANNEL,
        ),
        keyboard.run(),
        run_peripheral_manager::<2, 1, 2, 2, _>(0, uart_receiver),
        run_rmk(&keymap, driver, storage, light_controller, rmk_config),
    )
    .await;
}<|MERGE_RESOLUTION|>--- conflicted
+++ resolved
@@ -30,10 +30,7 @@
     light::LightController,
     run_devices, run_rmk,
     split::{
-<<<<<<< HEAD
-=======
         central::{run_peripheral_manager, CentralMatrix},
->>>>>>> 363983d9
         SPLIT_MESSAGE_MAX_SIZE,
         central::{run_peripheral_manager, run_rmk_split_central},
     },
