--- conflicted
+++ resolved
@@ -10,11 +10,7 @@
 use embassy_executor::Spawner;
 use embassy_stm32::{
     bind_interrupts,
-<<<<<<< HEAD
-    flash::{Blocking, Flash},
-=======
     flash::Flash,
->>>>>>> 918708b6
     gpio::{Input, Output},
     peripherals::USB,
     usb::{Driver, InterruptHandler},
@@ -67,20 +63,7 @@
     };
 
     // Start serving
-<<<<<<< HEAD
-    initialize_keyboard_and_run::<
-        Flash<'_, Blocking>,
-        Driver<'_, USB>,
-        Input<'_>,
-        Output<'_>,
-        ROW,
-        COL,
-        NUM_LAYER,
-    >(
-        driver,
-=======
     run_rmk(
->>>>>>> 918708b6
         input_pins,
         output_pins,
         driver,
