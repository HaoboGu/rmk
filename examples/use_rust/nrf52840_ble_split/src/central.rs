#![no_std]
#![no_main]

mod vial;
#[macro_use]
mod macros;
mod keymap;

use defmt::{info, unwrap};
use embassy_executor::Spawner;
<<<<<<< HEAD
use embassy_futures::join::join;
use embassy_nrf::{
    self as _, bind_interrupts,
    gpio::{AnyPin, Input, Output},
    interrupt::{self, InterruptExt, Priority},
    peripherals::{self, SAADC, USBD},
    saadc::{self, AnyInput, Input as _, Saadc},
    usb::{self, vbus_detect::SoftwareVbusDetect, Driver},
};
use panic_probe as _;
use rmk::{
    ble::SOFTWARE_VBUS,
    config::{
        BleBatteryConfig, KeyboardConfig, KeyboardUsbConfig, RmkConfig, StorageConfig, VialConfig,
    },
    split::central::{run_peripheral_monitor, run_rmk_split_central},
};

=======
use embassy_nrf::gpio::{Input, Output};
use embassy_nrf::interrupt::{self, InterruptExt};
use embassy_nrf::peripherals::{RNG, SAADC, USBD};
use embassy_nrf::saadc::{self, AnyInput, Input as _, Saadc};
use embassy_nrf::usb::vbus_detect::HardwareVbusDetect;
use embassy_nrf::usb::Driver;
use embassy_nrf::{bind_interrupts, rng, usb, Peri};
use nrf_mpsl::Flash;
use nrf_sdc::mpsl::MultiprotocolServiceLayer;
use nrf_sdc::{self as sdc, mpsl};
use rand_chacha::ChaCha12Rng;
use rand_core::SeedableRng;
use rmk::ble::trouble::build_ble_stack;
use rmk::channel::EVENT_CHANNEL;
use rmk::config::{BleBatteryConfig, ControllerConfig, KeyboardUsbConfig, RmkConfig, StorageConfig, VialConfig};
use rmk::debounce::default_debouncer::DefaultDebouncer;
use rmk::futures::future::{join, join4};
use rmk::input_device::adc::{AnalogEventType, NrfAdc};
use rmk::input_device::battery::BatteryProcessor;
use rmk::input_device::rotary_encoder::{DefaultPhase, RotaryEncoder, RotaryEncoderProcessor};
use rmk::input_device::Runnable;
use rmk::keyboard::Keyboard;
use rmk::light::LightController;
use rmk::split::central::{run_peripheral_manager, CentralMatrix};
use rmk::{initialize_encoder_keymap_and_storage, run_devices, run_processor_chain, run_rmk, HostResources};
use static_cell::StaticCell;
>>>>>>> 41396654
use vial::{VIAL_KEYBOARD_DEF, VIAL_KEYBOARD_ID};
use {defmt_rtt as _, panic_probe as _};

bind_interrupts!(struct Irqs {
    USBD => usb::InterruptHandler<USBD>;
    SAADC => saadc::InterruptHandler;
    RNG => rng::InterruptHandler<RNG>;
    EGU0_SWI0 => nrf_sdc::mpsl::LowPrioInterruptHandler;
    CLOCK_POWER => nrf_sdc::mpsl::ClockInterruptHandler, usb::vbus_detect::InterruptHandler;
    RADIO => nrf_sdc::mpsl::HighPrioInterruptHandler;
    TIMER0 => nrf_sdc::mpsl::HighPrioInterruptHandler;
    RTC0 => nrf_sdc::mpsl::HighPrioInterruptHandler;
});

#[embassy_executor::task]
async fn mpsl_task(mpsl: &'static MultiprotocolServiceLayer<'static>) -> ! {
    mpsl.run().await
}

/// How many outgoing L2CAP buffers per link
const L2CAP_TXQ: u8 = 4;

/// How many incoming L2CAP buffers per link
const L2CAP_RXQ: u8 = 4;

/// Size of L2CAP packets
const L2CAP_MTU: usize = 255;

fn build_sdc<'d, const N: usize>(
    p: nrf_sdc::Peripherals<'d>,
    rng: &'d mut rng::Rng<RNG>,
    mpsl: &'d MultiprotocolServiceLayer,
    mem: &'d mut sdc::Mem<N>,
) -> Result<nrf_sdc::SoftdeviceController<'d>, nrf_sdc::Error> {
    sdc::Builder::new()?
        .support_scan()?
        .support_central()?
        .support_adv()?
        .support_peripheral()?
        .central_count(1)?
        .peripheral_count(1)?
        .buffer_cfg(L2CAP_MTU as u8, L2CAP_MTU as u8, L2CAP_TXQ, L2CAP_RXQ)?
        .build(p, rng, mpsl, mem)
}

/// Initializes the SAADC peripheral in single-ended mode on the given pin.
fn init_adc(adc_pin: AnyInput, adc: Peri<'static, SAADC>) -> Saadc<'static, 1> {
    // Then we initialize the ADC. We are only using one channel in this example.
    let config = saadc::Config::default();
    let channel_cfg = saadc::ChannelConfig::single_ended(adc_pin.degrade_saadc());
    interrupt::SAADC.set_priority(interrupt::Priority::P3);
    let saadc = saadc::Saadc::new(adc, Irqs, config, [channel_cfg]);
    saadc
}

#[embassy_executor::main]
async fn main(spawner: Spawner) {
    info!("Hello RMK BLE!");
    // Initialize the peripherals and nrf-sdc controller
    let mut nrf_config = embassy_nrf::config::Config::default();
    nrf_config.dcdc.reg0_voltage = Some(embassy_nrf::config::Reg0Voltage::_3v3);
    nrf_config.dcdc.reg0 = true;
    nrf_config.dcdc.reg1 = true;
    let p = embassy_nrf::init(nrf_config);
    let mpsl_p = mpsl::Peripherals::new(p.RTC0, p.TIMER0, p.TEMP, p.PPI_CH19, p.PPI_CH30, p.PPI_CH31);
    let lfclk_cfg = mpsl::raw::mpsl_clock_lfclk_cfg_t {
        source: mpsl::raw::MPSL_CLOCK_LF_SRC_RC as u8,
        rc_ctiv: mpsl::raw::MPSL_RECOMMENDED_RC_CTIV as u8,
        rc_temp_ctiv: mpsl::raw::MPSL_RECOMMENDED_RC_TEMP_CTIV as u8,
        accuracy_ppm: mpsl::raw::MPSL_DEFAULT_CLOCK_ACCURACY_PPM as u16,
        skip_wait_lfclk_started: mpsl::raw::MPSL_DEFAULT_SKIP_WAIT_LFCLK_STARTED != 0,
    };
    static MPSL: StaticCell<MultiprotocolServiceLayer> = StaticCell::new();
    static SESSION_MEM: StaticCell<mpsl::SessionMem<1>> = StaticCell::new();
    let mpsl = MPSL.init(unwrap!(mpsl::MultiprotocolServiceLayer::with_timeslots(
        mpsl_p,
        Irqs,
        lfclk_cfg,
        SESSION_MEM.init(mpsl::SessionMem::new())
    )));
    spawner.must_spawn(mpsl_task(&*mpsl));
    let sdc_p = sdc::Peripherals::new(
        p.PPI_CH17, p.PPI_CH18, p.PPI_CH20, p.PPI_CH21, p.PPI_CH22, p.PPI_CH23, p.PPI_CH24, p.PPI_CH25, p.PPI_CH26,
        p.PPI_CH27, p.PPI_CH28, p.PPI_CH29,
    );
    let mut rng = rng::Rng::new(p.RNG, Irqs);
    let mut rng_gen = ChaCha12Rng::from_rng(&mut rng).unwrap();
    let mut sdc_mem = sdc::Mem::<8192>::new();
    let sdc = unwrap!(build_sdc(sdc_p, &mut rng, mpsl, &mut sdc_mem));
    let central_addr = [0x18, 0xe2, 0x21, 0x80, 0xc0, 0xc7];
    let peripheral_addr = [0x7e, 0xfe, 0x73, 0x9e, 0x66, 0xe3];
    let mut host_resources = HostResources::new();
    let stack = build_ble_stack(sdc, central_addr, &mut rng_gen, &mut host_resources).await;

    // Initialize usb driver
    let driver = Driver::new(p.USBD, Irqs, HardwareVbusDetect::new(Irqs));

    // Initialize flash
    let flash = Flash::take(mpsl, p.NVMC);

    // Initialize IO Pins
    let (input_pins, output_pins) = config_matrix_pins_nrf!(peripherals: p, input: [P0_30, P0_31, P0_29, P0_02], output:  [P0_28, P0_03, P1_10, P1_11, P1_13, P0_09, P0_10]);

    // Initialize the ADC.
    // We are only using one channel for detecting battery level
    let adc_pin = p.P0_05.degrade_saadc();
    let is_charging_pin = Input::new(p.P0_07, embassy_nrf::gpio::Pull::Up);
    let saadc = init_adc(adc_pin, p.SAADC);
    // Wait for ADC calibration.
    saadc.calibrate().await;

    // Keyboard config
    let keyboard_usb_config = KeyboardUsbConfig {
        vid: 0x4c4b,
        pid: 0x4643,
        manufacturer: "Haobo",
        product_name: "RMK Keyboard",
        serial_number: "vial:f64c2b3c:000001",
    };
    let vial_config = VialConfig::new(VIAL_KEYBOARD_ID, VIAL_KEYBOARD_DEF);
    let ble_battery_config = BleBatteryConfig::new(Some(is_charging_pin), true, None, false);
    let storage_config = StorageConfig {
        start_addr: 0xA0000, // FIXME: use 0x70000 after we can build without softdevice controller
        num_sectors: 6,
        ..Default::default()
    };
    let rmk_config = RmkConfig {
        usb_config: keyboard_usb_config,
        vial_config,
        ble_battery_config,
        storage_config,
        ..Default::default()
    };

<<<<<<< HEAD
    let config = KeyboardConfig {
        rmk_config,
        ..Default::default()
    };

    let (input_pins, output_pins) =
        config_matrix_pins_nrf!(peripherals: p, input: [P0_12, P0_13], output:  [P0_14, P0_15]);
=======
    // Initialze keyboard stuffs
    // Initialize the storage and keymap
    let mut default_keymap = keymap::get_default_keymap();
    let mut encoder_map = keymap::get_default_encoder_map();
    let (keymap, mut storage) = initialize_encoder_keymap_and_storage(
        &mut default_keymap,
        &mut encoder_map,
        flash,
        rmk_config.storage_config,
        rmk_config.behavior_config.clone(),
    )
    .await;
>>>>>>> 41396654

    let pin_a = Input::new(p.P1_06, embassy_nrf::gpio::Pull::None);
    let pin_b = Input::new(p.P1_04, embassy_nrf::gpio::Pull::None);
    let mut encoder = RotaryEncoder::with_phase(pin_a, pin_b, DefaultPhase, 0);

    // Initialize the matrix and keyboard
    let debouncer = DefaultDebouncer::<4, 7>::new();
    let mut matrix = CentralMatrix::<_, _, _, 0, 0, 4, 7>::new(input_pins, output_pins, debouncer);
    // let mut matrix = TestMatrix::<ROW, COL>::new();
    let mut keyboard = Keyboard::new(&keymap, rmk_config.behavior_config.clone());

    // Initialize the light controller
    let mut light_controller: LightController<Output> = LightController::new(ControllerConfig::default().light_config);

<<<<<<< HEAD
    join(
        run_rmk_split_central::<
            Input<'_>,
            Output<'_>,
            Driver<'_, USBD, &SoftwareVbusDetect>,
            ROW,
            COL,
            2,
            2,
            0,
            0,
            NUM_LAYER,
        >(
            input_pins,
            output_pins,
            driver,
            &mut keymap::get_default_keymap(),
            config,
            central_addr,
            spawner,
=======
    // Initialize the encoder processor
    let mut encoder_processor = RotaryEncoderProcessor::new(&keymap);

    let mut adc_device = NrfAdc::new(saadc, [AnalogEventType::Battery], 12000, None);
    let mut batt_proc = BatteryProcessor::new(2000, 2806, &keymap);

    // Start
    join4(
        run_devices! (
            (matrix, encoder, adc_device) => EVENT_CHANNEL,
        ),
        run_processor_chain! {
            EVENT_CHANNEL => [encoder_processor, batt_proc],
        },
        keyboard.run(),
        join(
            run_peripheral_manager::<4, 7, 4, 0, _>(0, peripheral_addr, &stack),
            run_rmk(&keymap, driver, &stack, &mut storage, &mut light_controller, rmk_config),
>>>>>>> 41396654
        ),
    )
    .await;
}<|MERGE_RESOLUTION|>--- conflicted
+++ resolved
@@ -8,26 +8,6 @@
 
 use defmt::{info, unwrap};
 use embassy_executor::Spawner;
-<<<<<<< HEAD
-use embassy_futures::join::join;
-use embassy_nrf::{
-    self as _, bind_interrupts,
-    gpio::{AnyPin, Input, Output},
-    interrupt::{self, InterruptExt, Priority},
-    peripherals::{self, SAADC, USBD},
-    saadc::{self, AnyInput, Input as _, Saadc},
-    usb::{self, vbus_detect::SoftwareVbusDetect, Driver},
-};
-use panic_probe as _;
-use rmk::{
-    ble::SOFTWARE_VBUS,
-    config::{
-        BleBatteryConfig, KeyboardConfig, KeyboardUsbConfig, RmkConfig, StorageConfig, VialConfig,
-    },
-    split::central::{run_peripheral_monitor, run_rmk_split_central},
-};
-
-=======
 use embassy_nrf::gpio::{Input, Output};
 use embassy_nrf::interrupt::{self, InterruptExt};
 use embassy_nrf::peripherals::{RNG, SAADC, USBD};
@@ -54,7 +34,6 @@
 use rmk::split::central::{run_peripheral_manager, CentralMatrix};
 use rmk::{initialize_encoder_keymap_and_storage, run_devices, run_processor_chain, run_rmk, HostResources};
 use static_cell::StaticCell;
->>>>>>> 41396654
 use vial::{VIAL_KEYBOARD_DEF, VIAL_KEYBOARD_ID};
 use {defmt_rtt as _, panic_probe as _};
 
@@ -189,15 +168,6 @@
         ..Default::default()
     };
 
-<<<<<<< HEAD
-    let config = KeyboardConfig {
-        rmk_config,
-        ..Default::default()
-    };
-
-    let (input_pins, output_pins) =
-        config_matrix_pins_nrf!(peripherals: p, input: [P0_12, P0_13], output:  [P0_14, P0_15]);
-=======
     // Initialze keyboard stuffs
     // Initialize the storage and keymap
     let mut default_keymap = keymap::get_default_keymap();
@@ -210,7 +180,6 @@
         rmk_config.behavior_config.clone(),
     )
     .await;
->>>>>>> 41396654
 
     let pin_a = Input::new(p.P1_06, embassy_nrf::gpio::Pull::None);
     let pin_b = Input::new(p.P1_04, embassy_nrf::gpio::Pull::None);
@@ -225,28 +194,6 @@
     // Initialize the light controller
     let mut light_controller: LightController<Output> = LightController::new(ControllerConfig::default().light_config);
 
-<<<<<<< HEAD
-    join(
-        run_rmk_split_central::<
-            Input<'_>,
-            Output<'_>,
-            Driver<'_, USBD, &SoftwareVbusDetect>,
-            ROW,
-            COL,
-            2,
-            2,
-            0,
-            0,
-            NUM_LAYER,
-        >(
-            input_pins,
-            output_pins,
-            driver,
-            &mut keymap::get_default_keymap(),
-            config,
-            central_addr,
-            spawner,
-=======
     // Initialize the encoder processor
     let mut encoder_processor = RotaryEncoderProcessor::new(&keymap);
 
@@ -265,7 +212,6 @@
         join(
             run_peripheral_manager::<4, 7, 4, 0, _>(0, peripheral_addr, &stack),
             run_rmk(&keymap, driver, &stack, &mut storage, &mut light_controller, rmk_config),
->>>>>>> 41396654
         ),
     )
     .await;
