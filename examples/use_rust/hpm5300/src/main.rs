--- conflicted
+++ resolved
@@ -14,16 +14,8 @@
 use embassy_executor::Spawner;
 use hpm_hal::flash::Flash;
 use hpm_hal::{bind_interrupts, peripherals};
-<<<<<<< HEAD
-use riscv_rt as _;
-use rmk::{
-    config::{KeyboardConfig, KeyboardUsbConfig, RmkConfig, VialConfig},
-    run_rmk,
-};
-=======
 use rmk::config::{KeyboardConfig, KeyboardUsbConfig, RmkConfig, VialConfig};
 use rmk::run_rmk;
->>>>>>> 41396654
 use vial::{VIAL_KEYBOARD_DEF, VIAL_KEYBOARD_ID};
 use {defmt_rtt as _, riscv_rt as _};
 
@@ -67,11 +59,7 @@
         ..Default::default()
     };
 
-<<<<<<< HEAD
-    // Start serving
-=======
     // Start
->>>>>>> 41396654
     run_rmk(
         input_pins,
         output_pins,
