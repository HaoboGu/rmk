[package]
name = "rmk-nrf52840"
version = "0.2.0"
authors = ["Haobo Gu <haobogu@outlook.com>"]
description = "Keyboard firmware written in Rust"
homepage = "https://github.com/haobogu/rmk"
repository = "https://github.com/haobogu/rmk"
readme = "../../README.md"
edition = "2024"
license = "MIT OR Apache-2.0"

[dependencies]
<<<<<<< HEAD
rmk = { path = "../../../rmk", features = ["async_matrix", "nrf52840_ble", "adafruit_bl", "controller"] }
nrf-sdc = { version = "0.1.0", default-features = false, features = [
=======
rmk = { path = "../../../rmk", features = ["async_matrix", "nrf52840_ble", "adafruit_bl"] }
nrf-sdc = { version = "0.1.1", default-features = false, features = [
>>>>>>> 1d848e70
    "defmt",
    "peripheral",
    "nrf52840",
] }
nrf-mpsl = { version = "0.1.1", default-features = false, features = [
    "defmt",
    "critical-section-impl",
    "nrf52840",
] }
bt-hci = { version = "0.3", default-features = false, features = ["defmt"] }

cortex-m = "0.7.7"
cortex-m-rt = "0.7.5"
embassy-time = { version = "0.4", features = ["tick-hz-32_768", "defmt"] }
embassy-nrf = { version = "0.5", features = [
    "defmt",
    "nrf52840",
    "time-driver-rtc1",
    "gpiote",
    "unstable-pac",
    "nfc-pins-as-gpio",
    "time",
] }
embassy-executor = { version = "0.7", features = [
    "defmt",
    "arch-cortex-m",
    "executor-thread",
] }
defmt = "1.0"
defmt-rtt = "1.0"
panic-probe = { version = "1.0", features = ["print-defmt"] }
static_cell = "2"

rand = { version = "0.8.4", default-features = false }
rand_core = { version = "0.6" }
rand_chacha = { version = "0.3", default-features = false }
async-trait = "0.1.88"

[patch.crates-io]
embassy-futures = { git = "https://github.com/embassy-rs/embassy.git", rev = "03a16011f63c11c97ded10f7e6b872db81280a23" }
embassy-executor = { git = "https://github.com/embassy-rs/embassy.git", rev = "03a16011f63c11c97ded10f7e6b872db81280a23" }
nrf-sdc = { git = "https://github.com/alexmoon/nrf-sdc", rev = "b15c91008f085c8c1f21fdbfc176a60dee4ab9fa" }
nrf-mpsl = { git = "https://github.com/alexmoon/nrf-sdc", rev = "b15c91008f085c8c1f21fdbfc176a60dee4ab9fa" }

[build-dependencies]
xz2 = "0.1.7"
json = "0.12"
const-gen = "1.6"

[[bin]]
name = "rmk-nrf52840"
test = false
bench = false

[profile.dev]
codegen-units = 1      # better optimizations
debug = true
opt-level = 1
overflow-checks = true
lto = false
panic = 'unwind'

[profile.release]
codegen-units = 1       # better optimizations
debug = true            # no overhead for bare-metal
opt-level = "z"         # optimize for binary size
overflow-checks = false
lto = "fat"<|MERGE_RESOLUTION|>--- conflicted
+++ resolved
@@ -10,13 +10,8 @@
 license = "MIT OR Apache-2.0"
 
 [dependencies]
-<<<<<<< HEAD
 rmk = { path = "../../../rmk", features = ["async_matrix", "nrf52840_ble", "adafruit_bl", "controller"] }
-nrf-sdc = { version = "0.1.0", default-features = false, features = [
-=======
-rmk = { path = "../../../rmk", features = ["async_matrix", "nrf52840_ble", "adafruit_bl"] }
 nrf-sdc = { version = "0.1.1", default-features = false, features = [
->>>>>>> 1d848e70
     "defmt",
     "peripheral",
     "nrf52840",
