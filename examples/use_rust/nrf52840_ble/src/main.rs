#![no_std]
#![no_main]

#[macro_use]
mod macros;
mod keymap;
mod vial;

use defmt::info;
use defmt_rtt as _;
use embassy_executor::Spawner;
use embassy_nrf::{
    self as _, bind_interrupts,
    gpio::{AnyPin, Input, Output},
    interrupt::{self, InterruptExt, Priority},
    peripherals::{self, SAADC},
    saadc::{self, AnyInput, Input as _, Saadc},
    usb::{self, vbus_detect::SoftwareVbusDetect, Driver},
};
use keymap::{COL, NUM_ENCODER, NUM_LAYER, ROW};
use panic_probe as _;
use rmk::{
    ble::SOFTWARE_VBUS,
    channel::EVENT_CHANNEL,
    config::{
        BleBatteryConfig, ControllerConfig, KeyboardUsbConfig, RmkConfig, StorageConfig, VialConfig,
    },
    debounce::default_debouncer::DefaultDebouncer,
    futures::future::join4,
    initialize_encoder_keymap_and_storage, initialize_nrf_sd_and_flash,
    input_device::{
<<<<<<< HEAD
        rotary_encoder::RotaryEncoder, InputDevice, InputProcessor, ProcessResult, Runnable, adc::{NrfAdc, AnalogEventType}, battery::BatteryProcessor
=======
        rotary_encoder::{E8H7Phase, RotaryEncoder, RotaryEncoderProcessor},
        Runnable,
>>>>>>> 977ce5eb
    },
    keyboard::Keyboard,
    light::LightController,
    matrix::Matrix,
    run_devices, run_processor_chain, run_rmk,
};
use vial::{VIAL_KEYBOARD_DEF, VIAL_KEYBOARD_ID};

bind_interrupts!(struct Irqs {
    USBD => usb::InterruptHandler<peripherals::USBD>;
    SAADC => saadc::InterruptHandler;
});

/// Initializes the SAADC peripheral in single-ended mode on the given pin.
fn init_adc(adc_pin: AnyInput, adc: SAADC) -> Saadc<'static, 1> {
    // Then we initialize the ADC. We are only using one channel in this example.
    let config = saadc::Config::default();
    let channel_cfg = saadc::ChannelConfig::single_ended(adc_pin.degrade_saadc());
    interrupt::SAADC.set_priority(interrupt::Priority::P3);
    let saadc = saadc::Saadc::new(adc, Irqs, config, [channel_cfg]);
    saadc
}

#[embassy_executor::main]
async fn main(spawner: Spawner) {
    info!("Hello NRF BLE!");
    let mut nrf_config = embassy_nrf::config::Config::default();
    nrf_config.gpiote_interrupt_priority = Priority::P3;
    nrf_config.time_interrupt_priority = Priority::P3;
    interrupt::USBD.set_priority(interrupt::Priority::P2);
    interrupt::CLOCK_POWER.set_priority(interrupt::Priority::P2);
    let p = embassy_nrf::init(nrf_config);
    // Disable external HF clock by default, reduce power consumption
    // info!("Enabling ext hfosc...");
    // ::embassy_nrf::pac::CLOCK.tasks_hfclkstart().write_value(1);
    // while ::embassy_nrf::pac::CLOCK.events_hfclkstarted().read() != 1 {}

    // Pin config
    let (input_pins, output_pins) = config_matrix_pins_nrf!(peripherals: p, input: [P1_11, P1_10, P0_03, P0_28, P1_13], output:  [P0_30, P0_31, P0_29, P0_02, P0_05, P1_09, P0_13, P0_24, P0_09, P0_10, P1_00, P1_02, P1_03, P1_05]);

    // Usb config
    let software_vbus = SOFTWARE_VBUS.get_or_init(|| SoftwareVbusDetect::new(true, false));
    let driver = Driver::new(p.USBD, Irqs, software_vbus);

    // Initialize the ADC. We are only using one channel for detecting battery level
    let adc_pin = p.P0_04.degrade_saadc();
    let is_charging_pin = Input::new(AnyPin::from(p.P0_07), embassy_nrf::gpio::Pull::Up);
    let charging_led = Output::new(
        AnyPin::from(p.P0_08),
        embassy_nrf::gpio::Level::Low,
        embassy_nrf::gpio::OutputDrive::Standard,
    );
    let saadc = init_adc(adc_pin, p.SAADC);
    // Wait for ADC calibration.
    saadc.calibrate().await;

    // Keyboard config
    let keyboard_usb_config = KeyboardUsbConfig {
        vid: 0x4c4b,
        pid: 0x4643,
        manufacturer: "Haobo",
        product_name: "RMK Keyboard",
        serial_number: "vial:f64c2b3c:000001",
    };
    let vial_config = VialConfig::new(VIAL_KEYBOARD_ID, VIAL_KEYBOARD_DEF);
    let ble_battery_config =
        BleBatteryConfig::new(Some(is_charging_pin), true, Some(charging_led), false);
    let storage_config = StorageConfig {
        start_addr: 0,
        num_sectors: 6,
        ..Default::default()
    };
    let rmk_config = RmkConfig {
        usb_config: keyboard_usb_config,
        vial_config,
        ble_battery_config,
        storage_config,
        ..Default::default()
    };

    // Initialize the Softdevice and flash
    let (sd, flash) =
        initialize_nrf_sd_and_flash(rmk_config.usb_config.product_name, spawner, None);

    // Initialize the storage and keymap
    let mut default_keymap = keymap::get_default_keymap();
    let mut default_encoder_map = keymap::get_default_encoder_map();
    let (keymap, storage) = initialize_encoder_keymap_and_storage(
        &mut default_keymap,
        &mut default_encoder_map,
        flash,
        rmk_config.storage_config,
        rmk_config.behavior_config.clone(),
    )
    .await;

    // Initialize the matrix + keyboard
    let mut keyboard: Keyboard<'_, ROW, COL, NUM_LAYER, NUM_ENCODER> =
        Keyboard::new(&keymap, rmk_config.behavior_config.clone());
    let debouncer = DefaultDebouncer::<ROW, COL>::new();
    let mut matrix = Matrix::<_, _, _, ROW, COL>::new(input_pins, output_pins, debouncer);
    // let mut matrix = rmk::matrix::TestMatrix::<ROW, COL>::new();

    // Initialize the light controller
    let light_controller: LightController<Output> =
        LightController::new(ControllerConfig::default().light_config);

<<<<<<< HEAD
    // Initialize other devices and processors
    let mut my_device = MyDevice {};
    let mut my_device2 = MyDevice {};

    let pin_a = Input::new(AnyPin::from(p.P0_06), embassy_nrf::gpio::Pull::Up);
    let pin_b = Input::new(AnyPin::from(p.P0_11), embassy_nrf::gpio::Pull::Up);
    let mut encoder = RotaryEncoder::new(pin_a, pin_b, 0);

    let mut adc_device = NrfAdc::new(saadc, [AnalogEventType::Battery], 12000);
    let mut batt_proc = BatteryProcessor::new(2000, 2806, &keymap);

    let local_channel: Channel<NoopRawMutex, Event, 16> = Channel::new();
=======
    let pin_a = Input::new(AnyPin::from(p.P1_06), embassy_nrf::gpio::Pull::None);
    let pin_b = Input::new(AnyPin::from(p.P1_04), embassy_nrf::gpio::Pull::None);
    let mut encoder = RotaryEncoder::with_phase(pin_a, pin_b, E8H7Phase, 0);
>>>>>>> 977ce5eb

    let mut encoder_processor = RotaryEncoderProcessor::new(&keymap);

    // Start
    join4(
        run_devices! (
<<<<<<< HEAD
            (matrix, my_device, my_device2) => local_channel,
            (encoder, adc_device) => rmk::channel::EVENT_CHANNEL,
        ),
        run_processor_chain! {
            local_channel => [p0, p1],
            rmk::channel::EVENT_CHANNEL => [p2, p3, batt_proc],
=======
            (matrix, encoder) => EVENT_CHANNEL,
        ),
        run_processor_chain! {
            EVENT_CHANNEL => [encoder_processor],
>>>>>>> 977ce5eb
        },
        keyboard.run(), // Keyboard is special
        run_rmk(&keymap, driver, storage, light_controller, rmk_config, sd),
    )
    .await;
}<|MERGE_RESOLUTION|>--- conflicted
+++ resolved
@@ -29,12 +29,10 @@
     futures::future::join4,
     initialize_encoder_keymap_and_storage, initialize_nrf_sd_and_flash,
     input_device::{
-<<<<<<< HEAD
-        rotary_encoder::RotaryEncoder, InputDevice, InputProcessor, ProcessResult, Runnable, adc::{NrfAdc, AnalogEventType}, battery::BatteryProcessor
-=======
+        adc::{AnalogEventType, NrfAdc},
+        battery::BatteryProcessor,
         rotary_encoder::{E8H7Phase, RotaryEncoder, RotaryEncoderProcessor},
         Runnable,
->>>>>>> 977ce5eb
     },
     keyboard::Keyboard,
     light::LightController,
@@ -142,43 +140,22 @@
     let light_controller: LightController<Output> =
         LightController::new(ControllerConfig::default().light_config);
 
-<<<<<<< HEAD
-    // Initialize other devices and processors
-    let mut my_device = MyDevice {};
-    let mut my_device2 = MyDevice {};
-
-    let pin_a = Input::new(AnyPin::from(p.P0_06), embassy_nrf::gpio::Pull::Up);
-    let pin_b = Input::new(AnyPin::from(p.P0_11), embassy_nrf::gpio::Pull::Up);
-    let mut encoder = RotaryEncoder::new(pin_a, pin_b, 0);
+    let pin_a = Input::new(AnyPin::from(p.P1_06), embassy_nrf::gpio::Pull::None);
+    let pin_b = Input::new(AnyPin::from(p.P1_04), embassy_nrf::gpio::Pull::None);
+    let mut encoder = RotaryEncoder::with_phase(pin_a, pin_b, E8H7Phase, 0);
 
     let mut adc_device = NrfAdc::new(saadc, [AnalogEventType::Battery], 12000);
     let mut batt_proc = BatteryProcessor::new(2000, 2806, &keymap);
-
-    let local_channel: Channel<NoopRawMutex, Event, 16> = Channel::new();
-=======
-    let pin_a = Input::new(AnyPin::from(p.P1_06), embassy_nrf::gpio::Pull::None);
-    let pin_b = Input::new(AnyPin::from(p.P1_04), embassy_nrf::gpio::Pull::None);
-    let mut encoder = RotaryEncoder::with_phase(pin_a, pin_b, E8H7Phase, 0);
->>>>>>> 977ce5eb
 
     let mut encoder_processor = RotaryEncoderProcessor::new(&keymap);
 
     // Start
     join4(
         run_devices! (
-<<<<<<< HEAD
-            (matrix, my_device, my_device2) => local_channel,
-            (encoder, adc_device) => rmk::channel::EVENT_CHANNEL,
+            (matrix, encoder, adc_device) => EVENT_CHANNEL,
         ),
         run_processor_chain! {
-            local_channel => [p0, p1],
-            rmk::channel::EVENT_CHANNEL => [p2, p3, batt_proc],
-=======
-            (matrix, encoder) => EVENT_CHANNEL,
-        ),
-        run_processor_chain! {
-            EVENT_CHANNEL => [encoder_processor],
->>>>>>> 977ce5eb
+            EVENT_CHANNEL => [encoder_processor, batt_proc],
         },
         keyboard.run(), // Keyboard is special
         run_rmk(&keymap, driver, storage, light_controller, rmk_config, sd),
