--- conflicted
+++ resolved
@@ -8,28 +8,6 @@
 
 use defmt::{info, unwrap};
 use embassy_executor::Spawner;
-<<<<<<< HEAD
-use embassy_nrf::{
-    self as _, bind_interrupts,
-    gpio::{AnyPin, Input, Output},
-    interrupt::{self, InterruptExt, Priority},
-    peripherals::{self, SAADC},
-    saadc::{self, AnyInput, Input as _, Saadc},
-    usb::{self, vbus_detect::SoftwareVbusDetect, Driver},
-};
-use panic_probe as _;
-use rmk::{
-    ble::SOFTWARE_VBUS,
-    channel::{EVENT_CHANNEL, EVENT_CHANNEL_SIZE},
-    config::{
-        BleBatteryConfig, KeyboardConfig, KeyboardUsbConfig, RmkConfig, StorageConfig, VialConfig,
-    },
-    event::Event,
-    input_device::{rotary_encoder::RotaryEncoder, InputDevice},
-    run_devices, run_rmk, RawMutex, Sender,
-};
-
-=======
 use embassy_nrf::gpio::{Input, Output};
 use embassy_nrf::interrupt::{self, InterruptExt};
 use embassy_nrf::peripherals::{RNG, SAADC, USBD};
@@ -57,7 +35,6 @@
 use rmk::matrix::Matrix;
 use rmk::{initialize_encoder_keymap_and_storage, run_devices, run_processor_chain, run_rmk, HostResources};
 use static_cell::StaticCell;
->>>>>>> 41396654
 use vial::{VIAL_KEYBOARD_DEF, VIAL_KEYBOARD_ID};
 use {defmt_rtt as _, panic_probe as _};
 
@@ -196,11 +173,6 @@
         storage_config,
         ..Default::default()
     };
-    // Keyboard config
-    let keyboard_config = KeyboardConfig {
-        rmk_config,
-        ..Default::default()
-    };
 
     // Initialze keyboard stuffs
     // Initialize the storage and keymap
@@ -215,32 +187,17 @@
     )
     .await;
 
-<<<<<<< HEAD
-struct MyDevice {}
-impl InputDevice<EVENT_CHANNEL_SIZE> for MyDevice {
-    async fn run(&mut self) {
-        loop {
-            embassy_time::Timer::after_secs(1).await;
-        }
-    }
-=======
     // Initialize the matrix and keyboard
     let debouncer = DefaultDebouncer::<ROW, COL>::new();
     let mut matrix = Matrix::<_, _, _, ROW, COL>::new(input_pins, output_pins, debouncer);
     // let mut matrix = TestMatrix::<ROW, COL>::new();
     let mut keyboard = Keyboard::new(&keymap, rmk_config.behavior_config.clone());
->>>>>>> 41396654
 
     // Initialize the encoder
     let pin_a = Input::new(p.P1_06, embassy_nrf::gpio::Pull::None);
     let pin_b = Input::new(p.P1_04, embassy_nrf::gpio::Pull::None);
     let mut encoder = RotaryEncoder::with_phase(pin_a, pin_b, DefaultPhase, 0);
 
-<<<<<<< HEAD
-    fn event_sender(&self) -> Sender<RawMutex, Self::EventType, EVENT_CHANNEL_SIZE> {
-        EVENT_CHANNEL.sender()
-    }
-=======
     let mut adc_device = NrfAdc::new(saadc, [AnalogEventType::Battery], 12000, None);
     let mut batt_proc = BatteryProcessor::new(2000, 2806, &keymap);
 
@@ -260,5 +217,4 @@
         run_rmk(&keymap, driver, &stack, &mut storage, &mut light_controller, rmk_config),
     )
     .await;
->>>>>>> 41396654
 }