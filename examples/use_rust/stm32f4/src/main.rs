--- conflicted
+++ resolved
@@ -11,11 +11,7 @@
 use embassy_executor::Spawner;
 use embassy_stm32::{
     bind_interrupts,
-<<<<<<< HEAD
-    flash::{Blocking, Flash},
-=======
     flash::Flash,
->>>>>>> 918708b6
     gpio::{Input, Output},
     peripherals::USB_OTG_FS,
     usb::{Driver, InterruptHandler},
@@ -68,20 +64,7 @@
     };
 
     // Start serving
-<<<<<<< HEAD
-    initialize_keyboard_and_run::<
-        Flash<'_, Blocking>,
-        Driver<'_, USB_OTG_FS>,
-        Input<'_>,
-        Output<'_>,
-        ROW,
-        COL,
-        NUM_LAYER,
-    >(
-        driver,
-=======
     run_rmk(
->>>>>>> 918708b6
         input_pins,
         output_pins,
         driver,
