[package]
name = "rmk-stm32h7"
version = "0.2.0"
authors = ["Haobo Gu <haobogu@outlook.com>"]
description = "Keyboard firmware written in Rust"
homepage = "https://github.com/haobogu/rmk"
repository = "https://github.com/haobogu/rmk"
readme = "../../README.md"
edition = "2021"
license = "MIT OR Apache-2.0"

[dependencies]
<<<<<<< HEAD
rmk = { version = "0.1.21", path = "../../../rmk", features = ["async_matrix"] }
=======
rmk = { version = "0.2.2", path = "../../../rmk", features = ["async_matrix"]}
>>>>>>> bda4546d
cortex-m = { version = "0.7.7", features = ['critical-section-single-core'] }
cortex-m-rt = "0.7.3"
embassy-time = { version = "0.3", git = "https://github.com/embassy-rs/embassy", rev = "7473999", features = [
    "tick-hz-32_768",
    "defmt",
] }
embassy-stm32 = { version = "0.1", git = "https://github.com/embassy-rs/embassy", rev = "7473999", features = [
    "stm32h7b0vb",
    "defmt",
    "memory-x",
    "exti",
    "time-driver-any",
] }
embassy-executor = { version = "0.5", git = "https://github.com/embassy-rs/embassy", rev = "7473999", features = [
    "defmt",
    "arch-cortex-m",
    "task-arena-size-8192",
    "executor-thread",
    "integrated-timers",
] }
static_cell = "2"
defmt = "0.3"
defmt-rtt = "0.4"
panic-probe = { version = "0.3", features = ["print-defmt"] }

[build-dependencies]
xz2 = "0.1.7"
json = "0.12"
const-gen = "1.6"

[[bin]]
name = "rmk-stm32h7"
test = false
bench = false

[profile.dev]
codegen-units = 1      # better optimizations
debug = true
opt-level = 1
overflow-checks = true
lto = false
panic = 'unwind'

[profile.release]
codegen-units = 1       # better optimizations
debug = true            # no overhead for bare-metal
opt-level = "z"         # optimize for binary size
overflow-checks = false
lto = "fat"<|MERGE_RESOLUTION|>--- conflicted
+++ resolved
@@ -10,11 +10,7 @@
 license = "MIT OR Apache-2.0"
 
 [dependencies]
-<<<<<<< HEAD
-rmk = { version = "0.1.21", path = "../../../rmk", features = ["async_matrix"] }
-=======
-rmk = { version = "0.2.2", path = "../../../rmk", features = ["async_matrix"]}
->>>>>>> bda4546d
+rmk = { version = "0.2.2", path = "../../../rmk", features = ["async_matrix"] }
 cortex-m = { version = "0.7.7", features = ['critical-section-single-core'] }
 cortex-m-rt = "0.7.3"
 embassy-time = { version = "0.3", git = "https://github.com/embassy-rs/embassy", rev = "7473999", features = [
