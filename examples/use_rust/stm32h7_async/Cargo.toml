[package]
name = "rmk-stm32h7"
version = "0.2.0"
authors = ["Haobo Gu <haobogu@outlook.com>"]
description = "Keyboard firmware written in Rust"
homepage = "https://github.com/haobogu/rmk"
repository = "https://github.com/haobogu/rmk"
readme = "../../README.md"
edition = "2021"
license = "MIT OR Apache-2.0"

[dependencies]
<<<<<<< HEAD
rmk = { version = "0.2.2", path = "../../../rmk", features = ["async_matrix"] }
=======
rmk = { path = "../../../rmk", features = ["async_matrix"] }
>>>>>>> 1bca8c6f
cortex-m = { version = "0.7.7", features = ['critical-section-single-core'] }
cortex-m-rt = "0.7.3"
embassy-time = { version = "0.3", git = "https://github.com/embassy-rs/embassy", rev = "7473999", features = [
    "tick-hz-32_768",
    "defmt",
] }
embassy-stm32 = { version = "0.1", git = "https://github.com/embassy-rs/embassy", rev = "7473999", features = [
    "stm32h7b0vb",
    "defmt",
    "memory-x",
    "exti",
    "time-driver-any",
] }
<<<<<<< HEAD
embassy-executor = { version = "0.5", git = "https://github.com/embassy-rs/embassy", rev = "7473999", features = [
=======
embassy-executor = { version = "0.6", features = [
>>>>>>> 1bca8c6f
    "defmt",
    "arch-cortex-m",
    "task-arena-size-8192",
    "executor-thread",
    "integrated-timers",
] }
static_cell = "2"
defmt = "0.3"
defmt-rtt = "0.4"
panic-probe = { version = "0.3", features = ["print-defmt"] }

[build-dependencies]
xz2 = "0.1.7"
json = "0.12"
const-gen = "1.6"

[[bin]]
name = "rmk-stm32h7"
test = false
bench = false

[profile.dev]
codegen-units = 1      # better optimizations
debug = true
opt-level = 1
overflow-checks = true
lto = false
panic = 'unwind'

[profile.release]
codegen-units = 1       # better optimizations
debug = true            # no overhead for bare-metal
opt-level = "z"         # optimize for binary size
overflow-checks = false
lto = "fat"<|MERGE_RESOLUTION|>--- conflicted
+++ resolved
@@ -10,11 +10,7 @@
 license = "MIT OR Apache-2.0"
 
 [dependencies]
-<<<<<<< HEAD
-rmk = { version = "0.2.2", path = "../../../rmk", features = ["async_matrix"] }
-=======
 rmk = { path = "../../../rmk", features = ["async_matrix"] }
->>>>>>> 1bca8c6f
 cortex-m = { version = "0.7.7", features = ['critical-section-single-core'] }
 cortex-m-rt = "0.7.3"
 embassy-time = { version = "0.3", git = "https://github.com/embassy-rs/embassy", rev = "7473999", features = [
@@ -28,11 +24,7 @@
     "exti",
     "time-driver-any",
 ] }
-<<<<<<< HEAD
-embassy-executor = { version = "0.5", git = "https://github.com/embassy-rs/embassy", rev = "7473999", features = [
-=======
 embassy-executor = { version = "0.6", features = [
->>>>>>> 1bca8c6f
     "defmt",
     "arch-cortex-m",
     "task-arena-size-8192",
