[package]
name = "rmk-rp2040"
version = "0.2.0"
authors = ["Haobo Gu <haobogu@outlook.com>"]
description = "Keyboard firmware written in Rust"
homepage = "https://github.com/haobogu/rmk"
repository = "https://github.com/haobogu/rmk"
readme = "../../README.md"
edition = "2021"
license = "MIT OR Apache-2.0"

[dependencies]
<<<<<<< HEAD
rmk = { version = "0.1.21", path = "../../../rmk" }
embassy-time = { version = "0.3", git = "https://github.com/embassy-rs/embassy", rev = "7473999", features = ["defmt"] }
embassy-rp = { version = "0.1", git = "https://github.com/embassy-rs/embassy", rev = "7473999", features = [
=======
rmk = { version = "0.2.2", path = "../../../rmk" }
embassy-time = { version = "0.3", features = ["defmt"] }
embassy-rp = { version = "0.1", features = [
>>>>>>> bda4546d
    "defmt",
    "time-driver",
    "critical-section-impl",
] }
embassy-executor = { version = "0.5", git = "https://github.com/embassy-rs/embassy", rev = "7473999", features = [
    "defmt",
    "arch-cortex-m",
    "executor-thread",
    "integrated-timers",
    "task-arena-size-8192",
] }
cortex-m-rt = "0.7.3"
portable-atomic = { version = "1.5", features = ["critical-section"] }
defmt = "0.3"
defmt-rtt = "0.4"
panic-probe = { version = "0.3", features = ["print-defmt"] }

# [features]
# avoid having to use --allow-multiple-definition linker flag
# on macOS with Apple Silicon at least
# default = ["rp-pico/disable-intrinsics"]

[build-dependencies]
xz2 = "0.1.7"
json = "0.12"
const-gen = "1.6"

[[bin]]
name = "rmk-rp2040"
test = false
bench = false

[profile.dev]
codegen-units = 1      # better optimizations
debug = true
opt-level = 1
overflow-checks = true
lto = false
panic = 'unwind'

[profile.release]
codegen-units = 1       # better optimizations
debug = true            # no overhead for bare-metal
opt-level = "z"         # optimize for binary size
overflow-checks = false
lto = "fat"<|MERGE_RESOLUTION|>--- conflicted
+++ resolved
@@ -10,15 +10,9 @@
 license = "MIT OR Apache-2.0"
 
 [dependencies]
-<<<<<<< HEAD
-rmk = { version = "0.1.21", path = "../../../rmk" }
+rmk = { version = "0.2.2", path = "../../../rmk" }
 embassy-time = { version = "0.3", git = "https://github.com/embassy-rs/embassy", rev = "7473999", features = ["defmt"] }
 embassy-rp = { version = "0.1", git = "https://github.com/embassy-rs/embassy", rev = "7473999", features = [
-=======
-rmk = { version = "0.2.2", path = "../../../rmk" }
-embassy-time = { version = "0.3", features = ["defmt"] }
-embassy-rp = { version = "0.1", features = [
->>>>>>> bda4546d
     "defmt",
     "time-driver",
     "critical-section-impl",
