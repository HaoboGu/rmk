--- conflicted
+++ resolved
@@ -10,24 +10,14 @@
 license = "MIT OR Apache-2.0"
 
 [dependencies]
-<<<<<<< HEAD
-rmk = { version = "0.2.2", path = "../../../rmk" }
-embassy-time = { version = "0.3", git = "https://github.com/embassy-rs/embassy", rev = "7473999", features = ["defmt"] }
-embassy-rp = { version = "0.1", git = "https://github.com/embassy-rs/embassy", rev = "7473999", features = [
-=======
 rmk = { path = "../../../rmk" }
 embassy-time = { version = "0.3", features = ["defmt"] }
 embassy-rp = { version = "0.2", features = [
->>>>>>> 1bca8c6f
     "defmt",
     "time-driver",
     "critical-section-impl",
 ] }
-<<<<<<< HEAD
-embassy-executor = { version = "0.5", git = "https://github.com/embassy-rs/embassy", rev = "7473999", features = [
-=======
 embassy-executor = { version = "0.6", features = [
->>>>>>> 1bca8c6f
     "defmt",
     "arch-cortex-m",
     "executor-thread",
