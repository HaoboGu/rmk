--- conflicted
+++ resolved
@@ -11,21 +11,8 @@
 /// There is an example of full customization of the keyboard with `rmk_keyboard` macro
 #[rmk_keyboard]
 mod my_keyboard {
-<<<<<<< HEAD
-    use embassy_stm32::{
-        exti::ExtiInput,
-        flash::{Blocking, Flash},
-        gpio::{Output},
-        peripherals::USB_OTG_HS,
-        time::Hertz,
-        usb::Driver,
-        Config,
-    };
-    use rmk::initialize_keyboard_and_run;
-=======
     use embassy_stm32::{time::Hertz, usb_otg::Driver, Config};
     use rmk::run_rmk;
->>>>>>> 918708b6
     use static_cell::StaticCell;
 
     // If you want customize interrupte binding , use `#[Override(bind_interrupt)]` to override default interrupt binding
@@ -93,20 +80,7 @@
     #[Override(entry)]
     fn run() {
         // Start serving
-<<<<<<< HEAD
-        initialize_keyboard_and_run::<
-            Flash<'_, Blocking>,
-            Driver<'_, USB_OTG_HS>,
-            ExtiInput,
-            Output<'_>,
-            ROW,
-            COL,
-            NUM_LAYER,
-        >(
-            driver,
-=======
         run_rmk(
->>>>>>> 918708b6
             input_pins,
             output_pins,
             driver,
