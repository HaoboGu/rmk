[package]
name = "rmk-stm32h7"
version = "0.2.0"
authors = ["Haobo Gu <haobogu@outlook.com>"]
description = "Keyboard firmware written in Rust"
homepage = "https://github.com/haobogu/rmk"
repository = "https://github.com/haobogu/rmk"
readme = "../../README.md"
edition = "2021"
license = "MIT OR Apache-2.0"

[dependencies]
rmk = { path = "../../../rmk", features = ["async_matrix"] }
cortex-m = { version = "0.7.7", features = ['critical-section-single-core'] }
cortex-m-rt = "0.7.3"
embassy-time = { version = "0.3", git = "https://github.com/embassy-rs/embassy", rev = "7473999", features = ["tick-hz-32_768", "defmt"] }
embassy-stm32 = { version = "0.1", git = "https://github.com/embassy-rs/embassy", rev = "7473999", features = [
    "stm32h7b0vb",
    "defmt",
    "memory-x",
    "exti",
    "time-driver-any",
] }
<<<<<<< HEAD
embassy-executor = { version = "0.5", git = "https://github.com/embassy-rs/embassy", rev = "7473999", features = [
=======
embassy-executor = { version = "0.6", features = [
>>>>>>> 1bca8c6f
    "defmt",
    "arch-cortex-m",
    "task-arena-size-8192",
    "executor-thread",
    "integrated-timers",
] }
static_cell = "2"
defmt = "0.3"
defmt-rtt = "0.4"
panic-probe = { version = "0.3", features = ["print-defmt"] }

[build-dependencies]
xz2 = "0.1.7"
json = "0.12"
const-gen = "1.6"

[[bin]]
name = "rmk-stm32h7"
test = false
bench = false

[profile.dev]
codegen-units = 1      # better optimizations
debug = true
opt-level = 1
overflow-checks = true
lto = false
panic = 'unwind'

[profile.release]
codegen-units = 1       # better optimizations
debug = true            # no overhead for bare-metal
opt-level = "z"         # optimize for binary size
overflow-checks = false
lto = "fat"<|MERGE_RESOLUTION|>--- conflicted
+++ resolved
@@ -21,11 +21,7 @@
     "exti",
     "time-driver-any",
 ] }
-<<<<<<< HEAD
-embassy-executor = { version = "0.5", git = "https://github.com/embassy-rs/embassy", rev = "7473999", features = [
-=======
 embassy-executor = { version = "0.6", features = [
->>>>>>> 1bca8c6f
     "defmt",
     "arch-cortex-m",
     "task-arena-size-8192",
