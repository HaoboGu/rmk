--- conflicted
+++ resolved
@@ -440,11 +440,8 @@
                     None => default.tri_layer,
                 };
 
-<<<<<<< HEAD
                 behavior.enable_hrm = behavior.enable_hrm.or(default.enable_hrm);
-=======
                 behavior.one_shot = behavior.one_shot.or(default.one_shot);
->>>>>>> 8721e17f
 
                 Ok(behavior)
             }
