--- conflicted
+++ resolved
@@ -1,8 +1,8 @@
 use proc_macro2::TokenStream as TokenStream2;
 use quote::{format_ident, quote};
 use rmk_config::{
-    BleConfig, BoardConfig, ChipModel, ChipSeries, CommunicationConfig, InputDeviceConfig, KeyboardTomlConfig, MatrixType,
-    SplitBoardConfig, SplitConfig,
+    BleConfig, BoardConfig, ChipModel, ChipSeries, CommunicationConfig, InputDeviceConfig, KeyboardTomlConfig,
+    MatrixType, SplitBoardConfig, SplitConfig,
 };
 use syn::ItemMod;
 
@@ -227,7 +227,8 @@
         }
     }
 
-<<<<<<< HEAD
+    let output_config = expand_output_initialization(peripheral_config.output.clone().unwrap_or_default(), &chip);
+
     // Get peripheral device and processor configuration
     let (device_initialization, devices, processors) = expand_peripheral_input_device_config(id, keyboard_config);
 
@@ -248,12 +249,6 @@
     } else {
         quote! {}
     };
-=======
-    let output_config = expand_output_initialization(peripheral_config.output.clone().unwrap_or_default(), &chip);
-
-    // Peripherals don't need to run processors
-    let (device_initialization, devices, _processors) = expand_peripheral_input_device_config(id, keyboard_config);
->>>>>>> 7d9012b5
 
     // Add controller support for peripherals
     let (controller_initializers, controllers) = expand_controller_init(keyboard_config, &item_mod);
@@ -267,8 +262,15 @@
         }
     };
 
-    let run_rmk_peripheral =
-        expand_split_peripheral_entry(id, &chip, split_config, peripheral_config, devices, processors, controllers);
+    let run_rmk_peripheral = expand_split_peripheral_entry(
+        id,
+        &chip,
+        split_config,
+        peripheral_config,
+        devices,
+        processors,
+        controllers,
+    );
 
     quote! {
         #imports
@@ -276,11 +278,8 @@
         #chip_init
         #controller_initializers
         #matrix_config
-<<<<<<< HEAD
         #keymap_init
-=======
         #output_config
->>>>>>> 7d9012b5
         #device_initialization
         #run_rmk_peripheral
     }
