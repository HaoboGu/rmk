use core::panic;

use proc_macro2::TokenStream as TokenStream2;
use quote::{format_ident, quote};
use syn::ItemMod;

use crate::{
    behavior::expand_behavior_config,
    bind_interrupt::expand_bind_interrupt,
    ble::expand_ble_config,
    chip_init::expand_chip_init,
    comm::expand_usb_init,
    config::{MatrixType, SerialConfig, SplitConfig},
    feature::{get_rmk_features, is_feature_enabled},
    flash::expand_flash_init,
    import::expand_imports,
    keyboard::gen_imports,
    keyboard_config::{read_keyboard_toml_config, BoardConfig, KeyboardConfig},
    light::expand_light_config,
    matrix::{expand_matrix_direct_pins, expand_matrix_input_output_pins},
    ChipModel, ChipSeries,
};

/// Parse split central mod and generate a valid RMK main function with all needed code
pub(crate) fn parse_split_central_mod(
    _attr: proc_macro::TokenStream,
    item_mod: ItemMod,
) -> TokenStream2 {
    let rmk_features = get_rmk_features();
    if !is_feature_enabled(&rmk_features, "split") {
        return quote! {
            compile_error!("\"split\" feature of RMK should be enabled");
        };
    }

    let async_matrix = is_feature_enabled(&rmk_features, "async_matrix");

    let toml_config = match read_keyboard_toml_config() {
        Ok(c) => c,
        Err(e) => return e,
    };

    let keyboard_config = match KeyboardConfig::new(toml_config) {
        Ok(c) => c,
        Err(e) => return e,
    };

    let imports = gen_imports(&keyboard_config);

    let main_function = expand_split_central(&keyboard_config, item_mod, async_matrix);

    quote! {
        #imports

        #main_function
    }
}

fn expand_split_central(
    keyboard_config: &KeyboardConfig,
    item_mod: ItemMod,
    async_matrix: bool,
) -> TokenStream2 {
    // Check whether keyboard.toml contains split section
    let split_config = if let BoardConfig::Split(split_config) = &keyboard_config.board {
        split_config
    } else {
        return quote! { compile_error!("No `split` field in `keyboard.toml`"); }.into();
    };

    // Expand components of main function
    let imports = expand_imports(&item_mod);
    let bind_interrupt = expand_bind_interrupt(keyboard_config, &item_mod);
    let chip_init = expand_chip_init(keyboard_config, &item_mod);
    let usb_init = expand_usb_init(keyboard_config, &item_mod);
    let flash_init = expand_flash_init(keyboard_config);
    let light_config = expand_light_config(keyboard_config);
    let behavior_config = expand_behavior_config(keyboard_config);

    let mut matrix_config = proc_macro2::TokenStream::new();
    match &split_config.central.matrix.matrix_type {
        MatrixType::normal => {
            matrix_config.extend(expand_matrix_input_output_pins(
                &keyboard_config.chip,
                split_config.central.matrix.input_pins.clone().unwrap(),
                split_config.central.matrix.output_pins.clone().unwrap(),
                async_matrix,
            ));
        }
        MatrixType::direct_pin => {
            matrix_config.extend(expand_matrix_direct_pins(
                &keyboard_config.chip,
                split_config.central.matrix.direct_pins.clone().unwrap(),
                async_matrix,
                split_config.central.matrix.direct_pin_low_active,
            ));
            // `generic_arg_infer` is a nightly feature. Const arguments cannot yet be inferred with `_` in stable now.
            // So we need to declaring them in advance.
            let rows = keyboard_config.layout.rows as usize;
            let cols = keyboard_config.layout.cols as usize;
            let size = keyboard_config.layout.rows as usize * keyboard_config.layout.cols as usize;
            let layers = keyboard_config.layout.layers as usize;
            let low_active = split_config.central.matrix.direct_pin_low_active;
            matrix_config.extend(quote! {
                pub(crate) const ROW: usize = #rows;
                pub(crate) const COL: usize = #cols;
                pub(crate) const SIZE: usize = #size;
                pub(crate) const LAYER_NUM: usize = #layers;
                let low_active = #low_active;
            });
        }
    }

    let split_communication_config =
        expand_split_communication_config(&keyboard_config.chip, split_config);
    let run_rmk = expand_split_central_entry(keyboard_config, split_config);
    let (ble_config, set_ble_config) = expand_ble_config(keyboard_config);

    let main_function_sig = if keyboard_config.chip.series == ChipSeries::Esp32 {
        quote! {
            use ::esp_idf_svc::hal::gpio::*;
            use esp_println as _;
            fn main()
        }
    } else {
        quote! {
            #[::embassy_executor::main]
            async fn main(spawner: ::embassy_executor::Spawner)
        }
    };

    quote! {
        #imports

        #bind_interrupt

        #main_function_sig {
            ::defmt::info!("RMK start!");
            // Initialize peripherals as `p`
            #chip_init

            // Initialize usb driver as `driver`
            #usb_init

            // Initialize flash driver as `flash` and storage config as `storage_config`
            #flash_init

            // Initialize light config as `light_config`
            #light_config

            // Initialize behavior config config as `behavior_config`
            #behavior_config

            // Initialize matrix config as `(input_pins, output_pins)`
            #matrix_config

            // Initialize split central ble config
            #ble_config

            // Set all keyboard config
            let keyboard_config = ::rmk::config::RmkConfig {
                usb_config: KEYBOARD_USB_CONFIG,
                vial_config: VIAL_CONFIG,
                light_config,
                storage_config,
                behavior_config,
                #set_ble_config
                ..Default::default()
            };

            #split_communication_config

            // Start serving
            #run_rmk
        }
    }
}

fn expand_split_central_entry(
    keyboard_config: &KeyboardConfig,
    split_config: &SplitConfig,
) -> TokenStream2 {
    let central_row = split_config.central.rows;
    let central_col = split_config.central.cols;
    let central_row_offset = split_config.central.row_offset;
    let central_col_offset = split_config.central.col_offset;
    match keyboard_config.chip.series {
        ChipSeries::Stm32 => {
            let usb_info = keyboard_config.communication.get_usb_info().unwrap();
            let usb_name = format_ident!("{}", usb_info.peripheral_name);
<<<<<<< HEAD
            let central_task = quote! {
                ::rmk::split::central::run_rmk_split_central::<
                    ::embassy_stm32::gpio::Input<'_>,
                    ::embassy_stm32::gpio::Output<'_>,
                    ::embassy_stm32::usb::Driver<'_, ::embassy_stm32::peripherals::#usb_name>,
                    ::embassy_stm32::flash::Flash<'_, ::embassy_stm32::flash::Blocking>,
                    ROW,
                    COL,
                    #central_row,
                    #central_col,
                    #central_row_offset,
                    #central_col_offset,
                    NUM_LAYER,
                >(input_pins, output_pins, driver, flash, &mut get_default_keymap(), keyboard_config, spawner)
=======
            let usb_mod_path = if usb_info.peripheral_name.contains("OTG") {
                format_ident!("{}", "usb_otg")
            } else {
                format_ident!("{}", "usb")
            };
            let low_active = split_config.central.matrix.direct_pin_low_active;
            let central_task = match split_config.central.matrix.matrix_type {
                MatrixType::normal => quote! {
                    ::rmk::split::central::run_rmk_split_central::<
                        ::embassy_stm32::gpio::Input<'_>,
                        ::embassy_stm32::gpio::Output<'_>,
                        ::embassy_stm32::#usb_mod_path::Driver<'_, ::embassy_stm32::peripherals::#usb_name>,
                        ::embassy_stm32::flash::Flash<'_, ::embassy_stm32::flash::Blocking>,
                        ROW,
                        COL,
                        #central_row,
                        #central_col,
                        #central_row_offset,
                        #central_col_offset,
                        NUM_LAYER,
                    >(input_pins, output_pins, driver, flash, &mut get_default_keymap(), keyboard_config, , spawner)
                },
                MatrixType::direct_pin => quote! {
                    ::rmk::split::central::run_rmk_split_central_direct_pin::<
                        ::embassy_stm32::gpio::Input<'_>,
                        ::embassy_stm32::gpio::Output<'_>,
                        ::embassy_stm32::#usb_mod_path::Driver<'_, ::embassy_stm32::peripherals::#usb_name>,
                        ::embassy_stm32::flash::Flash<'_, ::embassy_stm32::flash::Blocking>,
                        ROW,
                        COL,
                        #central_row,
                        #central_col,
                        #central_row_offset,
                        #central_col_offset,
                        NUM_LAYER,
                        SIZE,
                    >(direct_pins, driver, flash, &mut get_default_keymap(), keyboard_config, #low_active, spawner)
                },
>>>>>>> 4d88f4a0
            };
            let mut tasks = vec![central_task];
            let central_serials = split_config
                .central
                .serial
                .clone()
                .expect("No serial defined for central");
            split_config
                .peripheral
                .iter()
                .enumerate()
                .for_each(|(idx, p)| {
                    let row = p.rows;
                    let col = p.cols;
                    let row_offset = p.row_offset;
                    let col_offset = p.col_offset;
                    let uart_instance = format_ident!("{}", central_serials.get(idx).expect("No or not enough serial defined for peripheral in central").instance.to_lowercase());

                    tasks.push(quote! {
                        ::rmk::split::central::run_peripheral_monitor::<#row, #col, #row_offset, #col_offset, _>(
                            #idx,
                            #uart_instance,
                        )
                    });
                });

            join_all_tasks(tasks)
        }
        ChipSeries::Nrf52 => {
            let central_addr = split_config
                .central
                .ble_addr
                .expect("No ble_addr defined for central");
            let low_active = split_config.central.matrix.direct_pin_low_active;
            let central_task = match split_config.central.matrix.matrix_type {
                MatrixType::normal => quote! {
                    ::rmk::split::central::run_rmk_split_central::<
                        ::embassy_nrf::gpio::Input<'_>,
                        ::embassy_nrf::gpio::Output<'_>,
                        ::embassy_nrf::usb::Driver<'_, ::embassy_nrf::peripherals::USBD, &::embassy_nrf::usb::vbus_detect::SoftwareVbusDetect>,
                        ROW,
                        COL,
                        #central_row,
                        #central_col,
                        #central_row_offset,
                        #central_col_offset,
                        NUM_LAYER,
                    >(input_pins, output_pins, driver, &mut get_default_keymap(), keyboard_config, [#(#central_addr), *], spawner)
                },
                MatrixType::direct_pin => quote! {
                    ::rmk::split::central::run_rmk_split_central_direct_pin::<
                        ::embassy_nrf::gpio::Input<'_>,
                        ::embassy_nrf::gpio::Output<'_>,
                        ::embassy_nrf::usb::Driver<'_, ::embassy_nrf::peripherals::USBD, &::embassy_nrf::usb::vbus_detect::SoftwareVbusDetect>,
                        ROW,
                        COL,
                        #central_row,
                        #central_col,
                        #central_row_offset,
                        #central_col_offset,
                        NUM_LAYER,
                        SIZE,
                    >(direct_pins, driver, &mut get_default_keymap(), keyboard_config, #low_active, [#(#central_addr), *], spawner)
                },
            };
            let mut tasks = vec![central_task];
            split_config.peripheral.iter().enumerate().for_each(|(idx, p)| {
                let row = p.rows ;
                let col = p.cols ;
                let row_offset = p.row_offset ;
                let col_offset = p.col_offset ;
                let peripheral_ble_addr = p.ble_addr.expect("No ble_addr defined for peripheral");
                tasks.push(quote! {
                    ::rmk::split::central::run_peripheral_monitor::<#row, #col, #row_offset, #col_offset>(
                        #idx,
                        [#(#peripheral_ble_addr), *],
                    )
                });
            });
            join_all_tasks(tasks)
        }
        ChipSeries::Rp2040 => {
            let low_active = split_config.central.matrix.direct_pin_low_active;

            let central_task = match split_config.central.matrix.matrix_type {
                MatrixType::normal => quote! {
                ::rmk::split::central::run_rmk_split_central::<
                    ::embassy_rp::gpio::Input<'_>,
                    ::embassy_rp::gpio::Output<'_>,
                    ::embassy_rp::usb::Driver<'_, ::embassy_rp::peripherals::USB>,
                    ::embassy_rp::flash::Flash<::embassy_rp::peripherals::FLASH, ::embassy_rp::flash::Async, FLASH_SIZE>,
                    ROW,
                    COL,
                    #central_row,
                    #central_col,
                    #central_row_offset,
                    #central_col_offset,
                    NUM_LAYER,
                >(input_pins, output_pins, driver, flash, &mut get_default_keymap(), keyboard_config, spawner)
                },
                MatrixType::direct_pin => quote! {
                    ::rmk::split::central::run_rmk_split_central_direct_pin::<
                        ::embassy_rp::gpio::Input<'_>,
                        ::embassy_rp::gpio::Output<'_>,
                        ::embassy_rp::usb::Driver<'_, ::embassy_rp::peripherals::USB>,
                        ::embassy_rp::flash::Flash<::embassy_rp::peripherals::FLASH, ::embassy_rp::flash::Async, FLASH_SIZE>,
                        ROW,
                        COL,
                        #central_row,
                        #central_col,
                        #central_row_offset,
                        #central_col_offset,
                        NUM_LAYER,
                        SIZE,
                    >(direct_pins, driver, flash, &mut get_default_keymap(), keyboard_config, #low_active, spawner)
                },
            };
            let mut tasks = vec![central_task];
            let central_serials = split_config
                .central
                .serial
                .clone()
                .expect("No serial defined for central");
            split_config
                .peripheral
                .iter()
                .enumerate()
                .for_each(|(idx, p)| {
                    let row = p.rows;
                    let col = p.cols;
                    let row_offset = p.row_offset;
                    let col_offset = p.col_offset;
                    let uart_instance = format_ident!("{}", central_serials.get(idx).expect("No or not enough serial defined for peripheral in central").instance.to_lowercase());

                    tasks.push(quote! {
                        ::rmk::split::central::run_peripheral_monitor::<#row, #col, #row_offset, #col_offset, _>(
                            #idx,
                            #uart_instance,
                        )
                    });
                });

            join_all_tasks(tasks)
        }
        ChipSeries::Esp32 => panic!("Split for esp32 isn't implemented yet"),
    }
}

fn expand_split_communication_config(chip: &ChipModel, split_config: &SplitConfig) -> TokenStream2 {
    match &split_config.connection[..] {
        "ble" => {
            // We need to create addrs for BLE
            let central_addr = split_config.central.ble_addr.unwrap();
            let mut peripheral_addrs = proc_macro2::TokenStream::new();
            split_config
                .peripheral
                .iter()
                .map(|p| p.ble_addr.unwrap())
                .enumerate()
                .for_each(|(idx, addr)| {
                    let addr_name = format_ident!("peripheral_addr{}", idx);
                    peripheral_addrs.extend(quote! {let #addr_name = [#(#addr), *];})
                });

            quote! {
                let central_addr = [#(#central_addr), *];
                #peripheral_addrs
            }
        }
        "serial" => {
            // We need to initialize serial instance for serial
            let serial_config: Vec<SerialConfig> = split_config.central.serial.clone().unwrap();
            expand_serial_init(chip, serial_config)
        }
        _ => panic!("Invalid connection type for split"),
    }
}

pub(crate) fn expand_serial_init(chip: &ChipModel, serial: Vec<SerialConfig>) -> TokenStream2 {
    let mut uart_initializers = proc_macro2::TokenStream::new();
    serial.iter().enumerate().for_each(|(idx, s)| {
        let tx_buf_static = format_ident!("TX_BUF{}", idx);
        let rx_buf_static = format_ident!("RX_BUF{}", idx);
        let tx_buf_name = format_ident!("tx_buf{}", idx);
        let rx_buf_name = format_ident!("rx_buf{}", idx);
        let uart_buf_init = quote! {
            static #tx_buf_static: ::static_cell::StaticCell<[u8; ::rmk::split::SPLIT_MESSAGE_MAX_SIZE]> = ::static_cell::StaticCell::new();
            let #tx_buf_name = &mut #tx_buf_static.init([0_u8; ::rmk::split::SPLIT_MESSAGE_MAX_SIZE])[..];
            static #rx_buf_static: ::static_cell::StaticCell<[u8; ::rmk::split::SPLIT_MESSAGE_MAX_SIZE]> = ::static_cell::StaticCell::new();
            let #rx_buf_name = &mut #rx_buf_static.init([0_u8; ::rmk::split::SPLIT_MESSAGE_MAX_SIZE])[..];
        };
        let uart_init = match chip.series {
            ChipSeries::Rp2040 => {
                let uart_instance = format_ident!("{}", s.instance);
                let uart_name = format_ident!("{}", s.instance.to_lowercase());
                let uart_irq = format_ident!("{}_IRQ", s.instance);
                let tx_pin = format_ident!("{}", s.tx_pin);
                let rx_pin = format_ident!("{}", s.rx_pin);
                let irq_name = format_ident!("IrqsUart{}", idx);
                quote! {
                    ::embassy_rp::bind_interrupts!(struct #irq_name {
                        #uart_irq => ::embassy_rp::uart::BufferedInterruptHandler<::embassy_rp::peripherals::#uart_instance>;
                    });
                    let #uart_name = ::embassy_rp::uart::BufferedUart::new(
                        p.#uart_instance,
                        #irq_name,
                        p.#tx_pin,
                        p.#rx_pin,
                        #tx_buf_name,
                        #rx_buf_name,
                        ::embassy_rp::uart::Config::default(),
                    );
                }
            }
            _ => panic!("Serial for chip {:?} isn't implemented yet", chip.series),
        };
        uart_initializers.extend(quote! {
            #uart_buf_init
            #uart_init
        });
    });
    uart_initializers
}

fn join_all_tasks(tasks: Vec<TokenStream2>) -> TokenStream2 {
    let mut current_joined = quote! {};
    tasks.iter().enumerate().for_each(|(id, task)| {
        if id == 0 {
            current_joined = quote! {#task};
        } else {
            current_joined = quote! {
                ::embassy_futures::join::join(#current_joined, #task)
            };
        }
    });

    quote! {
        #current_joined.await;
    }
}<|MERGE_RESOLUTION|>--- conflicted
+++ resolved
@@ -188,22 +188,6 @@
         ChipSeries::Stm32 => {
             let usb_info = keyboard_config.communication.get_usb_info().unwrap();
             let usb_name = format_ident!("{}", usb_info.peripheral_name);
-<<<<<<< HEAD
-            let central_task = quote! {
-                ::rmk::split::central::run_rmk_split_central::<
-                    ::embassy_stm32::gpio::Input<'_>,
-                    ::embassy_stm32::gpio::Output<'_>,
-                    ::embassy_stm32::usb::Driver<'_, ::embassy_stm32::peripherals::#usb_name>,
-                    ::embassy_stm32::flash::Flash<'_, ::embassy_stm32::flash::Blocking>,
-                    ROW,
-                    COL,
-                    #central_row,
-                    #central_col,
-                    #central_row_offset,
-                    #central_col_offset,
-                    NUM_LAYER,
-                >(input_pins, output_pins, driver, flash, &mut get_default_keymap(), keyboard_config, spawner)
-=======
             let usb_mod_path = if usb_info.peripheral_name.contains("OTG") {
                 format_ident!("{}", "usb_otg")
             } else {
@@ -215,7 +199,7 @@
                     ::rmk::split::central::run_rmk_split_central::<
                         ::embassy_stm32::gpio::Input<'_>,
                         ::embassy_stm32::gpio::Output<'_>,
-                        ::embassy_stm32::#usb_mod_path::Driver<'_, ::embassy_stm32::peripherals::#usb_name>,
+                        ::embassy_stm32::usb::Driver<'_, ::embassy_stm32::peripherals::#usb_name>,
                         ::embassy_stm32::flash::Flash<'_, ::embassy_stm32::flash::Blocking>,
                         ROW,
                         COL,
@@ -224,7 +208,7 @@
                         #central_row_offset,
                         #central_col_offset,
                         NUM_LAYER,
-                    >(input_pins, output_pins, driver, flash, &mut get_default_keymap(), keyboard_config, , spawner)
+                    >(input_pins, output_pins, driver, flash, &mut get_default_keymap(), keyboard_config, spawner)
                 },
                 MatrixType::direct_pin => quote! {
                     ::rmk::split::central::run_rmk_split_central_direct_pin::<
@@ -242,7 +226,6 @@
                         SIZE,
                     >(direct_pins, driver, flash, &mut get_default_keymap(), keyboard_config, #low_active, spawner)
                 },
->>>>>>> 4d88f4a0
             };
             let mut tasks = vec![central_task];
             let central_serials = split_config
