//! Initialize communication boilerplate of RMK, including USB or BLE
//!

use darling::FromMeta;
use proc_macro2::TokenStream as TokenStream2;
use quote::{format_ident, quote, ToTokens};
use syn::{ItemFn, ItemMod};

use crate::{keyboard::Overwritten, keyboard_config::KeyboardConfig, ChipSeries};

pub(crate) fn expand_usb_init(
    keyboard_config: &KeyboardConfig,
    item_mod: &ItemMod,
) -> TokenStream2 {
    // If there is a function with `#[Overwritten(usb)]`, override the chip initialization
    if let Some((_, items)) = &item_mod.content {
        items
            .iter()
            .find_map(|item| {
                if let syn::Item::Fn(item_fn) = &item {
                    if item_fn.attrs.len() == 1 {
                        if let Ok(Overwritten::Usb) = Overwritten::from_meta(&item_fn.attrs[0].meta)
                        {
                            return Some(override_usb_init(item_fn));
                        }
                    }
                }
                None
            })
            .unwrap_or(usb_config_default(keyboard_config))
    } else {
        usb_config_default(keyboard_config)
    }
}

/// Default implementation of usb initialization
<<<<<<< HEAD
pub(crate) fn usb_config_default(
    chip: &ChipModel,
    usb_info: &UsbInfo,
    comm_type: CommunicationType,
) -> TokenStream2 {
    let peripheral_name = format_ident!("{}", usb_info.peripheral_name);
    match chip.series {
        ChipSeries::Stm32 => {
            let dp = format_ident!("{}", usb_info.dp);
            let dm = format_ident!("{}", usb_info.dm);
            if usb_info.peripheral_name.contains("OTG") {
                quote! {
                    static EP_OUT_BUFFER: ::static_cell::StaticCell<[u8; 1024]> = ::static_cell::StaticCell::new();
                    let mut usb_config = ::embassy_stm32::usb::Config::default();
                    usb_config.vbus_detection = false;
                    let driver = ::embassy_stm32::usb::Driver::new_fs(
                        p.#peripheral_name,
                        Irqs,
                        p.#dp,
                        p.#dm,
                        &mut EP_OUT_BUFFER.init([0; 1024])[..],
                        usb_config,
                    );
=======
pub(crate) fn usb_config_default(keyboard_config: &KeyboardConfig) -> TokenStream2 {
    if let Some(usb_info) = keyboard_config.communication.get_usb_info() {
        let peripheral_name = format_ident!("{}", usb_info.peripheral_name);
        match keyboard_config.chip.series {
            ChipSeries::Stm32 => {
                let dp = format_ident!("{}", usb_info.dp);
                let dm = format_ident!("{}", usb_info.dm);
                if usb_info.peripheral_name.contains("OTG") {
                    quote! {
                        static EP_OUT_BUFFER: ::static_cell::StaticCell<[u8; 1024]> = ::static_cell::StaticCell::new();
                        let mut usb_config = ::embassy_stm32::usb_otg::Config::default();
                        usb_config.vbus_detection = false;
                        let driver = ::embassy_stm32::usb_otg::Driver::new_fs(
                            p.#peripheral_name,
                            Irqs,
                            p.#dp,
                            p.#dm,
                            &mut EP_OUT_BUFFER.init([0; 1024])[..],
                            usb_config,
                        );
                    }
                } else {
                    quote! {
                        {
                            let _dp = ::embassy_stm32::gpio::Output::new(&mut p.#dp, ::embassy_stm32::gpio::Level::Low, ::embassy_stm32::gpio::Speed::Low);
                            ::embassy_time::Timer::after_millis(10).await;
                        }
                        // Usb driver
                        let driver = ::embassy_stm32::usb::Driver::new(p.#peripheral_name, Irqs, p.#dp, p.#dm);
                    }
>>>>>>> a7b2fe2d
                }
            }
            ChipSeries::Nrf52 => {
                if keyboard_config.communication.ble_enabled() {
                    // Both BLE + USB, software vbus is used
                    quote! {
                        let software_vbus = ::rmk::ble::SOFTWARE_VBUS.get_or_init(|| ::embassy_nrf::usb::vbus_detect::SoftwareVbusDetect::new(true, false));
                        let driver = ::embassy_nrf::usb::Driver::new(p.#peripheral_name, Irqs, software_vbus);
                    }
                } else {
                    // USB only, use hardware vbus
                    quote! {
                        let driver = ::embassy_nrf::usb::Driver::new(p.#peripheral_name, Irqs, ::embassy_nrf::usb::vbus_detect::HardwareVbusDetect::new(Irqs));
                    }
                }
            }
            ChipSeries::Rp2040 => quote! {
                let driver = ::embassy_rp::usb::Driver::new(p.#peripheral_name, Irqs);
            },
            ChipSeries::Esp32 => quote! {},
        }
    } else {
        quote! {}
    }
}

fn override_usb_init(item_fn: &ItemFn) -> TokenStream2 {
    let initialization = item_fn.block.to_token_stream();
    quote! {
        let driver = #initialization;
    }
}<|MERGE_RESOLUTION|>--- conflicted
+++ resolved
@@ -34,31 +34,6 @@
 }
 
 /// Default implementation of usb initialization
-<<<<<<< HEAD
-pub(crate) fn usb_config_default(
-    chip: &ChipModel,
-    usb_info: &UsbInfo,
-    comm_type: CommunicationType,
-) -> TokenStream2 {
-    let peripheral_name = format_ident!("{}", usb_info.peripheral_name);
-    match chip.series {
-        ChipSeries::Stm32 => {
-            let dp = format_ident!("{}", usb_info.dp);
-            let dm = format_ident!("{}", usb_info.dm);
-            if usb_info.peripheral_name.contains("OTG") {
-                quote! {
-                    static EP_OUT_BUFFER: ::static_cell::StaticCell<[u8; 1024]> = ::static_cell::StaticCell::new();
-                    let mut usb_config = ::embassy_stm32::usb::Config::default();
-                    usb_config.vbus_detection = false;
-                    let driver = ::embassy_stm32::usb::Driver::new_fs(
-                        p.#peripheral_name,
-                        Irqs,
-                        p.#dp,
-                        p.#dm,
-                        &mut EP_OUT_BUFFER.init([0; 1024])[..],
-                        usb_config,
-                    );
-=======
 pub(crate) fn usb_config_default(keyboard_config: &KeyboardConfig) -> TokenStream2 {
     if let Some(usb_info) = keyboard_config.communication.get_usb_info() {
         let peripheral_name = format_ident!("{}", usb_info.peripheral_name);
@@ -89,7 +64,6 @@
                         // Usb driver
                         let driver = ::embassy_stm32::usb::Driver::new(p.#peripheral_name, Irqs, p.#dp, p.#dm);
                     }
->>>>>>> a7b2fe2d
                 }
             }
             ChipSeries::Nrf52 => {
