--- conflicted
+++ resolved
@@ -186,19 +186,6 @@
                 ..Default::default()
             };
 
-<<<<<<< HEAD
-            let controller_config = ::rmk::config::ControllerConfig {
-                light_config,
-            };
-
-            let keyboard_config = ::rmk::config::KeyboardConfig {
-                rmk_config,
-                controller_config,
-                ..Default::default()
-            };
-
-            // Start serving
-=======
             #controller
 
             // Initialize the storage and keymap, as `storage` and `keymap`
@@ -213,7 +200,6 @@
             // TODO: Initialize other devices and processors
 
             // Start
->>>>>>> 41396654
             #run_rmk
         }
     }
