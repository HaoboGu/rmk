use darling::FromMeta;
use proc_macro2::TokenStream as TokenStream2;
use quote::quote;
use syn::{ItemFn, ItemMod};

use crate::{
    keyboard::{CommunicationType, Overwritten},
    ChipModel, ChipSeries,
};

pub(crate) fn expand_rmk_entry(
    chip: &ChipModel,
    communication_type: CommunicationType,
    item_mod: &ItemMod,
) -> TokenStream2 {
    // If there is a function with `#[Overwritten(usb)]`, override the chip initialization
    if let Some((_, items)) = &item_mod.content {
        items
            .iter()
            .find_map(|item| {
                if let syn::Item::Fn(item_fn) = &item {
                    if item_fn.attrs.len() == 1 {
                        if let Ok(Overwritten::Entry) =
                            Overwritten::from_meta(&item_fn.attrs[0].meta)
                        {
                            return Some(override_rmk_entry(item_fn));
                        }
                    }
                }
                None
            })
            .unwrap_or(rmk_entry_default(chip, communication_type))
    } else {
        rmk_entry_default(chip, communication_type)
    }
}

fn override_rmk_entry(item_fn: &ItemFn) -> TokenStream2 {
    let content = &item_fn.block.stmts;
    quote! {
        #(#content)*
    }
}

pub(crate) fn rmk_entry_default(
    chip: &ChipModel,
    communication_type: CommunicationType,
) -> TokenStream2 {
<<<<<<< HEAD
    let peripheral_name = format_ident!("{}", usb_info.peripheral_name);
    match chip.series {
        ChipSeries::Stm32 => {
            // If async_matrix is enabled, use `ExtiInput` as input pin type in RMK entry
            let input_pin_generics = if async_matrix {
                quote! {::embassy_stm32::exti::ExtiInput}
            } else {
                quote! {::embassy_stm32::gpio::Input<'_>}
            };
            quote! {
                ::rmk::initialize_keyboard_and_run::<
                    ::embassy_stm32::flash::Flash<'_, ::embassy_stm32::flash::Blocking>,
                    ::embassy_stm32::usb::Driver<'_, ::embassy_stm32::peripherals::#peripheral_name>,
                    #input_pin_generics,
                    ::embassy_stm32::gpio::Output<'_>,
                    ROW,
                    COL,
                    NUM_LAYER,
                >(
                    driver,
=======
    match chip.series {
        ChipSeries::Stm32 => {
            quote! {
                ::rmk::run_rmk(
>>>>>>> 918708b6
                    input_pins,
                    output_pins,
                    driver,
                    f,
                    KEYMAP,
                    keyboard_config,
                    spawner,
                )
                .await;
            }
        }
        ChipSeries::Nrf52 => match communication_type {
            CommunicationType::Usb => {
                quote! {
                    ::rmk::run_rmk(
                        input_pins,
                        output_pins,
                        driver,
                        f,
                        KEYMAP,
                        keyboard_config,
                        spawner
                    )
                    .await;
                }
            }
            CommunicationType::Both => quote! {
                ::rmk::run_rmk(
                    input_pins,
                    output_pins,
                    driver,
                    KEYMAP,
                    keyboard_config,
                    spawner,
                )
                .await;
            },
            CommunicationType::Ble => quote! {
                ::rmk::run_rmk(
                    input_pins,
                    output_pins,
                    KEYMAP,
                    keyboard_config,
                    spawner,
                )
                .await;
            },
            CommunicationType::None => quote! {},
        },
        ChipSeries::Rp2040 => quote! {
            ::rmk::run_rmk_with_async_flash(
                input_pins,
                output_pins,
                driver,
                flash,
                KEYMAP,
                keyboard_config,
                spawner,
            )
            .await;
        },
        ChipSeries::Esp32 => quote! {
            ::esp_idf_svc::hal::task::block_on(::rmk::run_rmk(
                input_pins,
                output_pins,
                KEYMAP,
                keyboard_config,
            ));
        },
        ChipSeries::Unsupported => quote! {},
    }
}<|MERGE_RESOLUTION|>--- conflicted
+++ resolved
@@ -46,33 +46,10 @@
     chip: &ChipModel,
     communication_type: CommunicationType,
 ) -> TokenStream2 {
-<<<<<<< HEAD
-    let peripheral_name = format_ident!("{}", usb_info.peripheral_name);
-    match chip.series {
-        ChipSeries::Stm32 => {
-            // If async_matrix is enabled, use `ExtiInput` as input pin type in RMK entry
-            let input_pin_generics = if async_matrix {
-                quote! {::embassy_stm32::exti::ExtiInput}
-            } else {
-                quote! {::embassy_stm32::gpio::Input<'_>}
-            };
-            quote! {
-                ::rmk::initialize_keyboard_and_run::<
-                    ::embassy_stm32::flash::Flash<'_, ::embassy_stm32::flash::Blocking>,
-                    ::embassy_stm32::usb::Driver<'_, ::embassy_stm32::peripherals::#peripheral_name>,
-                    #input_pin_generics,
-                    ::embassy_stm32::gpio::Output<'_>,
-                    ROW,
-                    COL,
-                    NUM_LAYER,
-                >(
-                    driver,
-=======
     match chip.series {
         ChipSeries::Stm32 => {
             quote! {
                 ::rmk::run_rmk(
->>>>>>> 918708b6
                     input_pins,
                     output_pins,
                     driver,
