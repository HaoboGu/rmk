--- conflicted
+++ resolved
@@ -7,16 +7,12 @@
 use crate::keyboard_config::{BoardConfig, CommunicationConfig, KeyboardConfig};
 use crate::ChipSeries;
 
-<<<<<<< HEAD
-pub(crate) fn expand_rmk_entry(keyboard_config: &KeyboardConfig, item_mod: &ItemMod) -> TokenStream2 {
-=======
 pub(crate) fn expand_rmk_entry(
     keyboard_config: &KeyboardConfig,
     item_mod: &ItemMod,
     devices: Vec<TokenStream2>,
     processors: Vec<TokenStream2>,
 ) -> TokenStream2 {
->>>>>>> 95cd0caa
     // If there is a function with `#[Overwritten(entry)]`, override the entry
     if let Some((_, items)) = &item_mod.content {
         items
@@ -134,9 +130,7 @@
                 ChipSeries::Esp32 => panic!("Split for esp32 isn't implemented yet"),
             }
         }
-        BoardConfig::UniBody(_) => {
-            rmk_entry_default(keyboard_config, devices_task, processors_task)
-        }
+        BoardConfig::UniBody(_) => rmk_entry_default(keyboard_config, devices_task, processors_task),
     };
     quote! {
         use ::rmk::input_device::Runnable;
