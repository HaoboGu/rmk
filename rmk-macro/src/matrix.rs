--- conflicted
+++ resolved
@@ -2,24 +2,17 @@
 //!
 use quote::quote;
 
-<<<<<<< HEAD
-use crate::config::MatrixType;
-use crate::feature::is_feature_enabled;
-use crate::gpio_config::{
-    convert_direct_pins_to_initializers, convert_input_pins_to_initializers, convert_output_pins_to_initializers,
-=======
+use crate::keyboard_config::{BoardConfig, KeyboardConfig};
 use crate::{
     config::MatrixType,
     feature::is_feature_enabled,
     gpio_config::{
-        convert_direct_pins_to_initializers, convert_input_pins_to_initializers,
-        convert_output_pins_to_initializers, get_input_pin_type, get_output_pin_type,
+        convert_direct_pins_to_initializers, convert_input_pins_to_initializers, convert_output_pins_to_initializers,
+        get_input_pin_type, get_output_pin_type,
     },
     keyboard_config::{BoardConfig, KeyboardConfig, UniBodyConfig},
     ChipModel, ChipSeries,
->>>>>>> 95cd0caa
 };
-use crate::keyboard_config::{BoardConfig, KeyboardConfig};
 use crate::{ChipModel, ChipSeries};
 
 pub(crate) fn expand_matrix_config(
@@ -49,8 +42,7 @@
                 // So we need to declaring them in advance.
                 let rows = keyboard_config.layout.rows as usize;
                 let cols = keyboard_config.layout.cols as usize;
-                let size =
-                    keyboard_config.layout.rows as usize * keyboard_config.layout.cols as usize;
+                let size = keyboard_config.layout.rows as usize * keyboard_config.layout.cols as usize;
                 let layers = keyboard_config.layout.layers as usize;
                 let low_active = matrix.direct_pin_low_active;
                 matrix_config.extend(quote! {
@@ -94,7 +86,7 @@
     let input_pin_type = get_input_pin_type(chip, async_matrix);
     let rows = direct_pins.len();
     let cols = if direct_pins.len() == 0 {
-            0
+        0
     } else {
         direct_pins[0].len()
     };
@@ -132,11 +124,11 @@
     };
     let input_pin_len = input_pins.len();
     let output_pin_len = output_pins.len();
-    
+
     // Get pin types
     let input_pin_type = get_input_pin_type(chip, async_matrix);
     let output_pin_type = get_output_pin_type(chip);
-    
+
     // Initialize input pins
     pin_initialization.extend(convert_input_pins_to_initializers(&chip, input_pins, async_matrix));
     // Initialize output pins
