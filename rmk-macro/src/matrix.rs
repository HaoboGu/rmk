--- conflicted
+++ resolved
@@ -3,12 +3,8 @@
 use quote::quote;
 
 use crate::{
-<<<<<<< HEAD
-    ChipModel, ChipSeries,
-=======
     config::MatrixType,
     feature::is_feature_enabled,
->>>>>>> 363983d9
     gpio_config::{
         convert_direct_pins_to_initializers, convert_input_pins_to_initializers,
         convert_output_pins_to_initializers,
