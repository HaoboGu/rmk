--- conflicted
+++ resolved
@@ -1,9 +1,5 @@
 [toolchain]
-<<<<<<< HEAD
-channel = "1.79"
-=======
 channel = "stable"
->>>>>>> 1bca8c6f
 components = ["rust-src", "rustfmt", "llvm-tools"]
 targets = [
     "thumbv7em-none-eabi",
