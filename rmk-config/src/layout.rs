--- conflicted
+++ resolved
@@ -393,7 +393,7 @@
                                     key_action_sequence.push(Self::layer_name_resolver("TO", inner_pair, layer_names)?);
                                 }
 
-                                //tap-hold actions:
+                                // tap-hold actions:
                                 Rule::mt_action => {
                                     let action = inner_pair.as_str().to_string();
                                     key_action_sequence.push(action);
@@ -547,25 +547,21 @@
     }
 
     #[test]
-<<<<<<< HEAD
-    fn test_morse_action_grammar() {
-=======
     fn test_macro_trigger_action_parsing() {
         let aliases = std::collections::HashMap::new();
         let layer_names = std::collections::HashMap::new();
 
         // Test parsing a keymap string with macro trigger actions
-        let keymap = "A M(0) B M(1) C M(255)";
+        let keymap = "A Macro(0) B MACRO(1) C macro(255)";
         let result = KeyboardTomlConfig::keymap_parser(keymap, &aliases, &layer_names);
 
         assert!(result.is_ok());
         let actions = result.unwrap();
-        assert_eq!(actions, vec!["A", "M(0)", "B", "M(1)", "C", "M(255)"]);
+        assert_eq!(actions, vec!["A", "Macro(0)", "B", "MACRO(1)", "C", "macro(255)"]);
     }
 
     #[test]
-    fn test_tap_dance_action_grammar() {
->>>>>>> 7ef6cbce
+    fn test_morse_action_grammar() {
         // Test that TD actions are parsed correctly by the grammar
         let test_cases = vec![
             ("TD(0)", Rule::morse_action),
@@ -607,4 +603,46 @@
             );
         }
     }
+
+    #[test]
+    fn test_macro_grammar() {
+        // Test that macro actions are parsed correctly by the grammar
+        let test_cases = vec![
+            ("Macro(0)", Rule::trigger_macro_action),
+            ("Macro(1)", Rule::trigger_macro_action),
+            ("Macro(255)", Rule::trigger_macro_action),
+            ("MACRO(0)", Rule::trigger_macro_action), // Case insensitive
+            ("MACRO(1)", Rule::trigger_macro_action),
+            ("macro(0)", Rule::trigger_macro_action), // Case insensitive
+            ("macro(1)", Rule::trigger_macro_action),
+            ("macro(255)", Rule::trigger_macro_action),
+        ];
+
+        for (input, expected_rule) in test_cases {
+            let result = ConfigParser::parse(Rule::key_map, input);
+            assert!(result.is_ok(), "Failed to parse: {}", input);
+
+            let mut found_rule = None;
+            for pair in result.unwrap() {
+                if pair.as_rule() == Rule::key_map {
+                    for inner_pair in pair.into_inner() {
+                        match inner_pair.as_rule() {
+                            Rule::trigger_macro_action => {
+                                found_rule = Some(inner_pair.as_rule());
+                            }
+                            _ => {}
+                        }
+                    }
+                }
+            }
+
+            assert_eq!(
+                found_rule,
+                Some(expected_rule),
+                "Input: {} should be parsed as {:?}",
+                input,
+                expected_rule
+            );
+        }
+    }
 }