// Grammar for RMK keyboard.toml layer.keys string

// Define default whitespace handling (space, tab, newline, carriage return)
WHITESPACE = _{ " " | "\t" | "\n" | "\r" }

// Optional comments
COMMENT = _{ "//" ~ (!"\n" ~ ANY)* } 

// --- Helper Rules ---

strict_identifier = @{ (ASCII_ALPHA | "_") ~ (ASCII_ALPHANUMERIC | "_")* }

// captures anything that isn't whitespace or a specific delimiter
loose_identifier = @{ (!( "(" | ")" | "," | "@" | WHITESPACE ) ~ ANY)+ }

keycode_name = @{ loose_identifier }

// Number (for layer indices)
number = @{ ASCII_DIGIT+ }

// Layer Reference (either a number or a name)
layer_number = @{ number }
layer_name = @{ loose_identifier }

// The order is important here, as we want to match the number first 
layer_reference = _{ layer_number | layer_name }

// Modifier Names
modifier_name = @{
    ^"LShift" | ^"LCtrl" | ^"LAlt" | ^"LGui" |
    ^"RShift" | ^"RCtrl" | ^"RAlt" | ^"RGui"
}

// Modifier Chain (one or more modifiers separated by '|')
// Silent rules (_) used for delimiters we don't need in the AST.
modifier_combination = { modifier_name ~ ("|" ~ modifier_name)* }

// --- Main Action Rules ---

// Rule 0: Simple Keycode (must come after more specific rules)
simple_keycode = { keycode_name }

// Rule 2: No Key
no_action = @{ ^"No" ~ !(ASCII_ALPHANUMERIC) } // Case-insensitive "No" not followed by alphanumeric


// Rule 3: Transparent Key
transparent_action = @{ ("_")+ | (^"Trns" ~ !ASCII_ALPHANUMERIC) } // One or more underscores or "Trns" followed by non-alphanumeric 

// Rule 1: WM(key, modifier) - Key with Modifier
wm_action = { ^"WM" ~ "(" ~ keycode_name ~ "," ~ modifier_combination ~ ")" }

// Rule 4.6: OSM(modifier) - One-Shot Modifier (requires quotes)
osm_action = { ^"OSM" ~ "(" ~ modifier_combination ~ ")" }

// Rule 4.1: DF(n) - Switch Default Layer
df_action = { ^"DF" ~ "(" ~ layer_reference ~ ")" }

// Rule 4.2: MO(n) - Momentary Layer Activate
mo_action = { ^"MO" ~ "(" ~ layer_reference ~ ")" }

// Rule 4.3: LM(n, modifier) - Layer Activate with Modifier
lm_action = { ^"LM" ~ "(" ~ layer_reference ~ "," ~ modifier_combination ~ ")" }

// Rule 4.4: LT(n, key) - Layer Activate or Tap Key (Tap/Hold)
lt_action = { ^"LT" ~ "(" ~ layer_reference ~ "," ~ keycode_name ~ ")" }

// Rule 4.5: OSL(n) - One-Shot Layer
osl_action = { ^"OSL" ~ "(" ~ layer_reference ~ ")" }

// Rule 4.7: TT(n) - Layer Activate or Tap Toggle
tt_action = { ^"TT" ~ "(" ~ layer_reference ~ ")" }

// Rule 4.8: TG(n) - Layer Toggle
tg_action = { ^"TG" ~ "(" ~ layer_reference ~ ")" }

// Rule 4.9: TO(n) - Layer Toggle Only
to_action = { ^"TO" ~ "(" ~ layer_reference ~ ")" }

// Grouping for Layer Actions
layer_action = _{
    df_action | mo_action | lm_action | lt_action |
    osl_action | tt_action | tg_action | to_action
}

// Rule 5: MT(key, modifier) - Modifier Tap-Hold
mt_action = { ^"MT" ~ "(" ~ keycode_name ~ "," ~ modifier_combination ~ ")" }

// Rule 6: TH(key-tap, key-hold) - Generic Tap-Hold
th_action = { ^"TH" ~ "(" ~ keycode_name ~ "," ~ keycode_name ~ ")" }

// Grouping for Tap/Hold Actions
tap_hold_action = _{ mt_action | th_action }

// Rule 7: SHIFTED(key)
shifted_action = { ^"SHIFTED" ~ "(" ~ keycode_name ~ ")" }

// Rule 8: TD(n)/MORSE(n) - Morse index (in Vial its simplest form is known as "Tap Dance", so the TD name is used)
morse_name = @{
    ^"TD" | ^"MORSE"
}
morse_action = { morse_name ~ "(" ~ number ~ ")" }

// Rule 9: M(n) - Trigger Macro
trigger_macro_action = { ^"M" ~ "(" ~ number ~ ")" }

// --- Top Level Rules ---

// A single key action entry in the map
// Order is important: more specific function-like rules first, then aliases/specials, then simple keycodes.
key_action = _{ // Consume surrounding whitespace/comments implicitly
<<<<<<< HEAD
    wm_action | osm_action | layer_action | tap_hold_action | shifted_action | morse_action | no_action | transparent_action | simple_keycode
=======
    wm_action | osm_action | layer_action | tap_hold_action | shifted_action | tap_dance_action | trigger_macro_action | no_action | transparent_action | simple_keycode
>>>>>>> 7ef6cbce
}

// The entire key map string: Start, zero or more key actions, End.
key_map = { SOI ~ key_action* ~ EOI }

// ============================================================================
// rules for matrix_map parsing

// Define the coordinate structure, capturing row and col numbers
// Make the rule itself non-silent ({}) so we get pairs for it
coordinate = { "(" ~ number ~ "," ~ number ~ ")" }

// The main rule: Start, zero or more coordinates or whitespace occurrences, End.
// This ensures the entire string consists *only* of valid coordinates and whitespace.
matrix_map = { SOI ~ (coordinate | WHITESPACE)* ~ EOI }<|MERGE_RESOLUTION|>--- conflicted
+++ resolved
@@ -101,19 +101,15 @@
 }
 morse_action = { morse_name ~ "(" ~ number ~ ")" }
 
-// Rule 9: M(n) - Trigger Macro
-trigger_macro_action = { ^"M" ~ "(" ~ number ~ ")" }
+// Rule 9: Macro(n) - Trigger Macro
+trigger_macro_action = { ^"Macro" ~ "(" ~ number ~ ")" }
 
 // --- Top Level Rules ---
 
 // A single key action entry in the map
 // Order is important: more specific function-like rules first, then aliases/specials, then simple keycodes.
 key_action = _{ // Consume surrounding whitespace/comments implicitly
-<<<<<<< HEAD
-    wm_action | osm_action | layer_action | tap_hold_action | shifted_action | morse_action | no_action | transparent_action | simple_keycode
-=======
-    wm_action | osm_action | layer_action | tap_hold_action | shifted_action | tap_dance_action | trigger_macro_action | no_action | transparent_action | simple_keycode
->>>>>>> 7ef6cbce
+    wm_action | osm_action | layer_action | tap_hold_action | shifted_action | morse_action | trigger_macro_action | no_action | transparent_action | simple_keycode
 }
 
 // The entire key map string: Start, zero or more key actions, End.
