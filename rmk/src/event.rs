--- conflicted
+++ resolved
@@ -2,15 +2,11 @@
 use postcard::experimental::max_size::MaxSize;
 use serde::{Deserialize, Serialize};
 
-<<<<<<< HEAD
+use crate::action::{Action, KeyAction};
+use crate::keycode::KeyCode::No;
+#[cfg(feature = "controller")]
+use crate::keycode::ModifierCombination;
 use crate::{input_device::rotary_encoder::Direction, keycode::ModifierCombination};
-use crate::action::{KeyAction, Action};
-use crate::keycode::KeyCode::No;
-=======
-use crate::input_device::rotary_encoder::Direction;
-#[cfg(feature = "controller")]
-use crate::{action::KeyAction, keycode::ModifierCombination};
->>>>>>> ac101703
 
 /// Raw events from input devices and keyboards
 ///
@@ -126,8 +122,7 @@
     /// Usb or Ble connection
     ConnectionType(u8),
     /// Split peripheral connection
-<<<<<<< HEAD
-    SplitPeripheral(u8, bool),
+    SplitPeripheral(usize, bool),
 }
 
 #[derive(Clone, Copy, Debug)]
@@ -270,7 +265,4 @@
     fn state(&self) -> TapHoldState {
         self.state
     }
-=======
-    SplitPeripheral(usize, bool),
->>>>>>> ac101703
 }