--- conflicted
+++ resolved
@@ -372,8 +372,7 @@
                                 );
                                 continue;
                             }
-<<<<<<< HEAD
-                            // bonder.load_sys_attrs(&conn);
+
                             #[cfg(feature = "log")]
                             let logger_fut = {
                                 let log_sender = &mut usb_device.usb_logger_sender;
@@ -383,15 +382,13 @@
                             };
                             #[cfg(feature = "log")]
                             futures::pin_mut!(logger_fut);
-=======
-                            bonder.load_sys_attrs(&conn);
+
                             if let Err(e) = conn.phy_update(PhySet::M2, PhySet::M2) {
                                 error!("Failed to update PHY");
                                 if let PhyUpdateError::Raw(re) = e {
                                     error!("Raw error code: {:?}", re);
                                 }
                             }
->>>>>>> b617f31f
                             // Run the ble keyboard, wait for disconnection or USB connect
                             match select3(
                                 run_ble_keyboard(
@@ -447,17 +444,12 @@
                             error!("Bonded peer address doesn't match active profile, disconnect");
                             continue;
                         }
-<<<<<<< HEAD
-                        // bonder.load_sys_attrs(&conn);
-=======
-                        bonder.load_sys_attrs(&conn);
                         if let Err(e) = conn.phy_update(PhySet::M2, PhySet::M2) {
                             error!("Failed to update PHY");
                             if let PhyUpdateError::Raw(re) = e {
                                 error!("Raw error code: {:?}", re);
                             }
                         }
->>>>>>> b617f31f
                         // Run the ble keyboard, wait for disconnection
                         match select3(
                             run_ble_keyboard(
@@ -492,19 +484,13 @@
 
         #[cfg(feature = "_no_usb")]
         match peripheral::advertise_pairable(sd, adv, &config, bonder).await {
-<<<<<<< HEAD
-            Ok(conn) => {
-                // bonder.load_sys_attrs(&conn);
-=======
             Ok(mut conn) => {
-                bonder.load_sys_attrs(&conn);
                 if let Err(e) = conn.phy_update(PhySet::M2, PhySet::M2) {
                     error!("Failed to update PHY");
                     if let PhyUpdateError::Raw(re) = e {
                         error!("Raw error code: {:?}", re);
                     }
                 }
->>>>>>> b617f31f
                 select(
                     run_ble_keyboard(
                         &conn,
