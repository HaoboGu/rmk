--- conflicted
+++ resolved
@@ -453,17 +453,7 @@
 >(
     keyboard: &mut Keyboard<'a, ROW, COL, NUM_LAYER>,
     matrix: &mut M,
-<<<<<<< HEAD
     keyboard_report_receiver: &Receiver<'a, CriticalSectionRawMutex, KeyboardReportMessage, 8>,
-=======
-    storage: &mut Storage<F>,
-    keyboard_report_receiver: &Receiver<
-        'a,
-        CriticalSectionRawMutex,
-        KeyboardReportMessage,
-        REPORT_CHANNEL_SIZE,
-    >,
->>>>>>> a7b2fe2d
 ) {
     let matrix_fut = matrix.scan();
     let keyboard_fut = keyboard.run();
