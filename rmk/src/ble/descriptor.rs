use usbd_hid::descriptor::generator_prelude::*;

///! HID Descriptor used in BLE keyboard, which might be different from USB HID device

/// Predefined report ids for composite BLE hid report. The report id of BLE should start from 0x01
/// Should be same with `#[gen_hid_descriptor]`
#[repr(u8)]
#[derive(Debug, Copy, Clone, PartialEq, Eq, PartialOrd, Ord)]
pub(crate) enum BleCompositeReportType {
    Keyboard = 0x01,
    Mouse = 0x02,
    Media = 0x03,
    System = 0x04,
    Vial = 0x05,
}

/// KeyboardReport describes a report and its companion descriptor that can be
/// used to send keyboard button presses to a host and receive the status of the
/// keyboard LEDs.
#[allow(dead_code)]
#[gen_hid_descriptor(
    (collection = APPLICATION, usage_page = GENERIC_DESKTOP, usage = KEYBOARD) = {
        (report_id = 0x01,) = {
            (usage_page = KEYBOARD, usage_min = 0xE0, usage_max = 0xE7) = {
                #[packed_bits 8] #[item_settings data,variable,absolute] modifier=input;
            };
            (usage_min = 0x00, usage_max = 0xFF) = {
                #[item_settings constant,variable,absolute] reserved=input;
            };
            (usage_page = LEDS, usage_min = 0x01, usage_max = 0x05) = {
                #[packed_bits 5] #[item_settings data,variable,absolute] leds=output;
            };
            (usage_page = KEYBOARD, usage_min = 0x00, usage_max = 0xDD) = {
                #[item_settings data,array,absolute] keycodes=input;
            };
        };
    },
    (collection = APPLICATION, usage_page = GENERIC_DESKTOP, usage = MOUSE) = {
        (collection = PHYSICAL, usage = POINTER) = {
            (report_id = 0x02,) = {
                (usage_page = BUTTON, usage_min = BUTTON_1, usage_max = BUTTON_8) = {
                    #[packed_bits 8] #[item_settings data,variable,absolute] buttons=input;
                };
                (usage_page = GENERIC_DESKTOP,) = {
                    (usage = X,) = {
                        #[item_settings data,variable,relative] x=input;
                    };
                    (usage = Y,) = {
                        #[item_settings data,variable,relative] y=input;
                    };
                    (usage = WHEEL,) = {
                        #[item_settings data,variable,relative] wheel=input;
                    };
                };
                (usage_page = CONSUMER,) = {
                    (usage = AC_PAN,) = {
                        #[item_settings data,variable,relative] pan=input;
                    };
                };
            };
        };
    },
    (collection = APPLICATION, usage_page = CONSUMER, usage = CONSUMER_CONTROL) = {
        (report_id = 0x03,) = {
            (usage_page = CONSUMER, usage_min = 0x00, usage_max = 0x514) = {
            #[item_settings data,array,absolute,not_null] media_usage_id=input;
            }
        };
    },
    (collection = APPLICATION, usage_page = GENERIC_DESKTOP, usage = SYSTEM_CONTROL) = {
        (report_id = 0x04,) = {
            (usage_min = 0x81, usage_max = 0xB7, logical_min = 1) = {
                #[item_settings data,array,absolute,not_null] system_usage_id=input;
            };
        };
    },
    (collection = APPLICATION, usage_page = 0xFF60, usage = 0x61) = {
        (report_id = 0x05,) = {
            (usage = 0x62, logical_min = 0x0) = {
                #[item_settings data,variable,absolute] vial_input_data=input;
            };
            (usage = 0x63, logical_min = 0x0) = {
                #[item_settings data,variable,absolute] vial_output_data=output;
            };
        };
    }
)]
<<<<<<< HEAD
pub struct BleKeyboardReport {
    pub modifier: u8,
    pub reserved: u8,
    pub leds: u8,
    pub keycodes: [u8; 6],
=======
#[allow(dead_code)]
pub(crate) struct BleKeyboardReport {
    pub(crate) modifier: u8,
    pub(crate) reserved: u8,
    pub(crate) leds: u8,
    pub(crate) keycodes: [u8; 6],
>>>>>>> 49b57f31
    pub(crate) buttons: u8,
    pub(crate) x: i8,
    pub(crate) y: i8,
    pub(crate) wheel: i8, // Scroll down (negative) or up (positive) this many units
    pub(crate) pan: i8,   // Scroll left (negative) or right (positive) this many units
    pub(crate) media_usage_id: u16,
    pub(crate) system_usage_id: u8,
    pub(crate) vial_input_data: [u8; 32],
    pub(crate) vial_output_data: [u8; 32],
}<|MERGE_RESOLUTION|>--- conflicted
+++ resolved
@@ -85,20 +85,12 @@
         };
     }
 )]
-<<<<<<< HEAD
-pub struct BleKeyboardReport {
-    pub modifier: u8,
-    pub reserved: u8,
-    pub leds: u8,
-    pub keycodes: [u8; 6],
-=======
 #[allow(dead_code)]
 pub(crate) struct BleKeyboardReport {
     pub(crate) modifier: u8,
     pub(crate) reserved: u8,
     pub(crate) leds: u8,
     pub(crate) keycodes: [u8; 6],
->>>>>>> 49b57f31
     pub(crate) buttons: u8,
     pub(crate) x: i8,
     pub(crate) y: i8,
