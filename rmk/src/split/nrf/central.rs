--- conflicted
+++ resolved
@@ -436,16 +436,6 @@
         match peripheral::advertise_pairable(sd, adv, &config, bonder).await {
             Ok(conn) => {
                 bonder.load_sys_attrs(&conn);
-<<<<<<< HEAD
-                run_ble_keyboard(
-                    &conn,
-                    &ble_server,
-                    &mut keyboard,
-                    &mut matrix,
-                    &mut light_service,
-                    &mut keyboard_config.ble_battery_config,
-                    &keyboard_report_receiver,
-=======
                 select(
                     run_ble_keyboard(
                         &conn,
@@ -459,7 +449,6 @@
                         &keyboard_report_receiver,
                     ),
                     update_profile(bonder),
->>>>>>> 1483202a
                 )
                 .await;
             }
