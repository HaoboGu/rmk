use core::cell::RefCell;
use core::future::{poll_fn, Future};
use core::marker::PhantomData;
use core::task::Poll;

use embassy_hal_internal::atomic_ring_buffer::RingBuffer;
use embassy_rp::clocks::clk_sys_freq;
use embassy_rp::gpio::{Drive, Level, Pull, SlewRate};
use embassy_rp::interrupt::typelevel::{Binding, Handler, Interrupt};
use embassy_rp::interrupt::Priority;
use embassy_rp::pio::{
    Common, Config, Direction, FifoJoin, Instance, InterruptHandler, Pin, Pio, PioPin, ShiftDirection, StateMachine,
};
use embassy_rp::uart::Error;
use embassy_rp::Peripheral;
use embassy_sync::blocking_mutex::raw::CriticalSectionRawMutex;
use embassy_sync::blocking_mutex::Mutex;
use embassy_sync::waitqueue::AtomicWaker;
use embassy_time::{Duration, Timer};
use embedded_io_async::{ErrorType, Read, Write};
use fixed::traits::ToFixed;
use rp_pac::io::vals::Oeover;

pub struct IrqBinding;
unsafe impl<PIO: Instance> Binding<PIO::Interrupt, InterruptHandler<PIO>> for IrqBinding {}

const BAUD_RATE: u32 = 115_200;

mod StatusBit {
    pub const SM1_RX: u32 = 1 << 1;
    pub const SM0_TX: u32 = 1 << 4;
    pub const SM_IRQ0: u32 = 1 << 8;
    pub const SM_IRQ1: u32 = 1 << 9;
    pub const SM_IRQ2: u32 = 1 << 10;
}

mod IrqBit {
    pub const IRQ0: u8 = 1 << 0;
    pub const IRQ1: u8 = 1 << 1;
    pub const IRQ2: u8 = 1 << 2;
}

pub struct UartBuffer {
    buf_tx: RingBuffer,
    buf_rx: RingBuffer,
    waker_rx: AtomicWaker,
    waker_tx: AtomicWaker,
    idle_line: Mutex<CriticalSectionRawMutex, RefCell<bool>>,
}

impl UartBuffer {
    pub const fn new() -> Self {
        Self {
            buf_rx: RingBuffer::new(),
            buf_tx: RingBuffer::new(),
            waker_rx: AtomicWaker::new(),
            waker_tx: AtomicWaker::new(),
            idle_line: Mutex::new(RefCell::new(true)),
        }
    }
}

pub trait UartPioAccess {
    fn uart_buffer() -> &'static UartBuffer;
    fn regs() -> &'static rp_pac::pio::Pio;
}

macro_rules! impl_pio_access {
    ($ty:ty, $pio:path) => {
        impl UartPioAccess for $ty {
            fn uart_buffer() -> &'static UartBuffer {
                static BUFFER: UartBuffer = UartBuffer::new();
                &BUFFER
            }
            fn regs() -> &'static rp_pac::pio::Pio {
                &$pio
            }
        }
    };
}

impl_pio_access!(embassy_rp::peripherals::PIO0, rp_pac::PIO0);
impl_pio_access!(embassy_rp::peripherals::PIO1, rp_pac::PIO1);

// PIO Buffered UART serial driver
pub struct BufferedUart<'a, PIO: Instance + UartPioAccess> {
    full_duplex: bool,
    pin_rx: Pin<'a, PIO>,
    pin_tx: Option<Pin<'a, PIO>>,
    common: Common<'a, PIO>,
    sm_tx: StateMachine<'a, PIO, 0>,
    sm_rx: StateMachine<'a, PIO, 1>,
}

impl<'a, PIO: Instance + UartPioAccess> BufferedUart<'a, PIO> {
    /// Create a new half-duplex 'BufferedUart' serial driver instance
    ///
    /// # Arguments
    ///
    /// * `pio` - Programmable IO (PIO) block peripheral
    /// * `pin` - RX/TX pin
    /// * `rx_buf` - RX buffer
    /// * `irq` - Interrupt handler binding
    ///
    /// # Returns
    ///
    /// A new instance of 'BufferedUart' driver
    pub fn new_half_duplex<T, P>(
        pio: impl Peripheral<P = PIO> + 'a,
        pin: T,
        rx_buf: &mut [u8],
        irq: impl Binding<PIO::Interrupt, UartInterruptHandler<PIO>>,
    ) -> Self
    where
        T: Peripheral<P = P> + 'a,
        P: PioPin,
    {
        Self::new(pio, pin, None::<T>, rx_buf, None, false, irq)
    }

    /// Create a new full-duplex 'BufferedUart' serial driver instance
    ///
    /// # Arguments
    ///
    /// * `pio` - Programmable IO (PIO) block peripheral
    /// * `pin_tx` - TX pin
    /// * `pin_rx` - RX pin
    /// * `tx_buf` - TX buffer
    /// * `rx_buf` - RX buffer
    /// * `irq` - Interrupt handler binding
    ///
    /// # Returns
    ///
    /// A new instance of 'BufferedUart' driver
    pub fn new_full_duplex(
        pio: impl Peripheral<P = PIO> + 'a,
        pin_tx: impl Peripheral<P = impl PioPin> + 'a,
        pin_rx: impl Peripheral<P = impl PioPin> + 'a,
        tx_buf: &mut [u8],
        rx_buf: &mut [u8],
        irq: impl Binding<PIO::Interrupt, UartInterruptHandler<PIO>>,
    ) -> Self {
        Self::new(pio, pin_tx, Some(pin_rx), rx_buf, Some(tx_buf), true, irq)
    }

    fn new(
        pio: impl Peripheral<P = PIO> + 'a,
        pin_rx: impl Peripheral<P = impl PioPin> + 'a,
        pin_tx: Option<impl Peripheral<P = impl PioPin> + 'a>,
        rx_buf: &mut [u8],
        tx_buf: Option<&mut [u8]>,
        full_duplex: bool,
        _irq: impl Binding<PIO::Interrupt, UartInterruptHandler<PIO>>,
    ) -> Self {
        let Pio {
            mut common,
            sm0: sm_tx,
            sm1: sm_rx,
            ..
        } = Pio::new(pio, IrqBinding);

        let pio_pin_rx = common.make_pio_pin(pin_rx);
        let pio_pin_tx = pin_tx.map(|pin| common.make_pio_pin(pin));

        let buffer = PIO::uart_buffer();
        unsafe { buffer.buf_rx.init(rx_buf.as_mut_ptr(), rx_buf.len()) };
        if let Some(buf) = tx_buf {
            unsafe { buffer.buf_tx.init(buf.as_mut_ptr(), buf.len()) };
        }

        let mut uart = Self {
            full_duplex,
            pin_rx: pio_pin_rx,
            pin_tx: pio_pin_tx,
            common,
            sm_tx,
            sm_rx,
        };

        uart.setup_interrupts();
        uart.setup_pins();
        uart.setup_sm_tx();
        uart.setup_sm_rx();

        uart
    }

    fn setup_interrupts(&self) {
        PIO::Interrupt::disable();
        PIO::Interrupt::set_priority(Priority::P0);
        PIO::regs().irqs(0).inte().write(|i| {
            i.set_sm0(true);
            i.set_sm1(!self.full_duplex);
            i.set_sm2(!self.full_duplex);
            i.set_sm1_rxnempty(true);
        });
        PIO::Interrupt::unpend();
        unsafe { PIO::Interrupt::enable() };
    }

    fn setup_pins(&mut self) {
        let pins = [Some(&mut self.pin_rx), self.pin_tx.as_mut()];

        for pin in pins.into_iter().flatten() {
            rp_pac::IO_BANK0
                .gpio(pin.pin() as _)
                .ctrl()
                .modify(|f| f.set_oeover(Oeover::INVERT));
            pin.set_schmitt(true);
            pin.set_pull(Pull::Up);
            pin.set_slew_rate(SlewRate::Fast);
        }
    }

    fn setup_sm_tx(&mut self) {
        let prg = pio::pio_asm!(
            ".side_set 1 opt pindirs",
            ".wrap_target",
            "pull   block           side 1 [7]",
            "set    x, 7            side 0 [7]",
            "out    pindirs, 1",
            "jmp    x--, 2                 [6]"
            ".wrap",
        );

        let pin_tx = self.pin_tx.as_ref().unwrap_or(&self.pin_rx);

        let mut cfg = Config::default();
        cfg.use_program(&self.common.load_program(&prg.program), &[pin_tx]);
        cfg.set_out_pins(&[pin_tx]);
        let div = clk_sys_freq() / (BAUD_RATE as u32 * 8u32);
        cfg.clock_divider = div.to_fixed();
        cfg.shift_out.auto_fill = false;
        cfg.shift_out.direction = ShiftDirection::Right;
        cfg.shift_out.threshold = 32;
        cfg.fifo_join = FifoJoin::TxOnly;
        self.sm_tx.set_config(&cfg);

        if self.full_duplex {
            self.set_pin_tx();
            self.sm_tx.set_enable(true);
        }
    }

    fn setup_sm_rx(&mut self) {
        let prg = pio::pio_asm!(
            ".wrap_target",
            "wait_idle:",
            "    wait 0 pin, 0",
            "    irq  1                         [2]",
            "start:"
            "    set  x, 7",
            "    set  y, 10                     [6]",
            "read_loop:",
            "    in   pins, 1",
            "    jmp  x-- read_loop             [6]",
            "    jmp  pin good_stop",
            "    irq  wait 0",
            "    wait 1 pin, 0",
            "    jmp  check_idle",
            "good_stop:",
            "    push block",
            "check_idle:",
            "    jmp  pin check_idle_continue",
            "    jmp  start"
            "check_idle_continue:"
            "    jmp  y-- check_idle"
            "    irq  2",
            "    jmp  wait_idle",
            ".wrap"
        );

        let mut cfg = Config::default();
        cfg.use_program(&self.common.load_program(&prg.program), &[]);
        cfg.set_in_pins(&[&self.pin_rx]);
        cfg.set_jmp_pin(&self.pin_rx);
        let div = clk_sys_freq() / (BAUD_RATE as u32 * 8u32);
        cfg.clock_divider = div.to_fixed();
        cfg.shift_in.auto_fill = false;
        cfg.shift_in.direction = ShiftDirection::Right;
        cfg.shift_in.threshold = 32;
        cfg.fifo_join = FifoJoin::RxOnly;
        self.sm_rx.set_config(&cfg);

        self.set_pin_rx();
        self.sm_rx.set_enable(true);
    }

    async fn enable_sm_tx(&mut self) {
        while !PIO::uart_buffer().idle_line.lock(|b| *b.borrow()) {
            Timer::after(Duration::from_micros(((1_000_000u32 * 1) / BAUD_RATE) as u64)).await;
        }
        self.sm_rx.set_enable(false);
        self.set_pin_tx();
        self.sm_tx.restart();
        self.sm_tx.set_enable(true);
    }

    async fn enable_sm_rx(&mut self) {
        while !self.sm_tx.tx().empty() {}
        Timer::after(Duration::from_micros(((1_000_000u32 * 11) / BAUD_RATE) as u64)).await;
        self.sm_tx.set_enable(false);
<<<<<<< HEAD
        PIO::uart_buffer().idle_line.lock(|b| *b.borrow_mut() = true);
        self.sm_rx.set_enable(true);
    }

    fn read_buffer<'c>(&'c self, buf: &'c mut [u8]) -> impl Future<Output = Result<usize, Error>> + 'c {
=======

        self.set_pin_rx();

        PIO::uart_buffer()
            .idle_line
            .lock(|b| *b.borrow_mut() = true);
        self.sm_rx.set_enable(true);
    }

    fn set_pin_tx(&mut self){
        self.sm_tx.set_pin_dirs(Direction::Out, &[&self.pin_rx]);
        // OEOVER set to INVERT, Direction::Out inverted to Direction:In
        self.sm_tx.set_pins(Level::Low, &[&self.pin_rx]);

        let pin_tx = self.pin_tx.as_mut().unwrap_or(&mut self.pin_rx);
        // unset our fake-pull-up trickery
        pin_tx.set_drive_strength(Drive::_12mA);
    }

    fn set_pin_rx(&mut self){
        // The rp2040 has weak pull up resistors, from 80k to 50k. This does not provide enough
        // current to provide fast rise times at high baud rates with any moderately high
        // capacitance, even as little capacitance as can be found with long traces, a few vias, or
        // a longer TRRS cable. The solution is to also drive the line high at a weak drive current
        // from the reciving side, providing plenty of current to drive the line high quickly while
        // still being weak enough to be driven low from the tx side.
        self.pin_rx.set_drive_strength(Drive::_2mA);

        // OEOVER set to INVERT, Direction::In inverted to Direction:Out
        self.sm_rx.set_pins(Level::High, &[&self.pin_rx]);
        self.sm_rx.set_pin_dirs(Direction::In, &[&self.pin_rx]);
    }

    fn read_buffer<'c>(
        &'c self,
        buf: &'c mut [u8],
    ) -> impl Future<Output = Result<usize, Error>> + 'c {
>>>>>>> 977ce5eb
        poll_fn(move |cx| {
            if let Poll::Ready(r) = self.try_read(buf) {
                return Poll::Ready(r);
            }
            PIO::uart_buffer().waker_rx.register(cx.waker());
            Poll::Pending
        })
    }

    fn try_read(&self, buf: &mut [u8]) -> Poll<Result<usize, Error>> {
        if buf.len() == 0 {
            return Poll::Ready(Ok(0));
        }
        self.read_ring(buf)
    }

    fn read_ring(&self, buf: &mut [u8]) -> Poll<Result<usize, Error>> {
        let mut reader = unsafe { PIO::uart_buffer().buf_rx.reader() };
        let data = reader.pop_slice();
        if data.len() == 0 {
            return Poll::Pending;
        };
        let n = data.len().min(buf.len());
        buf[..n].copy_from_slice(&data[..n]);
        reader.pop_done(n);
        Poll::Ready(Ok(n))
    }

    async fn write_buffer(&mut self, buf: &[u8]) -> Result<usize, Error> {
        if buf.is_empty() {
            return Ok(0);
        }
        if self.full_duplex {
            let result = self.write_ring(buf);
            PIO::regs().irqs(0).inte().modify(|i| i.set_sm0_txnfull(true));
            return result;
        } else {
            if !self.sm_tx.is_enabled() {
                self.enable_sm_tx().await;
            }
            let result = self.write_fifo(buf).await;
            self.enable_sm_rx().await;
            return result;
        }
    }

    fn write_ring(&self, buf: &[u8]) -> Result<usize, Error> {
        let mut writer = unsafe { PIO::uart_buffer().buf_tx.writer() };
        let data = writer.push_slice();
        let n = data.len().min(buf.len());
        data[..n].copy_from_slice(&buf[..n]);
        writer.push_done(n);
        Ok(n)
    }

    async fn write_fifo(&mut self, buf: &[u8]) -> Result<usize, Error> {
        for byte in buf {
            self.wait_push(*byte as u32).await;
        }
        Ok(buf.len())
    }

    fn wait_push<'b>(&'b mut self, byte: u32) -> impl Future<Output = ()> + 'b + use<'b, 'a, PIO> {
        poll_fn(move |cx| {
            if self.sm_tx.tx().try_push(byte) {
                return Poll::Ready(());
            }
            PIO::regs().irqs(0).inte().modify(|i| i.set_sm0_txnfull(true));
            PIO::uart_buffer().waker_tx.register(cx.waker());
            Poll::Pending
        })
    }

    async fn flush(&mut self) -> Result<(), Error> {
        if !self.sm_tx.tx().empty() {
            while !self.sm_tx.tx().empty() {}
            Timer::after(Duration::from_micros(((1_000_000u32 * 11) / BAUD_RATE) as u64)).await;
        }
        Ok(())
    }
}

pub struct UartInterruptHandler<PIO: Instance + UartPioAccess> {
    _pio: PhantomData<PIO>,
}

impl<PIO: Instance + UartPioAccess> Handler<PIO::Interrupt> for UartInterruptHandler<PIO> {
    unsafe fn on_interrupt() {
        let pio = PIO::regs();
        let ints = PIO::regs().irqs(0).ints().read().0;

        if PIO::uart_buffer().buf_rx.is_available() {
            if ints & StatusBit::SM1_RX != 0 {
                let mut writer = unsafe { PIO::uart_buffer().buf_rx.writer() };
                let rx_buf = writer.push_slice();
                if rx_buf.len() > 0 {
                    let mut n = 0;
                    while (pio.fstat().read().rxempty() & 1 << 1 as u8) == 0 && n < rx_buf.len() {
                        let byte = pio.rxf(1).read();
                        rx_buf[n] = (byte >> 24) as u8;
                        n += 1;
                    }
                    writer.push_done(n);
                    PIO::Interrupt::unpend();
                    PIO::uart_buffer().waker_rx.wake();
                }
            }
        }
        if ints & StatusBit::SM0_TX != 0 {
            // TX_SM FIFO Not Full
            PIO::Interrupt::unpend();
            if PIO::uart_buffer().buf_tx.is_available() {
                // Full-Duplex Mode
                if !PIO::uart_buffer().buf_tx.is_full() {
                    let mut reader = unsafe { PIO::uart_buffer().buf_tx.reader() };
                    let tx_buf = reader.pop_slice();
                    let mut n = 0;
                    while (pio.fstat().read().txfull() & 1 << 0 as u8) == 0 && n < tx_buf.len() {
                        let byte = tx_buf[n];
                        pio.txf(0).write(|f| *f = byte as u32);
                        n += 1;
                    }
                    reader.pop_done(n);
                }
                if PIO::uart_buffer().buf_tx.is_empty() {
                    PIO::regs().irqs(0).inte().modify(|i| i.set_sm0_txnfull(false));
                }
            } else {
                // Half-Duplex Mode
                PIO::regs().irqs(0).inte().modify(|i| i.set_sm0_txnfull(false));
                PIO::uart_buffer().waker_tx.wake();
            }
        }
        if ints & StatusBit::SM_IRQ0 != 0 {
            // RX_SM Invalid Stop Bit Raised IRQ 0
            pio.irq().write(|f| f.set_irq(IrqBit::IRQ0));
            PIO::Interrupt::unpend();
        }
        if ints & StatusBit::SM_IRQ1 != 0 {
            // Line Non-Idle Toogle Raised IRQ 1
            PIO::uart_buffer().idle_line.lock(|b| *b.borrow_mut() = false);
            pio.irq().write(|f| f.set_irq(IrqBit::IRQ1));
            PIO::Interrupt::unpend();
        }
        if ints & StatusBit::SM_IRQ2 != 0 {
            // Line Idle Toogle Raised IRQ 2
            PIO::uart_buffer().idle_line.lock(|b| *b.borrow_mut() = true);
            pio.irq().write(|f| f.set_irq(IrqBit::IRQ2));
            PIO::Interrupt::unpend();
        }
    }
}

impl<'a, PIO: Instance + UartPioAccess> Read for BufferedUart<'a, PIO> {
    async fn read(&mut self, buf: &mut [u8]) -> Result<usize, Self::Error> {
        self.read_buffer(buf).await
    }
}

impl<'a, PIO: Instance + UartPioAccess> Write for BufferedUart<'a, PIO> {
    async fn write(&mut self, buf: &[u8]) -> Result<usize, Self::Error> {
        self.write_buffer(buf).await
    }

    async fn flush(&mut self) -> Result<(), Self::Error> {
        self.flush().await
    }
}

impl<'a, PIO: Instance + UartPioAccess> ErrorType for BufferedUart<'a, PIO> {
    type Error = Error;
}<|MERGE_RESOLUTION|>--- conflicted
+++ resolved
@@ -300,23 +300,14 @@
         while !self.sm_tx.tx().empty() {}
         Timer::after(Duration::from_micros(((1_000_000u32 * 11) / BAUD_RATE) as u64)).await;
         self.sm_tx.set_enable(false);
-<<<<<<< HEAD
+
+        self.set_pin_rx();
+
         PIO::uart_buffer().idle_line.lock(|b| *b.borrow_mut() = true);
         self.sm_rx.set_enable(true);
     }
 
-    fn read_buffer<'c>(&'c self, buf: &'c mut [u8]) -> impl Future<Output = Result<usize, Error>> + 'c {
-=======
-
-        self.set_pin_rx();
-
-        PIO::uart_buffer()
-            .idle_line
-            .lock(|b| *b.borrow_mut() = true);
-        self.sm_rx.set_enable(true);
-    }
-
-    fn set_pin_tx(&mut self){
+    fn set_pin_tx(&mut self) {
         self.sm_tx.set_pin_dirs(Direction::Out, &[&self.pin_rx]);
         // OEOVER set to INVERT, Direction::Out inverted to Direction:In
         self.sm_tx.set_pins(Level::Low, &[&self.pin_rx]);
@@ -326,7 +317,7 @@
         pin_tx.set_drive_strength(Drive::_12mA);
     }
 
-    fn set_pin_rx(&mut self){
+    fn set_pin_rx(&mut self) {
         // The rp2040 has weak pull up resistors, from 80k to 50k. This does not provide enough
         // current to provide fast rise times at high baud rates with any moderately high
         // capacitance, even as little capacitance as can be found with long traces, a few vias, or
@@ -340,11 +331,7 @@
         self.sm_rx.set_pin_dirs(Direction::In, &[&self.pin_rx]);
     }
 
-    fn read_buffer<'c>(
-        &'c self,
-        buf: &'c mut [u8],
-    ) -> impl Future<Output = Result<usize, Error>> + 'c {
->>>>>>> 977ce5eb
+    fn read_buffer<'c>(&'c self, buf: &'c mut [u8]) -> impl Future<Output = Result<usize, Error>> + 'c {
         poll_fn(move |cx| {
             if let Poll::Ready(r) = self.try_read(buf) {
                 return Poll::Ready(r);
