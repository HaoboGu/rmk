--- conflicted
+++ resolved
@@ -152,10 +152,11 @@
     let mut peripheral_addresses: heapless::Vec<Option<[u8; 6]>, PERI_NUM> = heapless::Vec::new();
     for id in 0..PERI_NUM {
         if let Ok(Some(peer_address)) = storage.read_peer_address(id as u8).await
-            && peer_address.is_valid {
-                peripheral_addresses.push(Some(peer_address.address)).unwrap();
-                continue;
-            }
+            && peer_address.is_valid
+        {
+            peripheral_addresses.push(Some(peer_address.address)).unwrap();
+            continue;
+        }
         peripheral_addresses.push(None).unwrap();
     }
     RefCell::new(peripheral_addresses)
@@ -206,64 +207,6 @@
     stack: &'a Stack<'a, C, DefaultPacketPool>,
 ) {
     trace!("SPLIT_MESSAGE_MAX_SIZE: {}", SPLIT_MESSAGE_MAX_SIZE);
-<<<<<<< HEAD
-=======
-    let address = match addr {
-        Some(addr) => Address::random(addr),
-        None => {
-            let Host { central, .. } = stack.build();
-            info!("No peripheral address is saved, scan for peripheral first");
-            wait_for_stack_started().await;
-            let mut scanner = Scanner::new(central);
-            let scan_config = ScanConfig {
-                active: false,
-                ..Default::default()
-            };
-            
-            if let Ok(_session) = scanner.scan(&scan_config).await {
-                loop {
-                    let (found_peripheral_id, addr) = PERIPHERAL_FOUND.wait().await;
-                    if found_peripheral_id == peripheral_id as u8 {
-                        // Peripheral found, save the peripheral's address to flash
-                        FLASH_CHANNEL
-                            .send(FlashOperationMessage::PeerAddress(PeerAddress::new(
-                                found_peripheral_id,
-                                true,
-                                addr.into_inner(),
-                            )))
-                            .await;
-                        // Then connect to the peripheral
-                        break Address::random(addr.into_inner());
-                    } else {
-                        // Not this peripheral, signal the value back and continue
-                        PERIPHERAL_FOUND.signal((found_peripheral_id, addr));
-                        embassy_time::Timer::after_millis(500).await;
-                        continue;
-                    }
-                }
-            } else {
-                panic!("Failed to start peripheral scanning");
-            }
-        }
-    };
-
-    let Host { mut central, .. } = stack.build();
-    info!("Peripheral peer address: {:?}", address);
-    let config = ConnectConfig {
-        connect_params: ConnectParams {
-            min_connection_interval: Duration::from_micros(7500),
-            max_connection_interval: Duration::from_micros(7500),
-            max_latency: 400, // 3s
-            supervision_timeout: Duration::from_secs(7),
-            ..Default::default()
-        },
-        scan_config: ScanConfig {
-            filter_accept_list: &[(address.kind, &address.addr)],
-            ..Default::default()
-        },
-    };
-    wait_for_stack_started().await;
->>>>>>> 7bacb08b
 
     #[cfg(feature = "controller")]
     let mut controller_pub = unwrap!(CONTROLLER_CHANNEL.publisher());
@@ -362,18 +305,7 @@
     stack: &'a Stack<'a, C, P>,
     conn: &Connection<'a, P>,
 ) -> Result<(), BleHostError<C::Error>> {
-<<<<<<< HEAD
     let client = GattClient::<C, P, 10>::new(&stack, conn).await?;
-=======
-    let conn = central.connect(config).await?;
-
-    info!("Connected to peripheral");
-
-    #[cfg(feature = "controller")]
-    send_controller_event(controller_pub, ControllerEvent::SplitPeripheral(id, true));
-
-    let client = GattClient::<C, P, 10>::new(stack, &conn).await?;
->>>>>>> 7bacb08b
 
     // Use 2M Phy
     update_ble_phy(stack, conn).await;
