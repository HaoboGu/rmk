--- conflicted
+++ resolved
@@ -86,22 +86,6 @@
             let elapsed = last_sync_time.elapsed().as_millis() as u64;
             let wait_time = if elapsed >= 1000 { 1 } else { 1000 - elapsed };
 
-<<<<<<< HEAD
-                            if CONNECTION_STATE.load(core::sync::atomic::Ordering::Acquire) {
-                                // Only when the connection is established, send the key event.
-                                KEY_EVENT_CHANNEL
-                                    .send(KeyEvent {
-                                        row: e.row + ROW_OFFSET as u8,
-                                        col: e.col + COL_OFFSET as u8,
-                                        pressed: e.pressed,
-                                    })
-                                    .await;
-                            } else {
-                                warn!(
-                                    "Key event from peripheral is ignored because the connection is not established."
-                                );
-                            }
-=======
             // Read the message from peripheral, or sync the connection state every 1000ms.
             match select(self.read_event(), Timer::after_millis(wait_time)).await {
                 // Use built-in channels for split peripherals
@@ -110,7 +94,6 @@
                     _ => {
                         if EVENT_CHANNEL.is_full() {
                             let _ = EVENT_CHANNEL.receive().await;
->>>>>>> 363983d9
                         }
                         EVENT_CHANNEL.send(event).await;
                     }
