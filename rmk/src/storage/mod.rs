pub mod dummy_flash;

use core::fmt::Debug;
use core::ops::Range;

use byteorder::{BigEndian, ByteOrder};
use embassy_embedded_hal::adapter::BlockingAsync;
use embassy_sync::signal::Signal;
use embassy_time::Duration;
use embedded_storage::nor_flash::NorFlash;
use embedded_storage_async::nor_flash::NorFlash as AsyncNorFlash;
use heapless::Vec;
use sequential_storage::Error as SSError;
use sequential_storage::cache::NoCache;
use sequential_storage::map::{SerializationError, Value, fetch_all_items, fetch_item, store_item};
#[cfg(feature = "_ble")]
use {
    crate::ble::trouble::ble_server::CCCD_TABLE_SIZE,
    crate::ble::trouble::profile::ProfileInfo,
    trouble_host::{BondInformation, IdentityResolvingKey, LongTermKey, prelude::*},
};

<<<<<<< HEAD
use crate::action::{Action, EncoderAction, KeyAction};
=======
use self::eeconfig::EeKeymapConfig;
use crate::action::{EncoderAction, KeyAction};
>>>>>>> 73cfa3ad
use crate::channel::FLASH_CHANNEL;
use crate::combo::Combo;
use crate::config::{self, StorageConfig};
use crate::fork::{Fork, StateBits};
use crate::hid_state::{HidModifiers, HidMouseButtons};
use crate::light::LedIndicator;
#[cfg(all(feature = "_ble", feature = "split"))]
use crate::split::ble::PeerAddress;
use crate::tap_dance::{MorsePattern, TapDance, TapHoldMode};
use crate::via::keycode_convert::{from_via_keycode, to_via_keycode};
use crate::{BUILD_HASH, COMBO_MAX_LENGTH, COMBO_MAX_NUM, FORK_MAX_NUM, MACRO_SPACE_SIZE, TAP_DANCE_MAX_NUM};

/// Signal to synchronize the flash operation status, usually used outside of the flash task.
/// True if the flash operation is finished correctly, false if the flash operation is finished with error.
pub(crate) static FLASH_OPERATION_FINISHED: Signal<crate::RawMutex, bool> = Signal::new();

// Message send from bonder to flash task, which will do saving or clearing operation
#[derive(Clone, Debug)]
#[cfg_attr(feature = "defmt", derive(defmt::Format))]
pub(crate) enum FlashOperationMessage {
    #[cfg(feature = "_ble")]
    // BLE profile info to be saved
    ProfileInfo(ProfileInfo),
    #[cfg(feature = "_ble")]
    // Current active BLE profile number
    ActiveBleProfile(u8),
    #[cfg(all(feature = "_ble", feature = "split"))]
    // Peer address
    PeerAddress(PeerAddress),
    // Clear the storage
    Reset,
    // Clear info of given slot number
    ClearSlot(u8),
    // Layout option
    LayoutOptions(u32),
    // Default layer number
    DefaultLayer(u8),
    // Write macro
    WriteMacro([u8; MACRO_SPACE_SIZE]),
    // Write a key in keymap
    KeymapKey {
        layer: u8,
        col: u8,
        row: u8,
        action: KeyAction,
    },
    // Write encoder configuration
    EncoderKey {
        idx: u8,
        layer: u8,
        action: EncoderAction,
    },
    // Current saved connection type
    ConnectionType(u8),
    // Write combo
    WriteCombo(ComboData),
    // Write fork
    WriteFork(ForkData),
    // Write tap dance config
    WriteTapDance(u8, TapDance),
    // Timeout time for morse keys
    MorseTimeout(u16),
    // Timeout time for combos
    ComboTimeout(u16),
    // Timeout time for one-shot keys
    OneShotTimeout(u16),
    // Interval for tap actions
    TapInterval(u16),
    // Interval for tapping capslock
    TapCapslockInterval(u16),
    // The prior-idle-time in ms used for in flow tap
    PriorIdleTime(u16),
    // Whether the unilateral tap is enabled
    UnilateralTap(bool),
}

/// StorageKeys is the prefix digit stored in the flash, it's used to identify the type of the stored data.
///
/// This is because the whole storage item is an Rust enum due to the limitation of `sequential_storage`.
/// When deserializing, we need to know the type of the stored data to know how to parse it, the first byte of the stored data is always the type, aka StorageKeys.
#[repr(u32)]
pub(crate) enum StorageKeys {
    StorageConfig = 0,
    KeymapConfig = 1,
    LayoutConfig = 2,
    BehaviorConfig = 3,
    MacroData = 4,
    ComboData = 5,
    ConnectionType = 6,
    EncoderKeys = 7,
    ForkData = 8,
    TapDanceData = 9,
    #[cfg(all(feature = "_ble", feature = "split"))]
    PeerAddress = 0xED,
    #[cfg(feature = "_ble")]
    ActiveBleProfile = 0xEE,
    #[cfg(feature = "_ble")]
    BleBondInfo = 0xEF,
}

impl StorageKeys {
    pub(crate) fn from_u8(value: u8) -> Option<Self> {
        match value {
            0 => Some(StorageKeys::StorageConfig),
            1 => Some(StorageKeys::KeymapConfig),
            2 => Some(StorageKeys::LayoutConfig),
            3 => Some(StorageKeys::BehaviorConfig),
            4 => Some(StorageKeys::MacroData),
            5 => Some(StorageKeys::ComboData),
            6 => Some(StorageKeys::ConnectionType),
            7 => Some(StorageKeys::EncoderKeys),
            8 => Some(StorageKeys::ForkData),
            9 => Some(StorageKeys::TapDanceData),
            #[cfg(all(feature = "_ble", feature = "split"))]
            0xED => Some(StorageKeys::PeerAddress),
            #[cfg(feature = "_ble")]
            0xEE => Some(StorageKeys::ActiveBleProfile),
            #[cfg(feature = "_ble")]
            0xEF => Some(StorageKeys::BleBondInfo),
            _ => None,
        }
    }
}

#[derive(Clone, Debug)]
#[cfg_attr(feature = "defmt", derive(defmt::Format))]
pub(crate) enum StorageData {
    StorageConfig(LocalStorageConfig),
    LayoutConfig(LayoutConfig),
    BehaviorConfig(BehaviorConfig),
    KeymapKey(KeymapKey),
    EncoderConfig(EncoderConfig),
    MacroData([u8; MACRO_SPACE_SIZE]),
    ComboData(ComboData),
    ConnectionType(u8),
    ForkData(ForkData),
    TapDanceData(TapDance),
    #[cfg(all(feature = "_ble", feature = "split"))]
    PeerAddress(PeerAddress),
    #[cfg(feature = "_ble")]
    BondInfo(ProfileInfo),
    #[cfg(feature = "_ble")]
    ActiveBleProfile(u8),
}

/// Get the key to retrieve the keymap key from the storage.
pub(crate) fn get_keymap_key<const ROW: usize, const COL: usize, const NUM_LAYER: usize>(
    row: usize,
    col: usize,
    layer: usize,
) -> u32 {
    0x1000 + (layer * COL * ROW + row * COL + col) as u32
}

/// Get the key to retrieve the bond info from the storage.
pub(crate) fn get_bond_info_key(slot_num: u8) -> u32 {
    0x2000 + slot_num as u32
}

/// Get the key to retrieve the combo from the storage.
pub(crate) fn get_combo_key(idx: usize) -> u32 {
    0x3000 + idx as u32
}

/// Get the key to retrieve the encoder config from the storage.
pub(crate) fn get_encoder_config_key<const NUM_ENCODER: usize>(idx: usize, layer: usize) -> u32 {
    0x4000 + (idx + NUM_ENCODER * layer) as u32
}

pub(crate) fn get_fork_key(idx: usize) -> u32 {
    0x5000 + idx as u32
}

/// Get the key to retrieve the peer address from the storage.
pub(crate) fn get_peer_address_key(peer_id: u8) -> u32 {
    0x6000 + peer_id as u32
}

/// Get the key to retrieve the tap dance from the storage.
pub(crate) fn get_tap_dance_key(idx: u8) -> u32 {
    0x7000 + idx as u32
}

// TODO: Move ser/de code to corresponding structs
impl Value<'_> for StorageData {
    fn serialize_into(&self, buffer: &mut [u8]) -> Result<usize, SerializationError> {
        if buffer.len() < 6 {
            return Err(SerializationError::BufferTooSmall);
        }
        match self {
            StorageData::StorageConfig(c) => {
                buffer[0] = StorageKeys::StorageConfig as u8;
                // If enabled, write 0 to flash.
                if c.enable {
                    buffer[1] = 0;
                } else {
                    buffer[1] = 1;
                }
                // Save build_hash
                BigEndian::write_u32(&mut buffer[2..6], c.build_hash);
                Ok(6)
            }
            StorageData::LayoutConfig(c) => {
                buffer[0] = StorageKeys::LayoutConfig as u8;
                buffer[1] = c.default_layer;
                BigEndian::write_u32(&mut buffer[2..6], c.layout_option);
                Ok(6)
            }
            StorageData::BehaviorConfig(c) => {
                buffer[0] = StorageKeys::BehaviorConfig as u8;
                BigEndian::write_u16(&mut buffer[1..3], c.morse_timeout);
                BigEndian::write_u16(&mut buffer[3..5], c.combo_timeout);
                BigEndian::write_u16(&mut buffer[5..7], c.one_shot_timeout);
                BigEndian::write_u16(&mut buffer[7..9], c.tap_interval);
                BigEndian::write_u16(&mut buffer[9..11], c.tap_capslock_interval);
                BigEndian::write_u16(&mut buffer[11..13], c.prior_idle_time);
                if c.unilateral_tap {
                    buffer[13] = 1
                } else {
                    buffer[13] = 0
                }
                Ok(14)
            }
            StorageData::KeymapKey(k) => {
                buffer[0] = StorageKeys::KeymapConfig as u8;
                BigEndian::write_u16(&mut buffer[1..3], to_via_keycode(k.action));
                buffer[3] = k.layer as u8;
                buffer[4] = k.col as u8;
                buffer[5] = k.row as u8;
                Ok(6)
            }
            StorageData::EncoderConfig(e) => {
                buffer[0] = StorageKeys::EncoderKeys as u8;
                BigEndian::write_u16(&mut buffer[1..3], to_via_keycode(e.action.clockwise()));
                BigEndian::write_u16(&mut buffer[3..5], to_via_keycode(e.action.counter_clockwise()));
                buffer[5] = e.idx as u8;
                buffer[6] = e.layer as u8;
                Ok(7)
            }
            StorageData::MacroData(d) => {
                if buffer.len() < MACRO_SPACE_SIZE + 1 {
                    return Err(SerializationError::BufferTooSmall);
                }
                buffer[0] = StorageKeys::MacroData as u8;
                let mut idx = MACRO_SPACE_SIZE - 1;
                // Check from the end of the macro buffer, find the first non-zero byte
                while let Some(b) = d.get(idx) {
                    if *b != 0 || idx == 0 {
                        break;
                    }
                    idx -= 1;
                }
                let data_len = idx + 1;
                // Macro data length
                buffer[1..3].copy_from_slice(&(data_len as u16).to_le_bytes());
                // Macro data
                buffer[3..3 + data_len].copy_from_slice(&d[..data_len]);
                Ok(data_len + 3)
            }
            StorageData::ComboData(combo) => {
                if buffer.len() < 3 + COMBO_MAX_LENGTH * 2 {
                    return Err(SerializationError::BufferTooSmall);
                }
                buffer[0] = StorageKeys::ComboData as u8;
                for i in 0..COMBO_MAX_LENGTH {
                    BigEndian::write_u16(&mut buffer[1 + i * 2..3 + i * 2], to_via_keycode(combo.actions[i]));
                }
                BigEndian::write_u16(
                    &mut buffer[1 + COMBO_MAX_LENGTH * 2..3 + COMBO_MAX_LENGTH * 2],
                    to_via_keycode(combo.output),
                );
                Ok(3 + COMBO_MAX_LENGTH * 2)
            }
            StorageData::ForkData(fork) => {
                if buffer.len() < 13 {
                    return Err(SerializationError::BufferTooSmall);
                }
                buffer[0] = StorageKeys::ForkData as u8;
                BigEndian::write_u16(&mut buffer[1..3], to_via_keycode(fork.fork.trigger));
                BigEndian::write_u16(&mut buffer[3..5], to_via_keycode(fork.fork.negative_output));
                BigEndian::write_u16(&mut buffer[5..7], to_via_keycode(fork.fork.positive_output));

                BigEndian::write_u16(
                    &mut buffer[7..9],
                    fork.fork.match_any.leds.into_bits() as u16 | (fork.fork.match_none.leds.into_bits() as u16) << 8,
                );
                BigEndian::write_u16(
                    &mut buffer[9..11],
                    fork.fork.match_any.mouse.into_bits() as u16 | (fork.fork.match_none.mouse.into_bits() as u16) << 8,
                );
                BigEndian::write_u32(
                    &mut buffer[11..15],
                    fork.fork.match_any.modifiers.into_bits() as u32
                        | (fork.fork.match_none.modifiers.into_bits() as u32) << 8
                        | (fork.fork.kept_modifiers.into_bits() as u32) << 16
                        | if fork.fork.bindable { 1 << 24 } else { 0 },
                );
                Ok(15)
            }
            StorageData::TapDanceData(tap_dance) => {
                let total_size = 6 + 4 * tap_dance.actions.len();
                if buffer.len() < total_size {
                    return Err(SerializationError::BufferTooSmall);
                }
                buffer[0] = StorageKeys::TapDanceData as u8;
                BigEndian::write_u16(&mut buffer[1..3], tap_dance.actions.len() as u16);
                BigEndian::write_u16(&mut buffer[3..5], tap_dance.timeout_ms);

                let mut flags = match tap_dance.mode {
                    TapHoldMode::Normal => 0,
                    TapHoldMode::PermissiveHold => 1,
                    TapHoldMode::HoldOnOtherPress => 2,
                };
                if tap_dance.unilateral_tap {
                    flags |= 0x10;
                }
                if tap_dance.strict_pattern_checking {
                    flags |= 0x20;
                }
                buffer[5] = flags;

                let mut i = 6;
                for (pattern, action) in &tap_dance.actions {
                    BigEndian::write_u16(
                        &mut buffer[i..i + 2],
                        pattern.to_u16(), //pattern
                    );
                    BigEndian::write_u16(&mut buffer[i + 2..i + 4], to_via_keycode(KeyAction::Single(*action)));
                    i += 4;
                }

                Ok(total_size)
            }
            StorageData::ConnectionType(ty) => {
                buffer[0] = StorageKeys::ConnectionType as u8;
                buffer[1] = *ty;
                Ok(2)
            }
            #[cfg(all(feature = "_ble", feature = "split"))]
            StorageData::PeerAddress(p) => {
                if buffer.len() < 9 {
                    return Err(SerializationError::BufferTooSmall);
                }
                buffer[0] = StorageKeys::PeerAddress as u8;
                buffer[1] = p.peer_id;
                buffer[2] = if p.is_valid { 1 } else { 0 };
                buffer[3..9].copy_from_slice(&p.address);
                Ok(9)
            }
            #[cfg(feature = "_ble")]
            StorageData::ActiveBleProfile(slot_num) => {
                buffer[0] = StorageKeys::ActiveBleProfile as u8;
                buffer[1] = *slot_num;
                Ok(2)
            }
            #[cfg(feature = "_ble")]
            StorageData::BondInfo(b) => {
                if buffer.len() < 40 + CCCD_TABLE_SIZE * 4 {
                    return Err(SerializationError::BufferTooSmall);
                }
                buffer[0] = StorageKeys::BleBondInfo as u8;
                let ltk = b.info.ltk.to_le_bytes();
                let address = b.info.identity.bd_addr;
                let irk = match b.info.identity.irk {
                    Some(irk) => irk.to_le_bytes(),
                    None => [0; 16],
                };
                buffer[1] = b.slot_num;
                buffer[2..18].copy_from_slice(&ltk);
                buffer[18..24].copy_from_slice(address.raw());
                buffer[24..40].copy_from_slice(&irk);
                let cccd_table = b.cccd_table.inner();
                for i in 0..CCCD_TABLE_SIZE {
                    match cccd_table.get(i) {
                        Some(cccd) => {
                            let handle: u16 = cccd.0;
                            let cccd: u16 = cccd.1.raw();
                            buffer[40 + i * 4..42 + i * 4].copy_from_slice(&handle.to_le_bytes());
                            buffer[42 + i * 4..44 + i * 4].copy_from_slice(&cccd.to_le_bytes());
                        }
                        None => {
                            buffer[40 + i * 4..44 + i * 4].copy_from_slice(&[0, 0, 0, 0]);
                        }
                    };
                }
                Ok(40 + CCCD_TABLE_SIZE * 4)
            }
        }
    }

    fn deserialize_from(buffer: &[u8]) -> Result<Self, SerializationError>
    where
        Self: Sized,
    {
        if buffer.is_empty() {
            return Err(SerializationError::InvalidFormat);
        }
        if let Some(key_type) = StorageKeys::from_u8(buffer[0]) {
            match key_type {
                StorageKeys::StorageConfig => {
                    if buffer.len() < 6 {
                        return Err(SerializationError::BufferTooSmall);
                    }
                    // 1 is the initial state of flash, so it means storage is NOT initialized
                    if buffer[1] == 1 {
                        Ok(StorageData::StorageConfig(LocalStorageConfig {
                            enable: false,
                            build_hash: BUILD_HASH,
                        }))
                    } else {
                        // Enabled, read build hash
                        let build_hash = BigEndian::read_u32(&buffer[2..6]);
                        Ok(StorageData::StorageConfig(LocalStorageConfig {
                            enable: true,
                            build_hash,
                        }))
                    }
                }
                StorageKeys::KeymapConfig => {
                    let action = from_via_keycode(BigEndian::read_u16(&buffer[1..3]));
                    let layer = buffer[3] as usize;
                    let col = buffer[4] as usize;
                    let row = buffer[5] as usize;

                    // row, col, layer are used to calculate key only, not used here
                    Ok(StorageData::KeymapKey(KeymapKey {
                        row,
                        col,
                        layer,
                        action,
                    }))
                }
                StorageKeys::LayoutConfig => {
                    let default_layer = buffer[1];
                    let layout_option = BigEndian::read_u32(&buffer[2..6]);
                    Ok(StorageData::LayoutConfig(LayoutConfig {
                        default_layer,
                        layout_option,
                    }))
                }
                StorageKeys::BehaviorConfig => {
                    if buffer.len() < 14 {
                        return Err(SerializationError::BufferTooSmall);
                    }
                    let keymap_config = BehaviorConfig {
                        morse_timeout: BigEndian::read_u16(&buffer[1..3]),
                        combo_timeout: BigEndian::read_u16(&buffer[3..5]),
                        one_shot_timeout: BigEndian::read_u16(&buffer[5..7]),
                        tap_interval: BigEndian::read_u16(&buffer[7..9]),
                        tap_capslock_interval: BigEndian::read_u16(&buffer[9..11]),
                        prior_idle_time: BigEndian::read_u16(&buffer[11..13]),
                        unilateral_tap: buffer[13] == 1,
                    };
                    Ok(StorageData::BehaviorConfig(keymap_config))
                }
                StorageKeys::MacroData => {
                    if buffer.len() < 3 {
                        return Err(SerializationError::InvalidData);
                    }
                    let mut buf = [0_u8; MACRO_SPACE_SIZE];
                    let macro_length = u16::from_le_bytes(buffer[1..3].try_into().unwrap()) as usize;
                    if macro_length > MACRO_SPACE_SIZE + 1 || buffer.len() < 3 + macro_length {
                        // Check length
                        return Err(SerializationError::InvalidData);
                    }
                    buf[0..macro_length].copy_from_slice(&buffer[3..3 + macro_length]);
                    Ok(StorageData::MacroData(buf))
                }
                StorageKeys::ComboData => {
                    if buffer.len() < 3 + COMBO_MAX_LENGTH * 2 {
                        return Err(SerializationError::InvalidData);
                    }
                    let mut actions = [KeyAction::No; COMBO_MAX_LENGTH];
                    for i in 0..COMBO_MAX_LENGTH {
                        actions[i] = from_via_keycode(BigEndian::read_u16(&buffer[1 + i * 2..3 + i * 2]));
                    }
                    let output = from_via_keycode(BigEndian::read_u16(
                        &buffer[1 + COMBO_MAX_LENGTH * 2..3 + COMBO_MAX_LENGTH * 2],
                    ));
                    Ok(StorageData::ComboData(ComboData {
                        idx: 0,
                        actions,
                        output,
                    }))
                }
                StorageKeys::ConnectionType => Ok(StorageData::ConnectionType(buffer[1])),
                StorageKeys::EncoderKeys => {
                    if buffer.len() < 7 {
                        return Err(SerializationError::BufferTooSmall);
                    }
                    let clockwise = from_via_keycode(BigEndian::read_u16(&buffer[1..3]));
                    let counter_clockwise = from_via_keycode(BigEndian::read_u16(&buffer[3..5]));
                    let idx = buffer[5] as usize;
                    let layer = buffer[6] as usize;

                    Ok(StorageData::EncoderConfig(EncoderConfig {
                        idx,
                        layer,
                        action: EncoderAction::new(clockwise, counter_clockwise),
                    }))
                }
                StorageKeys::ForkData => {
                    if buffer.len() < 15 {
                        return Err(SerializationError::InvalidData);
                    }
                    let trigger = from_via_keycode(BigEndian::read_u16(&buffer[1..3]));
                    let negative_output = from_via_keycode(BigEndian::read_u16(&buffer[3..5]));
                    let positive_output = from_via_keycode(BigEndian::read_u16(&buffer[5..7]));

                    let led_masks = BigEndian::read_u16(&buffer[7..9]);
                    let mouse_masks = BigEndian::read_u16(&buffer[9..11]);
                    let modifier_masks = BigEndian::read_u32(&buffer[11..15]);

                    let match_any = StateBits {
                        modifiers: HidModifiers::from_bits((modifier_masks & 0xFF) as u8),
                        leds: LedIndicator::from_bits((led_masks & 0xFF) as u8),
                        mouse: HidMouseButtons::from_bits((mouse_masks & 0xFF) as u8),
                    };
                    let match_none = StateBits {
                        modifiers: HidModifiers::from_bits(((modifier_masks >> 8) & 0xFF) as u8),
                        leds: LedIndicator::from_bits(((led_masks >> 8) & 0xFF) as u8),
                        mouse: HidMouseButtons::from_bits(((mouse_masks >> 8) & 0xFF) as u8),
                    };
                    let kept_modifiers = HidModifiers::from_bits(((modifier_masks >> 16) & 0xFF) as u8);
                    let bindable = (modifier_masks & (1 << 24)) != 0;

                    Ok(StorageData::ForkData(ForkData {
                        idx: 0,
                        fork: Fork::new(
                            trigger,
                            negative_output,
                            positive_output,
                            match_any,
                            match_none,
                            kept_modifiers,
                            bindable,
                        ),
                    }))
                }
                StorageKeys::TapDanceData => {
                    if buffer.len() < 6 {
                        return Err(SerializationError::InvalidData);
                    }
                    let count = BigEndian::read_u16(&buffer[1..3]) as usize;

                    if buffer.len() < 6 + 4 * count {
                        return Err(SerializationError::InvalidData);
                    }

                    let mut tap_dance = TapDance::default();
                    tap_dance.timeout_ms = BigEndian::read_u16(&buffer[3..5]);

                    let flags = buffer[5];
                    match flags & 0x0F {
                        0 => tap_dance.mode = TapHoldMode::Normal,
                        1 => tap_dance.mode = TapHoldMode::PermissiveHold,
                        2 => tap_dance.mode = TapHoldMode::HoldOnOtherPress,
                        _ => {}
                    }
                    tap_dance.unilateral_tap = flags & 0x10 != 0;
                    tap_dance.strict_pattern_checking = flags & 0x20 != 0;

                    let mut i = 6;
                    for _ in 0..count {
                        let pattern = MorsePattern::from_u16(BigEndian::read_u16(&buffer[i..i + 2]));
                        let key_action = from_via_keycode(BigEndian::read_u16(&buffer[i + 2..i + 4]));
                        _ = tap_dance.actions.push((pattern, key_action.to_action()));
                        i += 4;
                    }

                    Ok(StorageData::TapDanceData(tap_dance))
                }
                #[cfg(all(feature = "_ble", feature = "split"))]
                StorageKeys::PeerAddress => {
                    if buffer.len() < 9 {
                        return Err(SerializationError::InvalidData);
                    }
                    let peer_id = buffer[1];
                    let is_valid = buffer[2] != 0;
                    let mut address = [0u8; 6];
                    address.copy_from_slice(&buffer[3..9]);
                    Ok(StorageData::PeerAddress(PeerAddress {
                        peer_id,
                        is_valid,
                        address,
                    }))
                }
                #[cfg(feature = "_ble")]
                StorageKeys::ActiveBleProfile => {
                    if buffer.len() < 2 {
                        return Err(SerializationError::BufferTooSmall);
                    }
                    Ok(StorageData::ActiveBleProfile(buffer[1]))
                }
                #[cfg(feature = "_ble")]
                StorageKeys::BleBondInfo => {
                    if buffer.len() < 40 + CCCD_TABLE_SIZE * 4 {
                        return Err(SerializationError::BufferTooSmall);
                    }
                    let slot_num = buffer[1];
                    let ltk = LongTermKey::from_le_bytes(buffer[2..18].try_into().unwrap());
                    let address = BdAddr::new(buffer[18..24].try_into().unwrap());
                    let irk = IdentityResolvingKey::from_le_bytes(buffer[24..40].try_into().unwrap());
                    // Use all 0s as the empty irk
                    let info = if irk.0 == 0 {
                        BondInformation::new(
                            Identity {
                                bd_addr: address,
                                irk: None,
                            },
                            ltk,
                        )
                    } else {
                        BondInformation::new(
                            Identity {
                                bd_addr: address,
                                irk: Some(irk),
                            },
                            ltk,
                        )
                    };
                    // Read info:
                    let mut cccd_table_values = [(0u16, CCCD::default()); CCCD_TABLE_SIZE];
                    for i in 0..CCCD_TABLE_SIZE {
                        let handle = u16::from_le_bytes(buffer[40 + i * 4..42 + i * 4].try_into().unwrap());
                        let cccd = u16::from_le_bytes(buffer[42 + i * 4..44 + i * 4].try_into().unwrap());
                        cccd_table_values[i] = (handle, cccd.into());
                    }
                    Ok(StorageData::BondInfo(ProfileInfo {
                        slot_num,
                        removed: false,
                        info,
                        cccd_table: CccdTable::new(cccd_table_values),
                    }))
                }
            }
        } else {
            Err(SerializationError::Custom(1))
        }
    }
}

impl StorageData {
    fn key(&self) -> u32 {
        match self {
            StorageData::StorageConfig(_) => StorageKeys::StorageConfig as u32,
            StorageData::LayoutConfig(_) => StorageKeys::LayoutConfig as u32,
            StorageData::BehaviorConfig(_) => StorageKeys::BehaviorConfig as u32,
            StorageData::KeymapKey(_) => {
                panic!("To get storage key for KeymapKey, use `get_keymap_key` instead");
            }
            StorageData::EncoderConfig(_) => {
                panic!("To get encoder config key, use `get_encoder_config_key` instead");
            }
            StorageData::MacroData(_) => StorageKeys::MacroData as u32,
            StorageData::ComboData(_) => {
                panic!("To get combo key for ComboData, use `get_combo_key` instead");
            }
            StorageData::ConnectionType(_) => StorageKeys::ConnectionType as u32,
            StorageData::ForkData(_) => {
                panic!("To get fork key for ForkData, use `get_fork_key` instead");
            }
            StorageData::TapDanceData(_) => {
                panic!("To get tap dance key for TapDanceData, use `get_tap_dance_key` instead");
            }
            #[cfg(all(feature = "_ble", feature = "split"))]
            StorageData::PeerAddress(p) => get_peer_address_key(p.peer_id),
            #[cfg(feature = "_ble")]
            StorageData::ActiveBleProfile(_) => StorageKeys::ActiveBleProfile as u32,
            #[cfg(feature = "_ble")]
            StorageData::BondInfo(b) => get_bond_info_key(b.slot_num),
        }
    }
}
#[derive(Clone, Copy, Debug)]
#[cfg_attr(feature = "defmt", derive(defmt::Format))]
pub(crate) struct LocalStorageConfig {
    enable: bool,
    build_hash: u32,
}

#[derive(Clone, Copy, Debug)]
#[cfg_attr(feature = "defmt", derive(defmt::Format))]
pub(crate) struct LayoutConfig {
    default_layer: u8,
    layout_option: u32,
}

#[derive(Clone, Copy, Debug)]
#[cfg_attr(feature = "defmt", derive(defmt::Format))]
pub(crate) struct KeymapKey {
    row: usize,
    col: usize,
    layer: usize,
    action: KeyAction,
}

#[derive(Clone, Copy, Debug)]
#[cfg_attr(feature = "defmt", derive(defmt::Format))]
pub(crate) struct EncoderConfig {
    /// Encoder index
    idx: usize,
    /// Layer
    layer: usize,
    /// Encoder action
    action: EncoderAction,
}

#[derive(Clone, Copy, Debug)]
#[cfg_attr(feature = "defmt", derive(defmt::Format))]
pub(crate) struct ComboData {
    pub(crate) idx: usize,
    pub(crate) actions: [KeyAction; COMBO_MAX_LENGTH],
    pub(crate) output: KeyAction,
}

#[derive(Clone, Copy, Debug)]
#[cfg_attr(feature = "defmt", derive(defmt::Format))]
pub(crate) struct ForkData {
    pub(crate) idx: usize,
    pub(crate) fork: Fork,
}

#[derive(Clone, Copy, Debug)]
#[cfg_attr(feature = "defmt", derive(defmt::Format))]
pub(crate) struct BehaviorConfig {
    // Timeout time for morse keys
    pub(crate) morse_timeout: u16,
    // Timeout time for combos
    pub(crate) combo_timeout: u16,
    // Timeout time for one-shot keys
    pub(crate) one_shot_timeout: u16,
    // Interval for tap actions
    pub(crate) tap_interval: u16,
    // Interval for tapping capslock.
    // macOS has special processing of capslock, when tapping capslock, the tap interval should be another value
    pub(crate) tap_capslock_interval: u16,
    // The prior-idle-time in ms used for in flow tap
    pub(crate) prior_idle_time: u16,
    // Whether the unilateral tap is enabled
    pub(crate) unilateral_tap: bool,
}

pub fn async_flash_wrapper<F: NorFlash>(flash: F) -> BlockingAsync<F> {
    embassy_embedded_hal::adapter::BlockingAsync::new(flash)
}

#[cfg(feature = "split")]
pub async fn new_storage_for_split_peripheral<F: AsyncNorFlash>(
    flash: F,
    storage_config: StorageConfig,
) -> Storage<F, 0, 0, 0, 0> {
    Storage::<F, 0, 0, 0, 0>::new(flash, &[], &None, &storage_config, &config::BehaviorConfig::default()).await
}

pub struct Storage<
    F: AsyncNorFlash,
    const ROW: usize,
    const COL: usize,
    const NUM_LAYER: usize,
    const NUM_ENCODER: usize = 0,
> {
    pub(crate) flash: F,
    pub(crate) storage_range: Range<u32>,
    pub(crate) buffer: [u8; get_buffer_size()],
}

/// Read out storage config, update and then save back.
/// This macro applies to only some of the configs.
macro_rules! update_storage_field {
    ($f: expr, $buf: expr, $cache:expr, $key:ident, $field:ident, $range:expr) => {
        if let Ok(Some(StorageData::$key(mut saved))) =
            fetch_item::<u32, StorageData, _>($f, $range, $cache, $buf, &(StorageKeys::$key as u32)).await
        {
            saved.$field = $field;
            store_item::<u32, StorageData, _>(
                $f,
                $range,
                $cache,
                $buf,
                &(StorageKeys::$key as u32),
                &StorageData::$key(saved),
            )
            .await
        } else {
            Ok(())
        }
    };
}

impl<F: AsyncNorFlash, const ROW: usize, const COL: usize, const NUM_LAYER: usize, const NUM_ENCODER: usize>
    Storage<F, ROW, COL, NUM_LAYER, NUM_ENCODER>
{
    pub async fn new(
        flash: F,
        keymap: &[[[KeyAction; COL]; ROW]; NUM_LAYER],
        encoder_map: &Option<&mut [[EncoderAction; NUM_ENCODER]; NUM_LAYER]>,
        storage_config: &StorageConfig,
        behavior_config: &config::BehaviorConfig,
    ) -> Self {
        // Check storage setting
        assert!(
            storage_config.num_sectors >= 2,
            "Number of used sector for storage must larger than 1"
        );

        // If config.start_addr == 0, use last `num_sectors` sectors or sectors begin at 0x0006_0000 for nRF52
        // Other wise, use storage config setting
        #[cfg(feature = "_nrf_ble")]
        let start_addr = if storage_config.start_addr == 0 {
            0x0006_0000
        } else {
            storage_config.start_addr
        };

        #[cfg(not(feature = "_nrf_ble"))]
        let start_addr = storage_config.start_addr;

        // Check storage setting
        info!(
            "Flash capacity {} KB, RMK use {} KB({} sectors) starting from 0x{:X} as storage",
            flash.capacity() / 1024,
            (F::ERASE_SIZE * storage_config.num_sectors as usize) / 1024,
            storage_config.num_sectors,
            storage_config.start_addr,
        );

        let storage_range = if start_addr == 0 {
            (flash.capacity() - storage_config.num_sectors as usize * F::ERASE_SIZE) as u32..flash.capacity() as u32
        } else {
            assert!(
                start_addr % F::ERASE_SIZE == 0,
                "Storage's start addr MUST BE a multiplier of sector size"
            );
            start_addr as u32..(start_addr + storage_config.num_sectors as usize * F::ERASE_SIZE) as u32
        };

        let mut storage = Self {
            flash,
            storage_range,
            buffer: [0; get_buffer_size()],
        };

        // Check whether keymap and configs have been storaged in flash
        if !storage.check_enable().await || storage_config.clear_storage {
            // Clear storage first
            debug!("Clearing storage!");
            let _ = sequential_storage::erase_all(&mut storage.flash, storage.storage_range.clone()).await;

            // Initialize storage from keymap and config
            if storage
                .initialize_storage_with_config(keymap, encoder_map, behavior_config)
                .await
                .is_err()
            {
                // When there's an error, `enable: false` should be saved back to storage, preventing partial initialization of storage
                store_item(
                    &mut storage.flash,
                    storage.storage_range.clone(),
                    &mut NoCache::new(),
                    &mut storage.buffer,
                    &(StorageKeys::StorageConfig as u32),
                    &StorageData::StorageConfig(LocalStorageConfig {
                        enable: false,
                        build_hash: BUILD_HASH,
                    }),
                )
                .await
                .ok();
            }
        }

        storage
    }

    pub(crate) async fn run(&mut self) {
        let mut storage_cache = NoCache::new();
        loop {
            let info: FlashOperationMessage = FLASH_CHANNEL.receive().await;
            debug!("Flash operation: {:?}", info);
            match match info {
                FlashOperationMessage::LayoutOptions(layout_option) => {
                    // Read out layout options, update layer option and save back
                    update_storage_field!(
                        &mut self.flash,
                        &mut self.buffer,
                        &mut storage_cache,
                        LayoutConfig,
                        layout_option,
                        self.storage_range.clone()
                    )
                }
                FlashOperationMessage::Reset => {
                    sequential_storage::erase_all(&mut self.flash, self.storage_range.clone()).await
                }
                FlashOperationMessage::DefaultLayer(default_layer) => {
                    // Read out layout options, update layer option and save back
                    update_storage_field!(
                        &mut self.flash,
                        &mut self.buffer,
                        &mut storage_cache,
                        LayoutConfig,
                        default_layer,
                        self.storage_range.clone()
                    )
                }
                FlashOperationMessage::WriteMacro(macro_data) => {
                    info!("Saving keyboard macro data");
                    store_item(
                        &mut self.flash,
                        self.storage_range.clone(),
                        &mut storage_cache,
                        &mut self.buffer,
                        &(StorageKeys::MacroData as u32),
                        &StorageData::MacroData(macro_data),
                    )
                    .await
                }
                FlashOperationMessage::KeymapKey {
                    layer,
                    col,
                    row,
                    action,
                } => {
                    let data = StorageData::KeymapKey(KeymapKey {
                        row: row as usize,
                        col: col as usize,
                        layer: layer as usize,
                        action,
                    });
                    let key = get_keymap_key::<ROW, COL, NUM_LAYER>(row as usize, col as usize, layer as usize);
                    store_item(
                        &mut self.flash,
                        self.storage_range.clone(),
                        &mut storage_cache,
                        &mut self.buffer,
                        &key,
                        &data,
                    )
                    .await
                }
                FlashOperationMessage::WriteCombo(combo) => {
                    let key = get_combo_key(combo.idx);
                    store_item(
                        &mut self.flash,
                        self.storage_range.clone(),
                        &mut storage_cache,
                        &mut self.buffer,
                        &key,
                        &StorageData::ComboData(combo),
                    )
                    .await
                }
                FlashOperationMessage::ConnectionType(ty) => {
                    store_item(
                        &mut self.flash,
                        self.storage_range.clone(),
                        &mut storage_cache,
                        &mut self.buffer,
                        &(StorageKeys::ConnectionType as u32),
                        &StorageData::ConnectionType(ty),
                    )
                    .await
                }
                FlashOperationMessage::EncoderKey { idx, layer, action } => {
                    let data = StorageData::EncoderConfig(EncoderConfig {
                        idx: idx as usize,
                        layer: layer as usize,
                        action,
                    });
                    let key = get_encoder_config_key::<NUM_ENCODER>(idx as usize, layer as usize);
                    store_item(
                        &mut self.flash,
                        self.storage_range.clone(),
                        &mut storage_cache,
                        &mut self.buffer,
                        &key,
                        &data,
                    )
                    .await
                }
                FlashOperationMessage::WriteFork(fork) => {
                    let key = get_fork_key(fork.idx);
                    store_item(
                        &mut self.flash,
                        self.storage_range.clone(),
                        &mut storage_cache,
                        &mut self.buffer,
                        &key,
                        &StorageData::ForkData(fork),
                    )
                    .await
                }
                FlashOperationMessage::WriteTapDance(id, tap_dance) => {
                    let key = get_tap_dance_key(id);
                    store_item(
                        &mut self.flash,
                        self.storage_range.clone(),
                        &mut storage_cache,
                        &mut self.buffer,
                        &key,
                        &StorageData::TapDanceData(tap_dance),
                    )
                    .await
                }
                #[cfg(all(feature = "_ble", feature = "split"))]
                FlashOperationMessage::PeerAddress(peer) => {
                    let key = get_peer_address_key(peer.peer_id);
                    let data = StorageData::PeerAddress(peer);
                    store_item(
                        &mut self.flash,
                        self.storage_range.clone(),
                        &mut storage_cache,
                        &mut self.buffer,
                        &key,
                        &data,
                    )
                    .await
                }
                #[cfg(feature = "_ble")]
                FlashOperationMessage::ActiveBleProfile(profile) => {
                    let data = StorageData::ActiveBleProfile(profile);
                    store_item::<u32, StorageData, _>(
                        &mut self.flash,
                        self.storage_range.clone(),
                        &mut storage_cache,
                        &mut self.buffer,
                        &data.key(),
                        &data,
                    )
                    .await
                }
                #[cfg(feature = "_ble")]
                FlashOperationMessage::ClearSlot(key) => {
                    info!("Clearing bond info slot_num: {}", key);
                    // Remove item in `sequential-storage` is quite expensive, so just override the item with `removed = true`
                    let mut empty = ProfileInfo::default();
                    empty.removed = true;
                    let data = StorageData::BondInfo(empty);
                    store_item::<u32, StorageData, _>(
                        &mut self.flash,
                        self.storage_range.clone(),
                        &mut storage_cache,
                        &mut self.buffer,
                        &data.key(),
                        &data,
                    )
                    .await
                }
                #[cfg(feature = "_ble")]
                FlashOperationMessage::ProfileInfo(b) => {
                    debug!("Saving profile info: {:?}", b);
                    let data = StorageData::BondInfo(b);
                    store_item::<u32, StorageData, _>(
                        &mut self.flash,
                        self.storage_range.clone(),
                        &mut storage_cache,
                        &mut self.buffer,
                        &data.key(),
                        &data,
                    )
                    .await
                }
                FlashOperationMessage::MorseTimeout(morse_timeout) => update_storage_field!(
                    &mut self.flash,
                    &mut self.buffer,
                    &mut storage_cache,
                    BehaviorConfig,
                    morse_timeout,
                    self.storage_range.clone()
                ),
                FlashOperationMessage::ComboTimeout(combo_timeout) => update_storage_field!(
                    &mut self.flash,
                    &mut self.buffer,
                    &mut storage_cache,
                    BehaviorConfig,
                    combo_timeout,
                    self.storage_range.clone()
                ),
                FlashOperationMessage::OneShotTimeout(one_shot_timeout) => update_storage_field!(
                    &mut self.flash,
                    &mut self.buffer,
                    &mut storage_cache,
                    BehaviorConfig,
                    one_shot_timeout,
                    self.storage_range.clone()
                ),
                FlashOperationMessage::TapInterval(tap_interval) => update_storage_field!(
                    &mut self.flash,
                    &mut self.buffer,
                    &mut storage_cache,
                    BehaviorConfig,
                    tap_interval,
                    self.storage_range.clone()
                ),
                FlashOperationMessage::TapCapslockInterval(tap_capslock_interval) => update_storage_field!(
                    &mut self.flash,
                    &mut self.buffer,
                    &mut storage_cache,
                    BehaviorConfig,
                    tap_capslock_interval,
                    self.storage_range.clone()
                ),
                FlashOperationMessage::PriorIdleTime(prior_idle_time) => update_storage_field!(
                    &mut self.flash,
                    &mut self.buffer,
                    &mut storage_cache,
                    BehaviorConfig,
                    prior_idle_time,
                    self.storage_range.clone()
                ),
                FlashOperationMessage::UnilateralTap(unilateral_tap) => update_storage_field!(
                    &mut self.flash,
                    &mut self.buffer,
                    &mut storage_cache,
                    BehaviorConfig,
                    unilateral_tap,
                    self.storage_range.clone()
                ),
                #[cfg(not(feature = "_ble"))]
                _ => Ok(()),
            } {
                Err(e) => {
                    print_storage_error::<F>(e);
                    FLASH_OPERATION_FINISHED.signal(false);
                }
                _ => {
                    FLASH_OPERATION_FINISHED.signal(true);
                }
            }
        }
    }

    pub(crate) async fn read_keymap(
        &mut self,
        keymap: &mut [[[KeyAction; COL]; ROW]; NUM_LAYER],
        encoder_map: &mut Option<&mut [[EncoderAction; NUM_ENCODER]; NUM_LAYER]>,
    ) -> Result<(), ()> {
        let mut storage_cache = NoCache::new();
        // Use fetch_all_items to speed up the keymap reading
        let mut key_iterator = fetch_all_items::<u32, _, _>(
            &mut self.flash,
            self.storage_range.clone(),
            &mut storage_cache,
            &mut self.buffer,
        )
        .await
        .map_err(|e| print_storage_error::<F>(e))?;

        // Read all keymap keys and encoder configs
        while let Some((_key, item)) = key_iterator
            .next::<StorageData>(&mut self.buffer)
            .await
            .map_err(|e| print_storage_error::<F>(e))?
        {
            match item {
                StorageData::KeymapKey(key) => {
                    if key.layer < NUM_LAYER && key.row < ROW && key.col < COL {
                        keymap[key.layer][key.row][key.col] = key.action;
                    }
                }
                StorageData::EncoderConfig(encoder) => {
                    if let Some(map) = encoder_map {
                        if encoder.layer < NUM_LAYER && encoder.idx < NUM_ENCODER {
                            map[encoder.layer][encoder.idx] = encoder.action;
                        }
                    }
                }
                _ => continue,
            }
        }

        Ok(())
    }

    pub(crate) async fn read_macro_cache(&mut self, macro_cache: &mut [u8]) -> Result<(), ()> {
        // Read storage and send back from send_channel
        let read_data = fetch_item::<u32, StorageData, _>(
            &mut self.flash,
            self.storage_range.clone(),
            &mut NoCache::new(),
            &mut self.buffer,
            &(StorageKeys::MacroData as u32),
        )
        .await
        .map_err(|e| print_storage_error::<F>(e))?;

        if let Some(StorageData::MacroData(data)) = read_data {
            // Send data back
            macro_cache.copy_from_slice(&data);
        }

        Ok(())
    }

    pub(crate) async fn read_combos(&mut self, combos: &mut Vec<Combo, COMBO_MAX_NUM>) -> Result<(), ()> {
        for (i, item) in combos.iter_mut().enumerate() {
            let key = get_combo_key(i);
            let read_data = fetch_item::<u32, StorageData, _>(
                &mut self.flash,
                self.storage_range.clone(),
                &mut NoCache::new(),
                &mut self.buffer,
                &key,
            )
            .await
            .map_err(|e| print_storage_error::<F>(e))?;

            if let Some(StorageData::ComboData(combo)) = read_data {
                let mut actions: Vec<KeyAction, COMBO_MAX_LENGTH> = Vec::new();
                for &action in combo.actions.iter().filter(|&&a| a != KeyAction::No) {
                    let _ = actions.push(action);
                }
                *item = Combo::new(actions, combo.output, item.layer);
            }
        }

        Ok(())
    }

    pub(crate) async fn read_forks(&mut self, forks: &mut Vec<Fork, FORK_MAX_NUM>) -> Result<(), ()> {
        for (i, item) in forks.iter_mut().enumerate() {
            let key = get_fork_key(i);
            let read_data = fetch_item::<u32, StorageData, _>(
                &mut self.flash,
                self.storage_range.clone(),
                &mut NoCache::new(),
                &mut self.buffer,
                &key,
            )
            .await
            .map_err(|e| print_storage_error::<F>(e))?;

            if let Some(StorageData::ForkData(fork)) = read_data {
                *item = fork.fork;
            }
        }

        Ok(())
    }

    pub(crate) async fn read_tap_dances(
        &mut self,
        tap_dances: &mut Vec<TapDance, TAP_DANCE_MAX_NUM>,
    ) -> Result<(), ()> {
        for (i, item) in tap_dances.iter_mut().enumerate() {
            let key = get_tap_dance_key(i as u8);
            let read_data = fetch_item::<u32, StorageData, _>(
                &mut self.flash,
                self.storage_range.clone(),
                &mut NoCache::new(),
                &mut self.buffer,
                &key,
            )
            .await
            .map_err(|e| print_storage_error::<F>(e))?;

            if let Some(StorageData::TapDanceData(tap_dance)) = read_data {
                *item = tap_dance;
            }
        }

        Ok(())
    }

    pub(crate) async fn read_behavior_config(
        &mut self,
        behavior_config: &mut config::BehaviorConfig,
    ) -> Result<(), ()> {
        if let Some(StorageData::BehaviorConfig(c)) = fetch_item::<u32, StorageData, _>(
            &mut self.flash,
            self.storage_range.clone(),
            &mut NoCache::new(),
            &mut self.buffer,
            &(StorageKeys::BehaviorConfig as u32),
        )
        .await
        .map_err(|e| print_storage_error::<F>(e))?
        {
            behavior_config.morse.timeout = Duration::from_millis(c.morse_timeout as u64);
            behavior_config.morse.prior_idle_time = Duration::from_millis(c.prior_idle_time as u64);
            behavior_config.morse.unilateral_tap = c.unilateral_tap;
            behavior_config.combo.timeout = Duration::from_millis(c.combo_timeout as u64);
            behavior_config.one_shot.timeout = Duration::from_millis(c.one_shot_timeout as u64);
            behavior_config.tap.tap_interval = c.tap_interval;
            behavior_config.tap.tap_capslock_interval = c.tap_capslock_interval;
        }

        Ok(())
    }

    async fn initialize_storage_with_config(
        &mut self,
        keymap: &[[[KeyAction; COL]; ROW]; NUM_LAYER],
        encoder_map: &Option<&mut [[EncoderAction; NUM_ENCODER]; NUM_LAYER]>,
        behavior: &config::BehaviorConfig,
    ) -> Result<(), ()> {
        let mut cache = NoCache::new();
        // Save storage config
        let storage_config = StorageData::StorageConfig(LocalStorageConfig {
            enable: true,
            build_hash: BUILD_HASH,
        });
        store_item(
            &mut self.flash,
            self.storage_range.clone(),
            &mut cache,
            &mut self.buffer,
            &storage_config.key(),
            &storage_config,
        )
        .await
        .map_err(|e| print_storage_error::<F>(e))?;

        // Save layout config
        let layout_config = StorageData::LayoutConfig(LayoutConfig {
            default_layer: 0,
            layout_option: 0,
        });
        store_item(
            &mut self.flash,
            self.storage_range.clone(),
            &mut cache,
            &mut self.buffer,
            &layout_config.key(),
            &layout_config,
        )
        .await
        .map_err(|e| print_storage_error::<F>(e))?;

        // Save behavior config
        let behavior_config = StorageData::BehaviorConfig(BehaviorConfig {
            morse_timeout: behavior.morse.timeout.as_millis() as u16,
            combo_timeout: behavior.combo.timeout.as_millis() as u16,
            one_shot_timeout: behavior.one_shot.timeout.as_millis() as u16,
            tap_interval: behavior.tap.tap_interval,
            tap_capslock_interval: behavior.tap.tap_capslock_interval,
            prior_idle_time: behavior.morse.prior_idle_time.as_millis() as u16,
            unilateral_tap: behavior.morse.unilateral_tap,
        });

        store_item(
            &mut self.flash,
            self.storage_range.clone(),
            &mut cache,
            &mut self.buffer,
            &behavior_config.key(),
            &behavior_config,
        )
        .await
        .map_err(|e| print_storage_error::<F>(e))?;

        for (layer, layer_data) in keymap.iter().enumerate() {
            for (row, row_data) in layer_data.iter().enumerate() {
                for (col, action) in row_data.iter().enumerate() {
                    let item = StorageData::KeymapKey(KeymapKey {
                        row,
                        col,
                        layer,
                        action: *action,
                    });

                    let key = get_keymap_key::<ROW, COL, NUM_LAYER>(row, col, layer);

                    store_item(
                        &mut self.flash,
                        self.storage_range.clone(),
                        &mut cache,
                        &mut self.buffer,
                        &key,
                        &item,
                    )
                    .await
                    .map_err(|e| print_storage_error::<F>(e))?;
                }
            }
        }

        // Save encoder configurations
        if let Some(encoder_map) = encoder_map {
            for (layer, layer_data) in encoder_map.iter().enumerate() {
                for (idx, action) in layer_data.iter().enumerate() {
                    let item = StorageData::EncoderConfig(EncoderConfig {
                        idx,
                        layer,
                        action: *action,
                    });

                    let key = get_encoder_config_key::<NUM_ENCODER>(idx, layer);

                    store_item(
                        &mut self.flash,
                        self.storage_range.clone(),
                        &mut cache,
                        &mut self.buffer,
                        &key,
                        &item,
                    )
                    .await
                    .map_err(|e| print_storage_error::<F>(e))?;
                }
            }
        }

        Ok(())
    }

    async fn check_enable(&mut self) -> bool {
        if let Ok(Some(StorageData::StorageConfig(config))) = fetch_item::<u32, StorageData, _>(
            &mut self.flash,
            self.storage_range.clone(),
            &mut NoCache::new(),
            &mut self.buffer,
            &(StorageKeys::StorageConfig as u32),
        )
        .await
        {
            // if config.enable && config.build_hash == BUILD_HASH {
            if config.enable {
                return true;
            }
        }
        false
    }

    #[cfg(feature = "_ble")]
    pub(crate) async fn read_trouble_bond_info(&mut self, slot_num: u8) -> Result<Option<ProfileInfo>, ()> {
        let read_data = fetch_item::<u32, StorageData, _>(
            &mut self.flash,
            self.storage_range.clone(),
            &mut NoCache::new(),
            &mut self.buffer,
            &get_bond_info_key(slot_num),
        )
        .await
        .map_err(|e| print_storage_error::<F>(e))?;

        if let Some(StorageData::BondInfo(info)) = read_data {
            Ok(Some(info))
        } else {
            Ok(None)
        }
    }

    #[cfg(all(feature = "_ble", feature = "split"))]
    pub async fn read_peer_address(&mut self, peer_id: u8) -> Result<Option<PeerAddress>, ()> {
        let read_data = fetch_item::<u32, StorageData, _>(
            &mut self.flash,
            self.storage_range.clone(),
            &mut NoCache::new(),
            &mut self.buffer,
            &get_peer_address_key(peer_id),
        )
        .await
        .map_err(|e| print_storage_error::<F>(e))?;

        if let Some(StorageData::PeerAddress(data)) = read_data {
            Ok(Some(data))
        } else {
            Ok(None)
        }
    }

    #[cfg(all(feature = "_ble", feature = "split"))]
    pub async fn write_peer_address(&mut self, peer_address: PeerAddress) -> Result<(), ()> {
        let peer_id = peer_address.peer_id;
        let item = StorageData::PeerAddress(peer_address);

        store_item(
            &mut self.flash,
            self.storage_range.clone(),
            &mut NoCache::new(),
            &mut self.buffer,
            &get_peer_address_key(peer_id),
            &item,
        )
        .await
        .map_err(|e| print_storage_error::<F>(e))
    }
}

fn print_storage_error<F: AsyncNorFlash>(e: SSError<F::Error>) {
    match e {
        #[cfg(feature = "defmt")]
        SSError::Storage { value: e } => error!("Flash error: {:?}", defmt::Debug2Format(&e)),
        #[cfg(not(feature = "defmt"))]
        SSError::Storage { value: _e } => error!("Flash error"),
        SSError::FullStorage => error!("Storage is full"),
        SSError::Corrupted {} => error!("Storage is corrupted"),
        SSError::BufferTooBig => error!("Buffer too big"),
        SSError::BufferTooSmall(x) => error!("Buffer too small, needs {} bytes", x),
        SSError::SerializationError(e) => error!("Map value error: {}", e),
        SSError::ItemTooBig => error!("Item too big"),
        _ => error!("Unknown storage error"),
    }
}

const fn get_buffer_size() -> usize {
    // The buffer size needed = size_of(StorageData) = MACRO_SPACE_SIZE + 8(generally)
    // According to doc of `sequential-storage`, for some flashes it should be aligned in 32 bytes
    // To make sure the buffer works, do this alignment always
    let buffer_size = if MACRO_SPACE_SIZE < 248 {
        256
    } else {
        MACRO_SPACE_SIZE + 8
    };

    // Efficiently round up to the nearest multiple of 32 using bit manipulation.
    (buffer_size + 31) & !31
}

#[macro_export]
/// Helper macro for reading storage config
macro_rules! read_storage {
    ($storage: ident, $key: expr, $buf: expr) => {
        ::sequential_storage::map::fetch_item::<u32, $crate::storage::StorageData, _>(
            &mut $storage.flash,
            $storage.storage_range.clone(),
            &mut sequential_storage::cache::NoCache::new(),
            &mut $buf,
            $key,
        )
        .await
    };
}

#[cfg(test)]
mod tests {
    use sequential_storage::map::Value;

    use super::*;
    use crate::action::Action;
    use crate::keycode::KeyCode;
    use crate::tap_dance::{HOLD, TAP, TapHoldMode};

    #[test]
    fn test_tap_dance_serialization_deserialization() {
        let tap_dance = TapDance::new_from_vial(
            Action::Key(KeyCode::A),
            Action::Key(KeyCode::B),
            Action::Key(KeyCode::C),
            Action::Key(KeyCode::D),
            200,
            false,
        );

        // Serialization
        let mut buffer = [0u8; 6 + 4 * 4];
        let storage_data = StorageData::TapDanceData(tap_dance.clone());
        let serialized_size = Value::serialize_into(&storage_data, &mut buffer).unwrap();

        // Deserialization
        let deserialized_data = StorageData::deserialize_from(&buffer[..serialized_size]).unwrap();

        // Validation
        match deserialized_data {
            StorageData::TapDanceData(deserialized_tap_dance) => {
                assert_eq!(deserialized_tap_dance.timeout_ms, tap_dance.timeout_ms);
                assert_eq!(deserialized_tap_dance.mode, tap_dance.mode);
                assert_eq!(deserialized_tap_dance.unilateral_tap, tap_dance.unilateral_tap);
                assert_eq!(
                    deserialized_tap_dance.strict_pattern_checking,
                    tap_dance.strict_pattern_checking
                );

                // actions
                assert_eq!(deserialized_tap_dance.actions.len(), tap_dance.actions.len());
                for (original, deserialized) in tap_dance.actions.iter().zip(deserialized_tap_dance.actions.iter()) {
                    assert_eq!(original, deserialized);
                }
            }
            _ => panic!("Expected TapDanceData"),
        }
    }

    #[test]
    fn test_tap_dance_with_partial_actions() {
        // Create a TapDance with partial actions
        let mut tap_dance: TapDance = TapDance::default();
        _ = tap_dance.put(TAP, Action::Key(KeyCode::A));
        _ = tap_dance.put(HOLD, Action::Key(KeyCode::B));
        tap_dance.timeout_ms = 150;
        tap_dance.unilateral_tap = true;
        tap_dance.mode = TapHoldMode::PermissiveHold;

        // Serialization
        let mut buffer = [0u8; 6 + 4 * 4];
        let storage_data = StorageData::TapDanceData(tap_dance.clone());
        let serialized_size = Value::serialize_into(&storage_data, &mut buffer).unwrap();

        // Deserialization
        let deserialized_data = StorageData::deserialize_from(&buffer[..serialized_size]).unwrap();

        // Validation
        match deserialized_data {
            StorageData::TapDanceData(deserialized_tap_dance) => {
                assert_eq!(deserialized_tap_dance.timeout_ms, tap_dance.timeout_ms);
                assert_eq!(deserialized_tap_dance.mode, tap_dance.mode);
                assert_eq!(deserialized_tap_dance.unilateral_tap, tap_dance.unilateral_tap);
                assert_eq!(
                    deserialized_tap_dance.strict_pattern_checking,
                    tap_dance.strict_pattern_checking
                );

                // actions
                assert_eq!(deserialized_tap_dance.actions.len(), tap_dance.actions.len());
                for (original, deserialized) in tap_dance.actions.iter().zip(deserialized_tap_dance.actions.iter()) {
                    assert_eq!(original, deserialized);
                }
            }
            _ => panic!("Expected TapDanceData"),
        }
    }

    #[test]
    fn test_tap_dance_with_morse_serialization_deserialization() {
        let mut tap_dance = TapDance {
            timeout_ms: 200,
            mode: TapHoldMode::Normal,
            unilateral_tap: true,
            strict_pattern_checking: true,
            actions: Vec::default(),
        };
        tap_dance
            .actions
            .push((MorsePattern::from_u16(0b1_01), Action::Key(KeyCode::A)))
            .ok();
        tap_dance
            .actions
            .push((MorsePattern::from_u16(0b1_1000), Action::Key(KeyCode::B)))
            .ok();
        tap_dance
            .actions
            .push((MorsePattern::from_u16(0b1_1010), Action::Key(KeyCode::C)))
            .ok();

        // Serialization
        let mut buffer = [0u8; 6 + 3 * 4];
        let storage_data = StorageData::TapDanceData(tap_dance.clone());
        let serialized_size = Value::serialize_into(&storage_data, &mut buffer).unwrap();

        // Deserialization
        let deserialized_data = StorageData::deserialize_from(&buffer[..serialized_size]).unwrap();

        // Validation
        match deserialized_data {
            StorageData::TapDanceData(deserialized_tap_dance) => {
                assert_eq!(deserialized_tap_dance.timeout_ms, tap_dance.timeout_ms);
                assert_eq!(deserialized_tap_dance.mode, tap_dance.mode);
                assert_eq!(deserialized_tap_dance.unilateral_tap, tap_dance.unilateral_tap);
                assert_eq!(
                    deserialized_tap_dance.strict_pattern_checking,
                    tap_dance.strict_pattern_checking
                );

                // actions
                assert_eq!(deserialized_tap_dance.actions.len(), tap_dance.actions.len());
                for (original, deserialized) in tap_dance.actions.iter().zip(deserialized_tap_dance.actions.iter()) {
                    assert_eq!(original, deserialized);
                }
            }
            _ => panic!("Expected TapDanceData"),
        }
    }
}<|MERGE_RESOLUTION|>--- conflicted
+++ resolved
@@ -20,12 +20,7 @@
     trouble_host::{BondInformation, IdentityResolvingKey, LongTermKey, prelude::*},
 };
 
-<<<<<<< HEAD
-use crate::action::{Action, EncoderAction, KeyAction};
-=======
-use self::eeconfig::EeKeymapConfig;
 use crate::action::{EncoderAction, KeyAction};
->>>>>>> 73cfa3ad
 use crate::channel::FLASH_CHANNEL;
 use crate::combo::Combo;
 use crate::config::{self, StorageConfig};
@@ -1305,9 +1300,9 @@
         .await
         .map_err(|e| print_storage_error::<F>(e))?
         {
-            behavior_config.morse.timeout = Duration::from_millis(c.morse_timeout as u64);
-            behavior_config.morse.prior_idle_time = Duration::from_millis(c.prior_idle_time as u64);
-            behavior_config.morse.unilateral_tap = c.unilateral_tap;
+            behavior_config.tap_hold.timeout = Duration::from_millis(c.morse_timeout as u64);
+            behavior_config.tap_hold.prior_idle_time = Duration::from_millis(c.prior_idle_time as u64);
+            behavior_config.tap_hold.unilateral_tap = c.unilateral_tap;
             behavior_config.combo.timeout = Duration::from_millis(c.combo_timeout as u64);
             behavior_config.one_shot.timeout = Duration::from_millis(c.one_shot_timeout as u64);
             behavior_config.tap.tap_interval = c.tap_interval;
@@ -1358,13 +1353,13 @@
 
         // Save behavior config
         let behavior_config = StorageData::BehaviorConfig(BehaviorConfig {
-            morse_timeout: behavior.morse.timeout.as_millis() as u16,
+            morse_timeout: behavior.tap_hold.timeout.as_millis() as u16,
             combo_timeout: behavior.combo.timeout.as_millis() as u16,
             one_shot_timeout: behavior.one_shot.timeout.as_millis() as u16,
             tap_interval: behavior.tap.tap_interval,
             tap_capslock_interval: behavior.tap.tap_capslock_interval,
-            prior_idle_time: behavior.morse.prior_idle_time.as_millis() as u16,
-            unilateral_tap: behavior.morse.unilateral_tap,
+            prior_idle_time: behavior.tap_hold.prior_idle_time.as_millis() as u16,
+            unilateral_tap: behavior.tap_hold.unilateral_tap,
         });
 
         store_item(
