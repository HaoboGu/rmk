pub mod dummy_flash;
mod eeconfig;

<<<<<<< HEAD
use crate::{channel::FLASH_CHANNEL, config::StorageConfig};
=======
use crate::{
    combo::{Combo, COMBO_MAX_LENGTH},
    config::StorageConfig,
};
>>>>>>> dbbec6df
use byteorder::{BigEndian, ByteOrder};
use core::fmt::Debug;
use core::ops::Range;
use embedded_storage_async::nor_flash::NorFlash as AsyncNorFlash;
use heapless::Vec;
use sequential_storage::{
    cache::NoCache,
    map::{fetch_all_items, fetch_item, store_item, SerializationError, Value},
    Error as SSError,
};
#[cfg(feature = "_nrf_ble")]
use {crate::ble::nrf::bonder::BondInfo, core::mem};

use crate::keyboard_macro::MACRO_SPACE_SIZE;
use crate::{
    action::KeyAction,
    via::keycode_convert::{from_via_keycode, to_via_keycode},
};

use self::eeconfig::EeKeymapConfig;

// Message send from bonder to flash task, which will do saving or clearing operation
#[derive(Clone, Copy, Debug)]
#[cfg_attr(feature = "defmt", derive(defmt::Format))]
pub(crate) enum FlashOperationMessage {
    // Bond info to be saved
    #[cfg(feature = "_nrf_ble")]
    BondInfo(BondInfo),
    // Current active BLE profile number
    #[cfg(feature = "_nrf_ble")]
    ActiveBleProfile(u8),
    // Clear the storage
    Reset,
    // Clear info of given slot number
    ClearSlot(u8),
    // Layout option
    LayoutOptions(u32),
    // Default layer number
    DefaultLayer(u8),
    // Write macro
    WriteMacro([u8; MACRO_SPACE_SIZE]),
    KeymapKey {
        layer: u8,
        col: u8,
        row: u8,
        action: KeyAction,
    },
    // Current saved connection type
    ConnectionType(u8),
    // Write combo
    WriteCombo(ComboData),
}

#[repr(u32)]
pub(crate) enum StorageKeys {
    StorageConfig,
    LedLightConfig,
    RgbLightConfig,
    KeymapConfig,
    LayoutConfig,
    KeymapKeys,
    MacroData,
    ComboData,
    ConnectionType,
    #[cfg(feature = "_nrf_ble")]
    ActiveBleProfile = 0xEE,
    #[cfg(feature = "_nrf_ble")]
    BleBondInfo = 0xEF,
}

impl StorageKeys {
    pub(crate) fn from_u8(value: u8) -> Option<Self> {
        match value {
            0 => Some(StorageKeys::StorageConfig),
            1 => Some(StorageKeys::LedLightConfig),
            2 => Some(StorageKeys::RgbLightConfig),
            3 => Some(StorageKeys::KeymapConfig),
            4 => Some(StorageKeys::LayoutConfig),
            5 => Some(StorageKeys::KeymapKeys),
            6 => Some(StorageKeys::MacroData),
            7 => Some(StorageKeys::ComboData),
            #[cfg(feature = "_nrf_ble")]
            0xEF => Some(StorageKeys::BleBondInfo),
            _ => None,
        }
    }
}

#[derive(Clone, Copy, Debug)]
pub(crate) enum StorageData {
    StorageConfig(LocalStorageConfig),
    LayoutConfig(LayoutConfig),
    KeymapConfig(EeKeymapConfig),
    KeymapKey(KeymapKey),
    MacroData([u8; MACRO_SPACE_SIZE]),
    ComboData(ComboData),
    ConnectionType(u8),
    #[cfg(feature = "_nrf_ble")]
    BondInfo(BondInfo),
    #[cfg(feature = "_nrf_ble")]
    ActiveBleProfile(u8),
}

pub(crate) fn get_bond_info_key(slot_num: u8) -> u32 {
    0x2000 + slot_num as u32
}

pub(crate) fn get_keymap_key<const ROW: usize, const COL: usize, const NUM_LAYER: usize>(
    row: usize,
    col: usize,
    layer: usize,
) -> u32 {
    (0x1000 + layer * COL * ROW + row * COL + col) as u32
}

pub(crate) fn get_combo_key(idx: usize) -> u32 {
    (0x3000 + idx) as u32
}

impl Value<'_> for StorageData {
    fn serialize_into(&self, buffer: &mut [u8]) -> Result<usize, SerializationError> {
        if buffer.len() < 6 {
            return Err(SerializationError::BufferTooSmall);
        }
        match self {
            StorageData::StorageConfig(c) => {
                buffer[0] = StorageKeys::StorageConfig as u8;
                // If enabled, write 0 to flash.
                if c.enable {
                    buffer[1] = 0;
                } else {
                    buffer[1] = 1;
                }
                Ok(4)
            }
            StorageData::LayoutConfig(c) => {
                buffer[0] = StorageKeys::LayoutConfig as u8;
                buffer[1] = c.default_layer;
                BigEndian::write_u32(&mut buffer[2..6], c.layout_option);
                Ok(6)
            }
            StorageData::KeymapConfig(c) => {
                buffer[0] = StorageKeys::KeymapConfig as u8;
                let bits = c.into_bits();
                BigEndian::write_u16(&mut buffer[1..3], bits);
                Ok(3)
            }
            StorageData::KeymapKey(k) => {
                buffer[0] = StorageKeys::KeymapKeys as u8;
                BigEndian::write_u16(&mut buffer[1..3], to_via_keycode(k.action));
                buffer[3] = k.layer as u8;
                buffer[4] = k.col as u8;
                buffer[5] = k.row as u8;
                Ok(6)
            }
            StorageData::MacroData(d) => {
                if buffer.len() < MACRO_SPACE_SIZE + 1 {
                    return Err(SerializationError::BufferTooSmall);
                }
                buffer[0] = StorageKeys::MacroData as u8;
                buffer[1..MACRO_SPACE_SIZE + 1].copy_from_slice(d);
                Ok(MACRO_SPACE_SIZE + 1)
            }
            StorageData::ComboData(combo) => {
                if buffer.len() < 11 {
                    return Err(SerializationError::BufferTooSmall);
                }
                buffer[0] = StorageKeys::ComboData as u8;
                for i in 0..4 {
                    BigEndian::write_u16(
                        &mut buffer[1 + i * 2..3 + i * 2],
                        to_via_keycode(combo.actions[i]),
                    );
                }
                BigEndian::write_u16(&mut buffer[9..11], to_via_keycode(combo.output));
                Ok(11)
            }
            StorageData::ConnectionType(ty) => {
                buffer[0] = StorageKeys::ConnectionType as u8;
                buffer[1] = *ty;
                Ok(2)
            }
            #[cfg(feature = "_nrf_ble")]
            StorageData::BondInfo(b) => {
                if buffer.len() < 121 {
                    return Err(SerializationError::BufferTooSmall);
                }

                // Must be 120
                // info!("size of BondInfo: {}", size_of_val(self));
                buffer[0] = StorageKeys::BleBondInfo as u8;
                let buf: [u8; 120] = unsafe { mem::transmute_copy(b) };
                buffer[1..121].copy_from_slice(&buf);
                Ok(121)
            }
            #[cfg(feature = "_nrf_ble")]
            StorageData::ActiveBleProfile(slot_num) => {
                buffer[0] = StorageKeys::ActiveBleProfile as u8;
                buffer[1] = *slot_num;
                Ok(2)
            }
        }
    }

    fn deserialize_from(buffer: &[u8]) -> Result<Self, SerializationError>
    where
        Self: Sized,
    {
        if buffer.is_empty() {
            return Err(SerializationError::InvalidFormat);
        }
        if let Some(key_type) = StorageKeys::from_u8(buffer[0]) {
            match key_type {
                StorageKeys::StorageConfig => {
                    // 1 is the initial state of flash, so it means storage is NOT initialized
                    if buffer[1] == 1 {
                        Ok(StorageData::StorageConfig(LocalStorageConfig {
                            enable: false,
                        }))
                    } else {
                        Ok(StorageData::StorageConfig(LocalStorageConfig {
                            enable: true,
                        }))
                    }
                }
                StorageKeys::LedLightConfig => Err(SerializationError::Custom(0)),
                StorageKeys::RgbLightConfig => Err(SerializationError::Custom(0)),
                StorageKeys::KeymapConfig => Ok(StorageData::KeymapConfig(
                    EeKeymapConfig::from_bits(BigEndian::read_u16(&buffer[1..3])),
                )),
                StorageKeys::LayoutConfig => {
                    let default_layer = buffer[1];
                    let layout_option = BigEndian::read_u32(&buffer[2..6]);
                    Ok(StorageData::LayoutConfig(LayoutConfig {
                        default_layer,
                        layout_option,
                    }))
                }
                StorageKeys::KeymapKeys => {
                    let action = from_via_keycode(BigEndian::read_u16(&buffer[1..3]));
                    let layer = buffer[3] as usize;
                    let col = buffer[4] as usize;
                    let row = buffer[5] as usize;

                    // row, col, layer are used to calculate key only, not used here
                    Ok(StorageData::KeymapKey(KeymapKey {
                        row,
                        col,
                        layer,
                        action,
                    }))
                }
                StorageKeys::MacroData => {
                    if buffer.len() < MACRO_SPACE_SIZE + 1 {
                        return Err(SerializationError::InvalidData);
                    }
                    let mut buf = [0_u8; MACRO_SPACE_SIZE];
                    buf.copy_from_slice(&buffer[1..MACRO_SPACE_SIZE + 1]);
                    Ok(StorageData::MacroData(buf))
                }
                StorageKeys::ComboData => {
                    if buffer.len() < 11 {
                        return Err(SerializationError::InvalidData);
                    }
                    let mut actions = [KeyAction::No; 4];
                    for i in 0..4 {
                        actions[i] =
                            from_via_keycode(BigEndian::read_u16(&buffer[1 + i * 2..3 + i * 2]));
                    }
                    let output = from_via_keycode(BigEndian::read_u16(&buffer[9..11]));
                    Ok(StorageData::ComboData(ComboData {
                        idx: 0,
                        actions,
                        output,
                    }))
                }
                StorageKeys::ConnectionType => Ok(StorageData::ConnectionType(buffer[1])),
                #[cfg(feature = "_nrf_ble")]
                StorageKeys::BleBondInfo => {
                    // Make `transmute_copy` happy, because the compiler doesn't know the size of buffer
                    let mut buf = [0_u8; 120];
                    buf.copy_from_slice(&buffer[1..121]);
                    let info: BondInfo = unsafe { mem::transmute_copy(&buf) };

                    Ok(StorageData::BondInfo(info))
                }
                #[cfg(feature = "_nrf_ble")]
                StorageKeys::ActiveBleProfile => Ok(StorageData::ActiveBleProfile(buffer[1])),
            }
        } else {
            Err(SerializationError::Custom(1))
        }
    }
}

impl StorageData {
    fn key(&self) -> u32 {
        match self {
            StorageData::StorageConfig(_) => StorageKeys::StorageConfig as u32,
            StorageData::LayoutConfig(_) => StorageKeys::LayoutConfig as u32,
            StorageData::KeymapConfig(_) => StorageKeys::KeymapConfig as u32,
            StorageData::KeymapKey(_) => {
                panic!("To get storage key for KeymapKey, use `get_keymap_key` instead");
            }
            StorageData::MacroData(_) => StorageKeys::MacroData as u32,
            StorageData::ComboData(_) => {
                panic!("To get combo key for ComboData, use `get_combo_key` instead");
            }
            StorageData::ConnectionType(_) => StorageKeys::ConnectionType as u32,
            #[cfg(feature = "_nrf_ble")]
            StorageData::BondInfo(b) => get_bond_info_key(b.slot_num),
            #[cfg(feature = "_nrf_ble")]
            StorageData::ActiveBleProfile(_) => StorageKeys::ActiveBleProfile as u32,
        }
    }
}
#[derive(Clone, Copy, Debug)]
#[cfg_attr(feature = "defmt", derive(defmt::Format))]
pub(crate) struct LocalStorageConfig {
    enable: bool,
}

#[derive(Clone, Copy, Debug)]
#[cfg_attr(feature = "defmt", derive(defmt::Format))]
pub(crate) struct LayoutConfig {
    default_layer: u8,
    layout_option: u32,
}

#[derive(Clone, Copy, Debug)]
#[cfg_attr(feature = "defmt", derive(defmt::Format))]
pub(crate) struct KeymapKey {
    row: usize,
    col: usize,
    layer: usize,
    action: KeyAction,
}

#[derive(Clone, Copy, Debug)]
#[cfg_attr(feature = "defmt", derive(defmt::Format))]
pub(crate) struct ComboData {
    pub(crate) idx: usize,
    pub(crate) actions: [KeyAction; COMBO_MAX_LENGTH],
    pub(crate) output: KeyAction,
}

pub(crate) struct Storage<
    F: AsyncNorFlash,
    const ROW: usize,
    const COL: usize,
    const NUM_LAYER: usize,
> {
    pub(crate) flash: F,
    pub(crate) storage_range: Range<u32>,
    buffer: [u8; get_buffer_size()],
}

/// Read out storage config, update and then save back.
/// This macro applies to only some of the configs.
macro_rules! write_storage {
    ($f: expr, $buf: expr, $cache:expr, $key:ident, $field:ident, $range:expr) => {
        if let Ok(Some(StorageData::$key(mut saved))) =
            fetch_item::<u32, StorageData, _>($f, $range, $cache, $buf, &(StorageKeys::$key as u32))
                .await
        {
            saved.$field = $field;
            store_item::<u32, StorageData, _>(
                $f,
                $range,
                $cache,
                $buf,
                &(StorageKeys::$key as u32),
                &StorageData::$key(saved),
            )
            .await
        } else {
            Ok(())
        }
    };
}

impl<F: AsyncNorFlash, const ROW: usize, const COL: usize, const NUM_LAYER: usize>
    Storage<F, ROW, COL, NUM_LAYER>
{
    pub(crate) async fn new(
        flash: F,
        keymap: &[[[KeyAction; COL]; ROW]; NUM_LAYER],
        config: StorageConfig,
    ) -> Self {
        // Check storage setting
        assert!(
            config.num_sectors >= 2,
            "Number of used sector for storage must larger than 1"
        );

        // If config.start_addr == 0, use last `num_sectors` sectors or sectors begin at 0x0006_0000 for nRF52
        // Other wise, use storage config setting
        #[cfg(feature = "_nrf_ble")]
        let start_addr = if config.start_addr == 0 {
            0x0006_0000
        } else {
            config.start_addr
        };

        #[cfg(not(feature = "_nrf_ble"))]
        let start_addr = config.start_addr;

        // Check storage setting
        info!(
            "Flash capacity {} KB, RMK use {} KB({} sectors) starting from 0x{:X} as storage",
            flash.capacity() / 1024,
            (F::ERASE_SIZE * config.num_sectors as usize) / 1024,
            config.num_sectors,
            config.start_addr,
        );
        let storage_range = if start_addr == 0 {
            (flash.capacity() - config.num_sectors as usize * F::ERASE_SIZE) as u32
                ..flash.capacity() as u32
        } else {
            assert!(
                start_addr % F::ERASE_SIZE == 0,
                "Storage's start addr MUST BE a multiplier of sector size"
            );
            start_addr as u32..(start_addr + config.num_sectors as usize * F::ERASE_SIZE) as u32
        };

        let mut storage = Self {
            flash,
            storage_range,
            buffer: [0; get_buffer_size()],
        };

        if config.clear_storage {
            // Clear storage
            let _ =
                sequential_storage::erase_all(&mut storage.flash, storage.storage_range.clone())
                    .await;
        }

        // Check whether keymap and configs have been storaged in flash
        if !storage.check_enable().await {
            // Initialize storage from keymap and config
            if storage
                .initialize_storage_with_config(keymap)
                .await
                .is_err()
            {
                // When there's an error, `enable: false` should be saved back to storage, preventing partial initialization of storage
                store_item(
                    &mut storage.flash,
                    storage.storage_range.clone(),
                    &mut NoCache::new(),
                    &mut storage.buffer,
                    &(StorageKeys::StorageConfig as u32),
                    &StorageData::StorageConfig(LocalStorageConfig { enable: false }),
                )
                .await
                .ok();
            }
        }

        storage
    }

    pub(crate) async fn run(&mut self) {
        let mut storage_cache = NoCache::new();
        loop {
            let info: FlashOperationMessage = FLASH_CHANNEL.receive().await;
            debug!("Flash operation: {:?}", info);
            if let Err(e) = match info {
                FlashOperationMessage::LayoutOptions(layout_option) => {
                    // Read out layout options, update layer option and save back
                    write_storage!(
                        &mut self.flash,
                        &mut self.buffer,
                        &mut storage_cache,
                        LayoutConfig,
                        layout_option,
                        self.storage_range.clone()
                    )
                }
                FlashOperationMessage::Reset => {
                    sequential_storage::erase_all(&mut self.flash, self.storage_range.clone()).await
                }
                FlashOperationMessage::DefaultLayer(default_layer) => {
                    // Read out layout options, update layer option and save back
                    write_storage!(
                        &mut self.flash,
                        &mut self.buffer,
                        &mut storage_cache,
                        LayoutConfig,
                        default_layer,
                        self.storage_range.clone()
                    )
                }
                FlashOperationMessage::WriteMacro(macro_data) => {
                    info!("Saving keyboard macro data");
                    store_item(
                        &mut self.flash,
                        self.storage_range.clone(),
                        &mut storage_cache,
                        &mut self.buffer,
                        &(StorageKeys::MacroData as u32),
                        &StorageData::MacroData(macro_data),
                    )
                    .await
                }
                FlashOperationMessage::KeymapKey {
                    layer,
                    col,
                    row,
                    action,
                } => {
                    let data = StorageData::KeymapKey(KeymapKey {
                        row: row as usize,
                        col: col as usize,
                        layer: layer as usize,
                        action,
                    });
                    let key = get_keymap_key::<ROW, COL, NUM_LAYER>(
                        row as usize,
                        col as usize,
                        layer as usize,
                    );
                    store_item(
                        &mut self.flash,
                        self.storage_range.clone(),
                        &mut storage_cache,
                        &mut self.buffer,
                        &key,
                        &data,
                    )
                    .await
                }
                FlashOperationMessage::WriteCombo(combo) => {
                    let key = get_combo_key(combo.idx);
                    store_item(
                        &mut self.flash,
                        self.storage_range.clone(),
                        &mut storage_cache,
                        &mut self.buffer,
                        &key,
                        &StorageData::ComboData(combo),
                    )
                    .await
                }
                FlashOperationMessage::ConnectionType(ty) => {
                    store_item(
                        &mut self.flash,
                        self.storage_range.clone(),
                        &mut storage_cache,
                        &mut self.buffer,
                        &(StorageKeys::ConnectionType as u32),
                        &StorageData::ConnectionType(ty),
                    )
                    .await
                }
                #[cfg(feature = "_nrf_ble")]
                FlashOperationMessage::ActiveBleProfile(profile) => {
                    let data = StorageData::ActiveBleProfile(profile);
                    store_item::<u32, StorageData, _>(
                        &mut self.flash,
                        self.storage_range.clone(),
                        &mut storage_cache,
                        &mut self.buffer,
                        &data.key(),
                        &data,
                    )
                    .await
                }
                #[cfg(feature = "_nrf_ble")]
                FlashOperationMessage::ClearSlot(key) => {
                    info!("Clearing bond info slot_num: {}", key);
                    // Remove item in `sequential-storage` is quite expensive, so just override the item with `removed = true`
                    let mut empty = BondInfo::default();
                    empty.removed = true;
                    let data = StorageData::BondInfo(empty);
                    store_item::<u32, StorageData, _>(
                        &mut self.flash,
                        self.storage_range.clone(),
                        &mut storage_cache,
                        &mut self.buffer,
                        &data.key(),
                        &data,
                    )
                    .await
                }
                #[cfg(feature = "_nrf_ble")]
                FlashOperationMessage::BondInfo(b) => {
                    info!("Saving bond info: {:?}", b);
                    let data = StorageData::BondInfo(b);
                    store_item::<u32, StorageData, _>(
                        &mut self.flash,
                        self.storage_range.clone(),
                        &mut storage_cache,
                        &mut self.buffer,
                        &data.key(),
                        &data,
                    )
                    .await
                }
                #[cfg(not(feature = "_nrf_ble"))]
                _ => Ok(()),
            } {
                print_storage_error::<F>(e);
            }
        }
    }

    pub(crate) async fn read_keymap(
        &mut self,
        keymap: &mut [[[KeyAction; COL]; ROW]; NUM_LAYER],
    ) -> Result<(), ()> {
        let mut storage_cache = NoCache::new();
        if let Ok(mut key_iterator) = fetch_all_items::<u32, _, _>(
            &mut self.flash,
            self.storage_range.clone(),
            &mut storage_cache,
            &mut self.buffer,
        )
        .await
        {
            // Iterator the storage, read all keymap keys
            while let Ok(Some((_key, item))) = key_iterator
                .next::<u32, StorageData>(&mut self.buffer)
                .await
            {
                match item {
                    StorageData::KeymapKey(key) => {
                        if key.layer < NUM_LAYER && key.row < ROW && key.col < COL {
                            keymap[key.layer][key.row][key.col] = key.action;
                        }
                    }
                    _ => continue,
                }
            }
        };

        Ok(())
    }

    pub(crate) async fn read_macro_cache(&mut self, macro_cache: &mut [u8]) -> Result<(), ()> {
        // Read storage and send back from send_channel
        let read_data = fetch_item::<u32, StorageData, _>(
            &mut self.flash,
            self.storage_range.clone(),
            &mut NoCache::new(),
            &mut self.buffer,
            &(StorageKeys::MacroData as u32),
        )
        .await
        .map_err(|e| print_storage_error::<F>(e))?;

        if let Some(StorageData::MacroData(data)) = read_data {
            // Send data back
            macro_cache.copy_from_slice(&data);
        }

        Ok(())
    }

    pub(crate) async fn read_combos(&mut self, combos: &mut [Combo]) -> Result<(), ()> {
        for i in 0..combos.len() {
            let key = get_combo_key(i);
            let read_data = fetch_item::<u32, StorageData, _>(
                &mut self.flash,
                self.storage_range.clone(),
                &mut NoCache::new(),
                &mut self.buffer,
                &key,
            )
            .await
            .map_err(|e| print_storage_error::<F>(e))?;

            if let Some(StorageData::ComboData(combo)) = read_data {
                let mut actions = Vec::<_, 4>::new();
                for &action in combo.actions.iter().filter(|&&a| a != KeyAction::No) {
                    let _ = actions.push(action);
                }
                combos[i] = Combo::new(actions, combo.output, combos[i].layer);
            }
        }

        Ok(())
    }

    async fn initialize_storage_with_config(
        &mut self,
        keymap: &[[[KeyAction; COL]; ROW]; NUM_LAYER],
    ) -> Result<(), ()> {
        let mut cache = NoCache::new();
        // Save storage config
        let storage_config = StorageData::StorageConfig(LocalStorageConfig { enable: true });
        store_item(
            &mut self.flash,
            self.storage_range.clone(),
            &mut cache,
            &mut self.buffer,
            &storage_config.key(),
            &storage_config,
        )
        .await
        .map_err(|e| print_storage_error::<F>(e))?;

        // Save layout config
        let layout_config = StorageData::LayoutConfig(LayoutConfig {
            default_layer: 0,
            layout_option: 0,
        });
        store_item(
            &mut self.flash,
            self.storage_range.clone(),
            &mut cache,
            &mut self.buffer,
            &layout_config.key(),
            &layout_config,
        )
        .await
        .map_err(|e| print_storage_error::<F>(e))?;

        for (layer, layer_data) in keymap.iter().enumerate() {
            for (row, row_data) in layer_data.iter().enumerate() {
                for (col, action) in row_data.iter().enumerate() {
                    let item = StorageData::KeymapKey(KeymapKey {
                        row,
                        col,
                        layer,
                        action: *action,
                    });

                    let key = get_keymap_key::<ROW, COL, NUM_LAYER>(row, col, layer);

                    store_item(
                        &mut self.flash,
                        self.storage_range.clone(),
                        &mut cache,
                        &mut self.buffer,
                        &key,
                        &item,
                    )
                    .await
                    .map_err(|e| print_storage_error::<F>(e))?;
                }
            }
        }

        Ok(())
    }

    async fn check_enable(&mut self) -> bool {
        if let Ok(Some(StorageData::StorageConfig(config))) = fetch_item::<u32, StorageData, _>(
            &mut self.flash,
            self.storage_range.clone(),
            &mut NoCache::new(),
            &mut self.buffer,
            &(StorageKeys::StorageConfig as u32),
        )
        .await
        {
            config.enable
        } else {
            false
        }
    }
}

fn print_storage_error<F: AsyncNorFlash>(e: SSError<F::Error>) {
    match e {
        SSError::Storage { value: _ } => error!("Flash error"),
        SSError::FullStorage => error!("Storage is full"),
        SSError::Corrupted {} => error!("Storage is corrupted"),
        SSError::BufferTooBig => error!("Buffer too big"),
        SSError::BufferTooSmall(x) => error!("Buffer too small, needs {} bytes", x),
        SSError::SerializationError(e) => error!("Map value error: {}", e),
        _ => error!("Unknown storage error"),
    }
}

const fn get_buffer_size() -> usize {
    // The buffer size needed = size_of(StorageData) = MACRO_SPACE_SIZE + 8(generally)
    // According to doc of `sequential-storage`, for some flashes it should be aligned in 32 bytes
    // To make sure the buffer works, do this alignment always
    let buffer_size = if MACRO_SPACE_SIZE < 248 {
        256
    } else {
        MACRO_SPACE_SIZE + 8
    };

    let remainder = buffer_size % 32;

    if remainder == 0 {
        buffer_size
    } else {
        buffer_size + 32 - remainder
    }
}<|MERGE_RESOLUTION|>--- conflicted
+++ resolved
@@ -1,14 +1,11 @@
 pub mod dummy_flash;
 mod eeconfig;
 
-<<<<<<< HEAD
-use crate::{channel::FLASH_CHANNEL, config::StorageConfig};
-=======
 use crate::{
+    channel::FLASH_CHANNEL,
     combo::{Combo, COMBO_MAX_LENGTH},
     config::StorageConfig,
 };
->>>>>>> dbbec6df
 use byteorder::{BigEndian, ByteOrder};
 use core::fmt::Debug;
 use core::ops::Range;
