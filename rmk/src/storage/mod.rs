--- conflicted
+++ resolved
@@ -388,15 +388,12 @@
                     Some(irk) => irk.to_le_bytes(),
                     None => [0; 16],
                 };
-<<<<<<< HEAD
                 let security_level = match b.info.security_level {
                     SecurityLevel::NoEncryption => 0,
                     SecurityLevel::Encrypted => 1,
                     SecurityLevel::EncryptedAuthenticated => 2,
                 };
                 let is_bonded = if b.info.is_bonded { 1 } else { 0 };
-=======
->>>>>>> 3a7e44d5
                 buffer[1] = b.slot_num;
                 buffer[2..18].copy_from_slice(&ltk);
                 buffer[18] = security_level;
