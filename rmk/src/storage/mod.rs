mod eeconfig;
pub mod nor_flash;

use byteorder::{BigEndian, ByteOrder};
use core::fmt::Debug;
use core::ops::Range;
use defmt::{debug, error, info, Format};
use embassy_sync::blocking_mutex::raw::CriticalSectionRawMutex;
use embassy_sync::channel::Channel;
use embedded_storage::nor_flash::NorFlash;
use embedded_storage_async::nor_flash::NorFlash as AsyncNorFlash;
use rmk_config::StorageConfig;
use sequential_storage::{
    cache::NoCache,
    map::{fetch_item, store_item, SerializationError, Value},
    Error as SSError,
};
#[cfg(feature = "_nrf_ble")]
use {crate::ble::nrf::bonder::BondInfo, core::mem};

use crate::keyboard_macro::MACRO_SPACE_SIZE;
use crate::{
    action::KeyAction,
    via::keycode_convert::{from_via_keycode, to_via_keycode},
};

use self::eeconfig::EeKeymapConfig;

// Sync messages from server to flash
pub(crate) static FLASH_CHANNEL: Channel<CriticalSectionRawMutex, FlashOperationMessage, 4> =
    Channel::new();

// Message send from bonder to flash task, which will do saving or clearing operation
#[derive(Clone, Copy, Debug, Format)]
pub(crate) enum FlashOperationMessage {
    // Bond info to be saved
    #[cfg(feature = "_nrf_ble")]
    BondInfo(BondInfo),
    // Current active BLE profile number
    #[cfg(feature = "_nrf_ble")]
    ActiveBleProfile(u8),
    // Clear the storage
    Reset,
    // Clear info of given slot number
    ClearSlot(u8),
    // Layout option
    LayoutOptions(u32),
    // Default layer number
    DefaultLayer(u8),
    // Write macro
    WriteMacro([u8; MACRO_SPACE_SIZE]),
    KeymapKey {
        layer: u8,
        col: u8,
        row: u8,
        action: KeyAction,
    },
    // Current saved connection type
    ConnectionType(u8),
}

#[repr(u32)]
pub(crate) enum StorageKeys {
    StorageConfig,
    LedLightConfig,
    RgbLightConfig,
    KeymapConfig,
    LayoutConfig,
    KeymapKeys,
    MacroData,
    ConnectionType,
    #[cfg(feature = "_nrf_ble")]
    ActiveBleProfile = 0xEE,
    #[cfg(feature = "_nrf_ble")]
    BleBondInfo = 0xEF,
}

impl StorageKeys {
    pub(crate) fn from_u8(value: u8) -> Option<Self> {
        match value {
            0 => Some(StorageKeys::StorageConfig),
            1 => Some(StorageKeys::LedLightConfig),
            2 => Some(StorageKeys::RgbLightConfig),
            3 => Some(StorageKeys::KeymapConfig),
            4 => Some(StorageKeys::LayoutConfig),
            5 => Some(StorageKeys::KeymapKeys),
            6 => Some(StorageKeys::MacroData),
            #[cfg(feature = "_nrf_ble")]
            0xEF => Some(StorageKeys::BleBondInfo),
            _ => None,
        }
    }
}

#[derive(Clone, Copy, Debug)]
pub(crate) enum StorageData<const ROW: usize, const COL: usize, const NUM_LAYER: usize> {
    StorageConfig(LocalStorageConfig),
    LayoutConfig(LayoutConfig),
    KeymapConfig(EeKeymapConfig),
    KeymapKey(KeymapKey<ROW, COL, NUM_LAYER>),
    MacroData([u8; MACRO_SPACE_SIZE]),
    ConnectionType(u8),
    #[cfg(feature = "_nrf_ble")]
    BondInfo(BondInfo),
    #[cfg(feature = "_nrf_ble")]
    ActiveBleProfile(u8),
}

pub(crate) fn get_bond_info_key(slot_num: u8) -> u32 {
    0x2000 + slot_num as u32
}

pub(crate) fn get_keymap_key<const ROW: usize, const COL: usize, const NUM_LAYER: usize>(
    row: usize,
    col: usize,
    layer: usize,
) -> u32 {
    (0x1000 + layer * COL * ROW + row * COL + col) as u32
}

impl<'a, const ROW: usize, const COL: usize, const NUM_LAYER: usize> Value<'a>
    for StorageData<ROW, COL, NUM_LAYER>
{
    fn serialize_into(&self, buffer: &mut [u8]) -> Result<usize, SerializationError> {
        if buffer.len() < 6 {
            return Err(SerializationError::BufferTooSmall);
        }
        match self {
            StorageData::StorageConfig(c) => {
                buffer[0] = StorageKeys::StorageConfig as u8;
                // If enabled, write 0 to flash.
                if c.enable {
                    buffer[1] = 0;
                } else {
                    buffer[1] = 1;
                }
                Ok(4)
            }
            StorageData::LayoutConfig(c) => {
                buffer[0] = StorageKeys::LayoutConfig as u8;
                buffer[1] = c.default_layer;
                BigEndian::write_u32(&mut buffer[2..6], c.layout_option);
                Ok(6)
            }
            StorageData::KeymapConfig(c) => {
                buffer[0] = StorageKeys::KeymapConfig as u8;
                let bits = c.into_bits();
                BigEndian::write_u16(&mut buffer[1..3], bits);
                Ok(3)
            }
            StorageData::KeymapKey(k) => {
                buffer[0] = StorageKeys::KeymapKeys as u8;
                BigEndian::write_u16(&mut buffer[1..3], to_via_keycode(k.action));
                buffer[3] = k.layer as u8;
                buffer[4] = k.col as u8;
                buffer[5] = k.row as u8;
                Ok(6)
            }
            StorageData::MacroData(d) => {
                if buffer.len() < MACRO_SPACE_SIZE + 1 {
                    return Err(SerializationError::BufferTooSmall);
                }
                buffer[0] = StorageKeys::MacroData as u8;
                buffer[1..MACRO_SPACE_SIZE + 1].copy_from_slice(d);
                Ok(MACRO_SPACE_SIZE + 1)
            }
            StorageData::ConnectionType(ty) => {
                buffer[0] = StorageKeys::ConnectionType as u8;
                buffer[1] = *ty;
                Ok(2)
            }
            #[cfg(feature = "_nrf_ble")]
            StorageData::BondInfo(b) => {
                if buffer.len() < 121 {
                    return Err(SerializationError::BufferTooSmall);
                }

                // Must be 120
                // info!("size of BondInfo: {}", size_of_val(self));
                buffer[0] = StorageKeys::BleBondInfo as u8;
                let buf: [u8; 120] = unsafe { mem::transmute_copy(b) };
                buffer[1..121].copy_from_slice(&buf);
                Ok(121)
            }
            #[cfg(feature = "_nrf_ble")]
            StorageData::ActiveBleProfile(slot_num) => {
                buffer[0] = StorageKeys::ActiveBleProfile as u8;
                buffer[1] = *slot_num;
                Ok(2)
            }
        }
    }

    fn deserialize_from(buffer: &[u8]) -> Result<Self, SerializationError>
    where
        Self: Sized,
    {
        if buffer.is_empty() {
            return Err(SerializationError::InvalidFormat);
        }
        if let Some(key_type) = StorageKeys::from_u8(buffer[0]) {
            match key_type {
                StorageKeys::StorageConfig => {
                    // 1 is the initial state of flash, so it means storage is NOT initialized
                    if buffer[1] == 1 {
                        Ok(StorageData::StorageConfig(LocalStorageConfig {
                            enable: false,
                        }))
                    } else {
                        Ok(StorageData::StorageConfig(LocalStorageConfig {
                            enable: true,
                        }))
                    }
                }
                StorageKeys::LedLightConfig => Err(SerializationError::Custom(0)),
                StorageKeys::RgbLightConfig => Err(SerializationError::Custom(0)),
                StorageKeys::KeymapConfig => Ok(StorageData::KeymapConfig(
                    EeKeymapConfig::from_bits(BigEndian::read_u16(&buffer[1..3])),
                )),
                StorageKeys::LayoutConfig => {
                    let default_layer = buffer[1];
                    let layout_option = BigEndian::read_u32(&buffer[2..6]);
                    Ok(StorageData::LayoutConfig(LayoutConfig {
                        default_layer,
                        layout_option,
                    }))
                }
                StorageKeys::KeymapKeys => {
                    let action = from_via_keycode(BigEndian::read_u16(&buffer[1..3]));
                    let layer = buffer[3] as usize;
                    let col = buffer[4] as usize;
                    let row = buffer[5] as usize;

                    // row, col, layer are used to calculate key only, not used here
                    Ok(StorageData::KeymapKey(KeymapKey {
                        row,
                        col,
                        layer,
                        action,
                    }))
                }
                StorageKeys::MacroData => {
                    if buffer.len() < MACRO_SPACE_SIZE + 1 {
                        return Err(SerializationError::InvalidData);
                    }
                    let mut buf = [0_u8; MACRO_SPACE_SIZE];
                    buf.copy_from_slice(&buffer[1..MACRO_SPACE_SIZE + 1]);
                    Ok(StorageData::MacroData(buf))
                }
                StorageKeys::ConnectionType => Ok(StorageData::ConnectionType(buffer[1])),
                #[cfg(feature = "_nrf_ble")]
                StorageKeys::BleBondInfo => {
                    // Make `transmute_copy` happy, because the compiler doesn't know the size of buffer
                    let mut buf = [0_u8; 120];
                    buf.copy_from_slice(&buffer[1..121]);
                    let info: BondInfo = unsafe { mem::transmute_copy(&buf) };

                    Ok(StorageData::BondInfo(info))
                }
                #[cfg(feature = "_nrf_ble")]
                StorageKeys::ActiveBleProfile => Ok(StorageData::ActiveBleProfile(buffer[1])),
            }
        } else {
            Err(SerializationError::Custom(1))
        }
    }
}

impl<const ROW: usize, const COL: usize, const NUM_LAYER: usize> StorageData<ROW, COL, NUM_LAYER> {
    fn key(&self) -> u32 {
        match self {
            StorageData::StorageConfig(_) => StorageKeys::StorageConfig as u32,
            StorageData::LayoutConfig(_) => StorageKeys::LayoutConfig as u32,
            StorageData::KeymapConfig(_) => StorageKeys::KeymapConfig as u32,
            StorageData::KeymapKey(k) => {
                let kk = *k;
                get_keymap_key::<ROW, COL, NUM_LAYER>(kk.row, kk.col, kk.layer)
            }
            StorageData::MacroData(_) => StorageKeys::MacroData as u32,
            StorageData::ConnectionType(_) => StorageKeys::ConnectionType as u32,
            #[cfg(feature = "_nrf_ble")]
            StorageData::BondInfo(b) => get_bond_info_key(b.slot_num),
            #[cfg(feature = "_nrf_ble")]
            StorageData::ActiveBleProfile(_) => StorageKeys::ActiveBleProfile as u32,
        }
    }
}
#[derive(Clone, Copy, Debug, Format)]
pub(crate) struct LocalStorageConfig {
    enable: bool,
}

#[derive(Clone, Copy, Debug, Format)]
pub(crate) struct LayoutConfig {
    default_layer: u8,
    layout_option: u32,
}

#[derive(Clone, Copy, Debug, Format)]
pub(crate) struct KeymapKey<const ROW: usize, const COL: usize, const NUM_LAYER: usize> {
    row: usize,
    col: usize,
    layer: usize,
    action: KeyAction,
}

<<<<<<< HEAD
=======
pub(crate) struct Storage<F: AsyncNorFlash> {
    pub(crate) flash: F,
    pub(crate) storage_range: Range<u32>,
    buffer: [u8; get_buffer_size()],
}

/// Read storage config
macro_rules! read_storage {
    ($storage: ident, $key: expr, $buf: expr) => {
        fetch_item::<u32, StorageData<ROW, COL, NUM_LAYER>, _>(
            &mut $storage.flash,
            $storage.storage_range.clone(),
            &mut NoCache::new(),
            &mut $buf,
            $key,
        )
        .await
    };
}
pub(crate) use read_storage;

>>>>>>> 1483202a
/// Read out storage config, update and then save back.
/// This macro applies to only some of the configs.
macro_rules! write_storage {
    ($f: expr, $buf: expr, $cache:expr, $key:ident, $field:ident, $range:expr) => {
        if let Ok(Some(StorageData::$key(mut saved))) =
            fetch_item::<u32, StorageData<ROW, COL, NUM_LAYER>, _>(
                $f,
                $range,
                $cache,
                $buf,
                &(StorageKeys::$key as u32),
            )
            .await
        {
            saved.$field = $field;
            store_item::<u32, StorageData<ROW, COL, NUM_LAYER>, _>(
                $f,
                $range,
                $cache,
                $buf,
                &(StorageKeys::$key as u32),
                &StorageData::$key(saved),
            )
            .await
        } else {
            Ok(())
        }
    };
}

/// We should have one trait for every task, according to https://github.com/embassy-rs/embassy/issues/3420
pub(crate) trait StorageTask {
    async fn run(&mut self);
}

#[embassy_executor::task]
pub(crate) async fn storage_task(mut storage: impl StorageTask + 'static) {
    storage.run().await
}

impl<F: AsyncNorFlash, const ROW: usize, const COL: usize, const NUM_LAYER: usize> StorageTask
    for Storage<F, ROW, COL, NUM_LAYER>
{
    async fn run(&mut self) {
        let mut storage_cache = NoCache::new();
        loop {
            let info: FlashOperationMessage = FLASH_CHANNEL.receive().await;
            debug!("Flash operation: {:?}", info);
            if let Err(e) = match info {
                FlashOperationMessage::LayoutOptions(layout_option) => {
                    // Read out layout options, update layer option and save back
                    write_storage!(
                        &mut self.flash,
                        &mut self.buffer,
                        &mut storage_cache,
                        LayoutConfig,
                        layout_option,
                        self.storage_range.clone()
                    )
                }
                FlashOperationMessage::Reset => {
                    sequential_storage::erase_all(&mut self.flash, self.storage_range.clone()).await
                }
                FlashOperationMessage::DefaultLayer(default_layer) => {
                    // Read out layout options, update layer option and save back
                    write_storage!(
                        &mut self.flash,
                        &mut self.buffer,
                        &mut storage_cache,
                        LayoutConfig,
                        default_layer,
                        self.storage_range.clone()
                    )
                }
                FlashOperationMessage::WriteMacro(macro_data) => {
                    info!("Saving keyboard macro data");
                    store_item(
                        &mut self.flash,
                        self.storage_range.clone(),
                        &mut storage_cache,
                        &mut self.buffer,
                        &(StorageKeys::MacroData as u32),
                        &StorageData::<ROW, COL, NUM_LAYER>::MacroData(macro_data),
                    )
                    .await
                }
                FlashOperationMessage::KeymapKey {
                    layer,
                    col,
                    row,
                    action,
                } => {
                    let data = StorageData::KeymapKey(KeymapKey::<ROW, COL, NUM_LAYER> {
                        row: row as usize,
                        col: col as usize,
                        layer: layer as usize,
                        action,
                    });
                    store_item(
                        &mut self.flash,
                        self.storage_range.clone(),
                        &mut storage_cache,
                        &mut self.buffer,
                        &data.key(),
                        &data,
                    )
                    .await
                }
                FlashOperationMessage::ConnectionType(ty) => {
                    store_item(
                        &mut self.flash,
                        self.storage_range.clone(),
                        &mut storage_cache,
                        &mut self.buffer,
                        &(StorageKeys::ConnectionType as u32),
                        &StorageData::<ROW, COL, NUM_LAYER>::ConnectionType(ty),
                    )
                    .await
                }
                #[cfg(feature = "_nrf_ble")]
                FlashOperationMessage::ActiveBleProfile(profile) => {
                    let data = StorageData::ActiveBleProfile(profile);
                    store_item::<u32, StorageData<ROW, COL, NUM_LAYER>, _>(
                        &mut self.flash,
                        self.storage_range.clone(),
                        &mut storage_cache,
                        &mut self.buffer,
                        &data.key(),
                        &data,
                    )
                    .await
                }
                #[cfg(feature = "_nrf_ble")]
                FlashOperationMessage::ClearSlot(key) => {
                    info!("Clearing bond info slot_num: {}", key);
                    // Remove item in `sequential-storage` is quite expensive, so just override the item with `removed = true`
                    let mut empty = BondInfo::default();
                    empty.removed = true;
                    let data = StorageData::BondInfo(empty);
                    store_item::<u32, StorageData<ROW, COL, NUM_LAYER>, _>(
                        &mut self.flash,
                        self.storage_range.clone(),
                        &mut storage_cache,
                        &mut self.buffer,
                        &data.key(),
                        &data,
                    )
                    .await
                }
                #[cfg(feature = "_nrf_ble")]
                FlashOperationMessage::BondInfo(b) => {
                    info!("Saving bond info: {}", b);
                    let data = StorageData::BondInfo(b);
                    store_item::<u32, StorageData<ROW, COL, NUM_LAYER>, _>(
                        &mut self.flash,
                        self.storage_range.clone(),
                        &mut storage_cache,
                        &mut self.buffer,
                        &data.key(),
                        &data,
                    )
                    .await
                }
                #[cfg(not(feature = "_nrf_ble"))]
                _ => Ok(()),
            } {
                print_storage_error::<F>(e);
            }
        }
    }
}

pub(crate) struct Storage<
    F: AsyncNorFlash,
    const ROW: usize,
    const COL: usize,
    const NUM_LAYER: usize,
> {
    pub(crate) flash: F,
    pub(crate) storage_range: Range<u32>,
    buffer: [u8; get_buffer_size()],
}

impl<F: AsyncNorFlash, const ROW: usize, const COL: usize, const NUM_LAYER: usize>
    Storage<F, ROW, COL, NUM_LAYER>
{
    pub(crate) async fn new(
        flash: F,
        keymap: &[[[KeyAction; COL]; ROW]; NUM_LAYER],
        config: StorageConfig,
    ) -> Self {
        // Check storage setting
        assert!(
            config.num_sectors >= 2,
            "Number of used sector for storage must larger than 1"
        );

        // If config.start_addr == 0, use last `num_sectors` sectors or sectors begin at 0x0006_0000 for nRF52
        // Other wise, use storage config setting
        #[cfg(feature = "_nrf_ble")]
        let start_addr = if config.start_addr == 0 {
            0x0006_0000
        } else {
            config.start_addr
        };

        #[cfg(not(feature = "_nrf_ble"))]
        let start_addr = config.start_addr;

        // Check storage setting
        info!(
            "Flash capacity {} KB, RMK use {} KB({} sectors) starting from 0x{:X} as storage",
            flash.capacity() / 1024,
            (F::ERASE_SIZE * config.num_sectors as usize) / 1024,
            config.num_sectors,
            config.start_addr,
        );
        let storage_range = if start_addr == 0 {
            (flash.capacity() - config.num_sectors as usize * F::ERASE_SIZE) as u32
                ..flash.capacity() as u32
        } else {
            assert!(
                start_addr % F::ERASE_SIZE == 0,
                "Storage's start addr MUST BE a multiplier of sector size"
            );
            start_addr as u32..(start_addr + config.num_sectors as usize * F::ERASE_SIZE) as u32
        };
        info!("storage range {}", storage_range);

        let mut storage = Self {
            flash,
            storage_range,
            buffer: [0; get_buffer_size()],
        };

        // Check whether keymap and configs have been storaged in flash
        if !storage.check_enable().await {
            // Initialize storage from keymap and config
            if storage
                .initialize_storage_with_config(keymap)
                .await
                .is_err()
            {
                // When there's an error, `enable: false` should be saved back to storage, preventing partial initialization of storage
                store_item(
                    &mut storage.flash,
                    storage.storage_range.clone(),
                    &mut NoCache::new(),
                    &mut storage.buffer,
                    &(StorageKeys::StorageConfig as u32),
                    &StorageData::StorageConfig::<ROW, COL, NUM_LAYER>(LocalStorageConfig {
                        enable: false,
                    }),
                )
                .await
                .ok();
            }
        }

        storage
    }

    // TODO: Is there a way to convert `NorFlash` trait object to `F: AsyncNorFlash`?
    pub(crate) async fn new_from_blocking<BF: NorFlash>(_flash: BF) {
        // Self { flash }
    }

    pub(crate) async fn read_keymap(
        &mut self,
        keymap: &mut [[[KeyAction; COL]; ROW]; NUM_LAYER],
    ) -> Result<(), ()> {
        for (layer, layer_data) in keymap.iter_mut().enumerate() {
            for (row, row_data) in layer_data.iter_mut().enumerate() {
                for (col, value) in row_data.iter_mut().enumerate() {
                    let key = get_keymap_key::<ROW, COL, NUM_LAYER>(row, col, layer);
                    let item = match fetch_item::<u32, StorageData<ROW, COL, NUM_LAYER>, _>(
                        &mut self.flash,
                        self.storage_range.clone(),
                        &mut NoCache::new(),
                        &mut self.buffer,
                        &key,
                    )
                    .await
                    {
                        Ok(Some(StorageData::KeymapKey(k))) => k.action,
                        Ok(None) => {
                            error!("Got none when reading keymap from storage at (layer,col,row)=({},{},{})", layer, col, row);
                            return Err(());
                        }
                        Err(e) => {
                            print_storage_error::<F>(e);
                            error!(
                                "Load keymap key from storage error: (layer,col,row)=({},{},{})",
                                layer, col, row
                            );
                            return Err(());
                        }
                        _ => {
                            error!(
                                "Load keymap key from storage error: (layer,col,row)=({},{},{})",
                                layer, col, row
                            );
                            return Err(());
                        }
                    };
                    *value = item;
                }
            }
        }
        Ok(())
    }

    pub(crate) async fn read_macro_cache(&mut self, macro_cache: &mut [u8]) -> Result<(), ()> {
        // Read storage and send back from send_channel
        let read_data = fetch_item::<u32, StorageData<ROW, COL, NUM_LAYER>, _>(
            &mut self.flash,
            self.storage_range.clone(),
            &mut NoCache::new(),
            &mut self.buffer,
            &(StorageKeys::MacroData as u32),
        )
        .await
        .map_err(|e| print_storage_error::<F>(e))?;

        if let Some(StorageData::MacroData(data)) = read_data {
            // Send data back
            macro_cache.copy_from_slice(&data);
        }

        Ok(())
    }

    async fn initialize_storage_with_config(
        &mut self,
        keymap: &[[[KeyAction; COL]; ROW]; NUM_LAYER],
    ) -> Result<(), ()> {
        let mut cache = NoCache::new();
        // Save storage config
        let storage_config =
            StorageData::<ROW, COL, NUM_LAYER>::StorageConfig(LocalStorageConfig { enable: true });
        store_item(
            &mut self.flash,
            self.storage_range.clone(),
            &mut cache,
            &mut self.buffer,
            &storage_config.key(),
            &storage_config,
        )
        .await
        .map_err(|e| print_storage_error::<F>(e))?;

        // Save layout config
        let layout_config = StorageData::<ROW, COL, NUM_LAYER>::LayoutConfig(LayoutConfig {
            default_layer: 0,
            layout_option: 0,
        });
        store_item(
            &mut self.flash,
            self.storage_range.clone(),
            &mut cache,
            &mut self.buffer,
            &layout_config.key(),
            &layout_config,
        )
        .await
        .map_err(|e| print_storage_error::<F>(e))?;

        for (layer, layer_data) in keymap.iter().enumerate() {
            for (row, row_data) in layer_data.iter().enumerate() {
                for (col, action) in row_data.iter().enumerate() {
                    let item = StorageData::KeymapKey(KeymapKey::<ROW, COL, NUM_LAYER> {
                        row,
                        col,
                        layer,
                        action: *action,
                    });

                    store_item(
                        &mut self.flash,
                        self.storage_range.clone(),
                        &mut cache,
                        &mut self.buffer,
                        &item.key(),
                        &item,
                    )
                    .await
                    .map_err(|e| print_storage_error::<F>(e))?;
                }
            }
        }

        Ok(())
    }

    async fn check_enable(&mut self) -> bool {
        if let Ok(Some(StorageData::StorageConfig(config))) =
            fetch_item::<u32, StorageData<ROW, COL, NUM_LAYER>, _>(
                &mut self.flash,
                self.storage_range.clone(),
                &mut NoCache::new(),
                &mut self.buffer,
                &(StorageKeys::StorageConfig as u32),
            )
            .await
        {
            config.enable
        } else {
            false
        }
    }
}

fn print_storage_error<F: AsyncNorFlash>(e: SSError<F::Error>) {
    match e {
        SSError::Storage { value: _ } => error!("Flash error"),
        SSError::FullStorage => error!("Storage is full"),
        SSError::Corrupted {} => error!("Storage is corrupted"),
        SSError::BufferTooBig => error!("Buffer too big"),
        SSError::BufferTooSmall(x) => error!("Buffer too small, needs {} bytes", x),
        SSError::SerializationError(e) => error!("Map value error: {}", e),
        _ => error!("Unknown storage error"),
    }
}

const fn get_buffer_size() -> usize {
    // The buffer size needed = size_of(StorageData) = MACRO_SPACE_SIZE + 8(generally)
    // According to doc of `sequential-storage`, for some flashes it should be aligned in 32 bytes
    // To make sure the buffer works, do this alignment always
    let buffer_size = if MACRO_SPACE_SIZE < 248 {
        256
    } else {
        MACRO_SPACE_SIZE + 8
    };

    let remainder = buffer_size % 32;

    if remainder == 0 {
        buffer_size
    } else {
        buffer_size + 32 - remainder
    }
}<|MERGE_RESOLUTION|>--- conflicted
+++ resolved
@@ -304,8 +304,6 @@
     action: KeyAction,
 }
 
-<<<<<<< HEAD
-=======
 pub(crate) struct Storage<F: AsyncNorFlash> {
     pub(crate) flash: F,
     pub(crate) storage_range: Range<u32>,
@@ -327,7 +325,6 @@
 }
 pub(crate) use read_storage;
 
->>>>>>> 1483202a
 /// Read out storage config, update and then save back.
 /// This macro applies to only some of the configs.
 macro_rules! write_storage {
