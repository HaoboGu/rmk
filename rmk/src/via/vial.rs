use core::cell::RefCell;

use byteorder::{BigEndian, ByteOrder, LittleEndian};
use embassy_sync::{mutex::Mutex, signal::Signal};
use heapless::Vec;
use num_enum::FromPrimitive;

use crate::action::KeyAction;
use crate::combo::Combo;
use crate::keymap::KeyMap;
use crate::usb::descriptor::ViaReport;
use crate::via::keycode_convert::{from_via_keycode, to_via_keycode};
<<<<<<< HEAD
use crate::RawMutex;
=======
use crate::COMBO_MAX_NUM;
>>>>>>> ad061753
#[cfg(feature = "storage")]
use crate::{
    channel::FLASH_CHANNEL,
    storage::{ComboData, FlashOperationMessage},
    COMBO_MAX_LENGTH,
};

/// Vial communication commands. Check [vial-qmk/quantum/vial.h`](https://github.com/vial-kb/vial-qmk/blob/20d61fcb373354dc17d6ecad8f8176be469743da/quantum/vial.h#L36)
#[derive(Debug, Copy, Clone, PartialEq, Eq, PartialOrd, Ord, FromPrimitive)]
#[cfg_attr(feature = "defmt", derive(defmt::Format))]
#[repr(u8)]
pub(crate) enum VialCommand {
    GetKeyboardId = 0x00,
    GetSize = 0x01,
    GetKeyboardDef = 0x02,
    GetEncoder = 0x03,
    SetEncoder = 0x04,
    GetUnlockStatus = 0x05,
    UnlockStart = 0x06,
    UnlockPoll = 0x07,
    Lock = 0x08,
    QmkSettingsQuery = 0x09,
    QmkSettingsGet = 0x0A,
    QmkSettingsSet = 0x0B,
    QmkSettingsReset = 0x0C,
    DynamicEntryOp = 0x0D, /* operate on tapdance, combos, etc */
    #[num_enum(default)]
    Unhandled = 0xFF,
}

/// Vial dynamic commands. Check [vial-qmk/quantum/vial.h`](https://github.com/vial-kb/vial-qmk/blob/20d61fcb373354dc17d6ecad8f8176be469743da/quantum/vial.h#L53)
#[derive(Debug, Copy, Clone, PartialEq, Eq, PartialOrd, Ord, FromPrimitive)]
#[repr(u8)]
pub(crate) enum VialDynamic {
    DynamicVialGetNumberOfEntries = 0x00,
    DynamicVialTapDanceGet = 0x01,
    DynamicVialTapDanceSet = 0x02,
    DynamicVialComboGet = 0x03,
    DynamicVialComboSet = 0x04,
    DynamicVialKeyOverrideGet = 0x05,
    DynamicVialKeyOverrideSet = 0x06,
    #[num_enum(default)]
    Unhandled = 0xFF,
}

const VIAL_PROTOCOL_VERSION: u32 = 6;
const VIAL_EP_SIZE: usize = 32;
const VIAL_COMBO_MAX_LENGTH: usize = 4;

/// Note: vial uses little endian, while via uses big endian
pub(crate) async fn process_vial<
    const ROW: usize,
    const COL: usize,
    const NUM_LAYER: usize,
    const NUM_ENCODER: usize,
>(
    report: &mut ViaReport,
    vial_keyboard_Id: &[u8],
    vial_keyboard_def: &[u8],
    keymap: &RefCell<KeyMap<'_, ROW, COL, NUM_LAYER, NUM_ENCODER>>,
) {
    // report.output_data[0] == 0xFE -> vial commands
    let vial_command = VialCommand::from_primitive(report.output_data[1]);
    debug!("Received vial command: {:?}", vial_command);
    match vial_command {
        VialCommand::GetKeyboardId => {
            // Returns vial protocol version + vial keyboard id
            LittleEndian::write_u32(&mut report.input_data[0..4], VIAL_PROTOCOL_VERSION);
            report.input_data[4..12].clone_from_slice(vial_keyboard_Id);
            debug!("Vial return: {:?}", report.input_data);
        }
        VialCommand::GetSize => {
            LittleEndian::write_u32(&mut report.input_data[0..4], vial_keyboard_def.len() as u32);
        }
        VialCommand::GetKeyboardDef => {
            let page = LittleEndian::read_u16(&report.output_data[2..4]) as usize;
            let start = page * VIAL_EP_SIZE;
            let mut end = start + VIAL_EP_SIZE;
            if end < start || start >= vial_keyboard_def.len() {
                return;
            }
            if end > vial_keyboard_def.len() {
                end = vial_keyboard_def.len();
            }
            vial_keyboard_def[start..end].iter().enumerate().for_each(|(i, v)| {
                report.input_data[i] = *v;
            });
            debug!(
                "Vial return: page:{} start:{} end: {}, data: {:?}",
                page, start, end, report.input_data
            );
        }
        VialCommand::GetUnlockStatus => {
<<<<<<< HEAD
=======
            // Reset all data to 0xFF(it's required!)
>>>>>>> ad061753
            report.input_data.fill(0xFF);
            let status_cell = VIAL_STATUS.lock().await;
            let status = status_cell.borrow();
            report.input_data[0] = status.unlocked as u8; // Unlocked status
            report.input_data[1] = status.in_progress as u8; // Unlock in progress
            for (i, key) in status.unlock_keys.iter().enumerate() {
                report.input_data[2 + i * 2] = key.0;
                report.input_data[3 + i * 2] = key.1;
            }
            // FIXME: unlock keys are not update every time
        }
        VialCommand::UnlockPoll => {
            report.input_data.fill(0xFF);
            let status_cell = VIAL_STATUS.lock().await;
            let status = status_cell.borrow();
            // Unlocked status
            report.input_data[0] = status.unlocked as u8;
            // Unlocked counter
            report.input_data[2] = status.unlock_keys.len().try_into().unwrap();
        }
        VialCommand::UnlockStart => {
            VIAL_STATUS.lock().await.borrow_mut().in_progress = true;
            VIAL_STEAL_SIGNAL.signal(VialStealReason::Unlock);
        }
        VialCommand::Lock => {
            let status_cell = VIAL_STATUS.lock().await;
            let mut status = status_cell.borrow_mut();
            status.in_progress = false;
            status.unlocked = false;
            status.unlock_keys.clear();

            VIAL_STEAL_SIGNAL.signal(VialStealReason::Lock);
        }
        VialCommand::QmkSettingsQuery => {
            report.input_data.fill(0xFF);
        }
        VialCommand::DynamicEntryOp => {
            let vial_dynamic = VialDynamic::from_primitive(report.output_data[2]);
            match vial_dynamic {
                VialDynamic::DynamicVialGetNumberOfEntries => {
                    debug!("DynamicEntryOp - DynamicVialGetNumberOfEntries");
                    // TODO: Support dynamic tap dance
                    report.input_data[0] = 0; // Tap dance entries
                    report.input_data[1] = core::cmp::min(COMBO_MAX_NUM, 255) as u8; // Combo entries
                                                                                     // TODO: Support dynamic key override
                    report.input_data[2] = 0; // Key override entries
                }
                VialDynamic::DynamicVialTapDanceGet => {
                    warn!("DynamicEntryOp - DynamicVialTapDanceGet -- to be implemented");
                    report.input_data.fill(0x00);
                }
                VialDynamic::DynamicVialTapDanceSet => {
                    warn!("DynamicEntryOp - DynamicVialTapDanceSet -- to be implemented");
                    report.input_data.fill(0x00);
                }
                VialDynamic::DynamicVialComboGet => {
                    debug!("DynamicEntryOp - DynamicVialComboGet");
                    report.input_data[0] = 0; // Index 0 is the return code, 0 means success

                    let combo_idx = report.output_data[3] as usize;
                    let combos = &keymap.borrow().behavior.combo.combos;
                    if let Some((_, combo)) = vial_combo(combos, combo_idx) {
                        for i in 0..VIAL_COMBO_MAX_LENGTH {
                            LittleEndian::write_u16(
                                &mut report.input_data[1 + i * 2..3 + i * 2],
                                to_via_keycode(*combo.actions.get(i).unwrap_or(&KeyAction::No)),
                            );
                        }
                        LittleEndian::write_u16(
                            &mut report.input_data[1 + VIAL_COMBO_MAX_LENGTH * 2..3 + VIAL_COMBO_MAX_LENGTH * 2],
                            to_via_keycode(combo.output),
                        );
                    } else {
                        report.input_data[1..3 + VIAL_COMBO_MAX_LENGTH * 2].fill(0);
                    }
                }
                VialDynamic::DynamicVialComboSet => {
                    debug!("DynamicEntryOp - DynamicVialComboSet");
                    report.input_data[0] = 0; // Index 0 is the return code, 0 means success

                    #[cfg(feature = "storage")]
                    let (real_idx, actions, output) = {
                        // Drop combos to release the borrowed keymap, avoid potential run-time panics
                        let combo_idx = report.output_data[3] as usize;
                        let km = &mut keymap.borrow_mut();
                        let combos = &mut km.behavior.combo.combos;
                        let Some((real_idx, combo)) = vial_combo_mut(combos, combo_idx) else {
                            return;
                        };

                        let mut actions = [KeyAction::No; COMBO_MAX_LENGTH];
                        let mut n: usize = 0;
                        for i in 0..VIAL_COMBO_MAX_LENGTH {
                            let action =
                                from_via_keycode(LittleEndian::read_u16(&report.output_data[4 + i * 2..6 + i * 2]));
                            if action != KeyAction::No {
                                if n >= COMBO_MAX_LENGTH {
                                    //fail if the combo action buffer is too small
                                    return;
                                }
                                actions[n] = action;
                                n += 1;
                            }
                        }
                        let output = from_via_keycode(LittleEndian::read_u16(
                            &report.output_data[4 + VIAL_COMBO_MAX_LENGTH * 2..6 + VIAL_COMBO_MAX_LENGTH * 2],
                        ));

                        combo.actions.clear();
                        let _ = combo.actions.extend_from_slice(&actions[0..n]);
                        combo.output = output;

                        //reordering combo order
                        km.reorder_combos();

                        (real_idx, actions, output)
                    };
                    #[cfg(feature = "storage")]
                    FLASH_CHANNEL
                        .send(FlashOperationMessage::WriteCombo(ComboData {
                            idx: real_idx,
                            actions,
                            output,
                        }))
                        .await;
                }
                VialDynamic::DynamicVialKeyOverrideGet => {
                    warn!("DynamicEntryOp - DynamicVialKeyOverrideGet -- to be implemented");
                    report.input_data.fill(0x00);
                }
                VialDynamic::DynamicVialKeyOverrideSet => {
                    warn!("DynamicEntryOp - DynamicVialKeyOverrideSet -- to be implemented");
                    report.input_data.fill(0x00);
                }
                VialDynamic::Unhandled => {
                    warn!("DynamicEntryOp - Unhandled -- subcommand not recognized");
                    report.input_data.fill(0x00);
                }
            }
        }
        VialCommand::GetEncoder => {
            let layer = report.output_data[2];
            let index = report.output_data[3];
            debug!("Received Vial - GetEncoder, encoder idx: {} at layer: {}", index, layer);

            // Get encoder value
            if let Some(encoder_map) = &keymap.borrow().encoders {
                if let Some(encoder_layer) = encoder_map.get(layer as usize) {
                    if let Some(encoder) = encoder_layer.get(index as usize) {
                        let clockwise = to_via_keycode(encoder.clockwise());
                        let counter_clockwise = to_via_keycode(encoder.counter_clockwise());
                        BigEndian::write_u16(&mut report.input_data[0..2], counter_clockwise);
                        BigEndian::write_u16(&mut report.input_data[2..4], clockwise);
                        return;
                    }
                }
            }

            // Clear returned value, aka `KeyAction::No`
            report.input_data.fill(0x0);
        }
        VialCommand::SetEncoder => {
            let layer = report.output_data[2];
            let index = report.output_data[3];
            let clockwise = report.output_data[4];
            debug!(
                "Received Vial - SetEncoder, encoder idx: {} clockwise: {} at layer: {}",
                index, clockwise, layer
            );
            let _encoder = if let Some(ref mut encoder_map) = keymap.borrow_mut().encoders {
                if let Some(encoder_layer) = encoder_map.get_mut(layer as usize) {
                    if let Some(encoder) = encoder_layer.get_mut(index as usize) {
                        if clockwise == 1 {
                            let keycode = BigEndian::read_u16(&report.output_data[5..7]);
                            let action = from_via_keycode(keycode);
                            info!("Setting clockwise action: {:?}", action);
                            encoder.set_clockwise(action);
                        } else {
                            let keycode = BigEndian::read_u16(&report.output_data[5..7]);
                            let action = from_via_keycode(keycode);
                            info!("Setting counter-clockwise action: {:?}", action);
                            encoder.set_counter_clockwise(action);
                        }
                        Some(encoder.clone())
                    } else {
                        None
                    }
                } else {
                    None
                }
            } else {
                None
            };

            #[cfg(feature = "storage")]
            // Save the encoder action to the storage after the RefCell is released
            if let Some(encoder) = _encoder {
                // Save the encoder action to the storage
                FLASH_CHANNEL
                    .send(FlashOperationMessage::EncoderKey {
                        idx: index,
                        layer,
                        action: encoder,
                    })
                    .await;
            }
        }
        _ => (),
    }
}

fn vial_combo(combos: &heapless::Vec<Combo, COMBO_MAX_NUM>, idx: usize) -> Option<(usize, &Combo)> {
    combos
        .iter()
        .enumerate()
        .filter(|(_, combo)| combo.actions.len() <= VIAL_COMBO_MAX_LENGTH)
        .enumerate()
        .find_map(|(i, combo)| (i == idx).then_some(combo))
}

fn vial_combo_mut(combos: &mut heapless::Vec<Combo, COMBO_MAX_NUM>, idx: usize) -> Option<(usize, &mut Combo)> {
    combos
        .iter_mut()
        .enumerate()
        .filter(|(_, combo)| combo.actions.len() <= VIAL_COMBO_MAX_LENGTH)
        .enumerate()
        .find_map(|(i, combo)| (i == idx).then_some(combo))
}

pub(crate) struct VialStatus {
    pub(crate) unlocked: bool,
    pub(crate) in_progress: bool,
    pub(crate) unlock_keys: Vec<(u8, u8), 8>,
}

impl VialStatus {
    pub const fn new() -> Self {
        VialStatus {
            unlocked: false,
            in_progress: false,
            unlock_keys: Vec::new(),
        }
    }
}

#[derive(PartialEq, Debug)]
#[cfg_attr(feature = "defmt", derive(defmt::Format))]
pub(crate) enum VialStealReason {
    Unlock,
    MatrixTest,
    Lock, // Lock command: cancel all the trap
}

pub(crate) static VIAL_STATUS: Mutex<RawMutex, RefCell<VialStatus>> = Mutex::new(RefCell::new(VialStatus::new()));
pub(crate) static VIAL_STEAL_SIGNAL: Signal<RawMutex, VialStealReason> = Signal::new();
pub(crate) static VIAL_MATRIX_PRESSED_CHANNEL: Signal<RawMutex, Vec<(u8, u8), 8>> = Signal::new();<|MERGE_RESOLUTION|>--- conflicted
+++ resolved
@@ -10,11 +10,9 @@
 use crate::keymap::KeyMap;
 use crate::usb::descriptor::ViaReport;
 use crate::via::keycode_convert::{from_via_keycode, to_via_keycode};
-<<<<<<< HEAD
 use crate::RawMutex;
-=======
 use crate::COMBO_MAX_NUM;
->>>>>>> ad061753
+
 #[cfg(feature = "storage")]
 use crate::{
     channel::FLASH_CHANNEL,
@@ -108,10 +106,8 @@
             );
         }
         VialCommand::GetUnlockStatus => {
-<<<<<<< HEAD
-=======
+            debug!("Received Vial - GetUnlockStatus");
             // Reset all data to 0xFF(it's required!)
->>>>>>> ad061753
             report.input_data.fill(0xFF);
             let status_cell = VIAL_STATUS.lock().await;
             let status = status_cell.borrow();
