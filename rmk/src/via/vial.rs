use core::cell::RefCell;

use byteorder::{ByteOrder, LittleEndian};
use num_enum::FromPrimitive;

use crate::{
    action::KeyAction,
    channel::FLASH_CHANNEL,
<<<<<<< HEAD
    combo::{COMBO_MAX_NUM, Combo},
=======
    combo::{Combo, COMBO_MAX_LENGTH, COMBO_MAX_NUM},
>>>>>>> 90029986
    keymap::KeyMap,
    storage::{ComboData, FlashOperationMessage},
    usb::descriptor::ViaReport,
    via::keycode_convert::{from_via_keycode, to_via_keycode},
};

/// Vial communication commands. Check [vial-qmk/quantum/vial.h`](https://github.com/vial-kb/vial-qmk/blob/20d61fcb373354dc17d6ecad8f8176be469743da/quantum/vial.h#L36)
#[derive(Debug, Copy, Clone, PartialEq, Eq, PartialOrd, Ord, FromPrimitive)]
#[cfg_attr(feature = "defmt", derive(defmt::Format))]
#[repr(u8)]
pub(crate) enum VialCommand {
    GetKeyboardId = 0x00,
    GetSize = 0x01,
    GetKeyboardDef = 0x02,
    GetEncoder = 0x03,
    SetEncoder = 0x04,
    GetUnlockStatus = 0x05,
    UnlockStart = 0x06,
    UnlockPoll = 0x07,
    Lock = 0x08,
    QmkSettingsQuery = 0x09,
    QmkSettingsGet = 0x0A,
    QmkSettingsSet = 0x0B,
    QmkSettingsReset = 0x0C,
    DynamicEntryOp = 0x0D, /* operate on tapdance, combos, etc */
    #[num_enum(default)]
    Unhandled = 0xFF,
}

/// Vial dynamic commands. Check [vial-qmk/quantum/vial.h`](https://github.com/vial-kb/vial-qmk/blob/20d61fcb373354dc17d6ecad8f8176be469743da/quantum/vial.h#L53)
#[derive(Debug, Copy, Clone, PartialEq, Eq, PartialOrd, Ord, FromPrimitive)]
#[repr(u8)]
pub(crate) enum VialDynamic {
    DynamicVialGetNumberOfEntries = 0x00,
    DynamicVialTapDanceGet = 0x01,
    DynamicVialTapDanceSet = 0x02,
    DynamicVialComboGet = 0x03,
    DynamicVialComboSet = 0x04,
    DynamicVialKeyOverrideGet = 0x05,
    DynamicVialKeyOverrideSet = 0x06,
    #[num_enum(default)]
    Unhandled = 0xFF,
}

const VIAL_PROTOCOL_VERSION: u32 = 6;
const VIAL_EP_SIZE: usize = 32;
const VIAL_COMBO_MAX_LENGTH: usize = 4;

/// Note: vial uses little endian, while via uses big endian
pub(crate) async fn process_vial<const ROW: usize, const COL: usize, const NUM_LAYER: usize>(
    report: &mut ViaReport,
    vial_keyboard_Id: &[u8],
    vial_keyboard_def: &[u8],
    keymap: &RefCell<KeyMap<'_, ROW, COL, NUM_LAYER>>,
) {
    // report.output_data[0] == 0xFE -> vial commands
    let vial_command = VialCommand::from_primitive(report.output_data[1]);
    info!("Received vial command: {}", vial_command);
    match vial_command {
        VialCommand::GetKeyboardId => {
            debug!("Received Vial - GetKeyboardId");
            // Returns vial protocol version + vial keyboard id
            LittleEndian::write_u32(&mut report.input_data[0..4], VIAL_PROTOCOL_VERSION);
            report.input_data[4..12].clone_from_slice(vial_keyboard_Id);
        }
        VialCommand::GetSize => {
            debug!("Received Vial - GetSize");
            LittleEndian::write_u32(&mut report.input_data[0..4], vial_keyboard_def.len() as u32);
        }
        VialCommand::GetKeyboardDef => {
            debug!("Received Vial - GetKeyboardDefinition");
            let page = LittleEndian::read_u16(&report.output_data[2..4]) as usize;
            let start = page * VIAL_EP_SIZE;
            let mut end = start + VIAL_EP_SIZE;
            if end < start || start >= vial_keyboard_def.len() {
                return;
            }
            if end > vial_keyboard_def.len() {
                end = vial_keyboard_def.len();
            }
            vial_keyboard_def[start..end]
                .iter()
                .enumerate()
                .for_each(|(i, v)| {
                    report.input_data[i] = *v;
                });
            debug!(
                "Vial return: page:{} start:{} end: {}, data: {:?}",
                page, start, end, report.input_data
            );
        }
        VialCommand::GetUnlockStatus => {
            debug!("Received Vial - GetUnlockStatus");
            // Reset all data to 0xFF(it's required!)
            report.input_data.fill(0xFF);
            // Unlocked
            report.input_data[0] = 1;
            // Unlock in progress
            report.input_data[1] = 0;
        }
        VialCommand::QmkSettingsQuery => {
            report.input_data.fill(0xFF);
        }
        VialCommand::DynamicEntryOp => {
            let vial_dynamic = VialDynamic::from_primitive(report.output_data[2]);
            match vial_dynamic {
                VialDynamic::DynamicVialGetNumberOfEntries => {
                    debug!("DynamicEntryOp - DynamicVialGetNumberOfEntries");
                    // TODO: Support dynamic tap dance
                    report.input_data[0] = 0; // Tap dance entries
<<<<<<< HEAD
                    report.input_data[1] = 8; // Combo entries
                    // TODO: Support dynamic key override
=======
                    report.input_data[1] = core::cmp::min(COMBO_MAX_NUM, 255) as u8; // Combo entries
                                                                                     // TODO: Support dynamic key override
>>>>>>> 90029986
                    report.input_data[2] = 0; // Key override entries
                }
                VialDynamic::DynamicVialTapDanceGet => {
                    warn!("DynamicEntryOp - DynamicVialTapDanceGet -- to be implemented");
                    report.input_data.fill(0x00);
                }
                VialDynamic::DynamicVialTapDanceSet => {
                    warn!("DynamicEntryOp - DynamicVialTapDanceSet -- to be implemented");
                    report.input_data.fill(0x00);
                }
                VialDynamic::DynamicVialComboGet => {
                    debug!("DynamicEntryOp - DynamicVialComboGet");
                    report.input_data[0] = 0; // Index 0 is the return code, 0 means success

                    let combo_idx = report.output_data[3] as usize;
                    let combos = &keymap.borrow().combos;
                    if let Some((_, combo)) = vial_combo(combos, combo_idx) {
                        for i in 0..VIAL_COMBO_MAX_LENGTH {
                            LittleEndian::write_u16(
                                &mut report.input_data[1 + i * 2..3 + i * 2],
                                to_via_keycode(*combo.actions.get(i).unwrap_or(&KeyAction::No)),
                            );
                        }
                        LittleEndian::write_u16(
                            &mut report.input_data
                                [1 + VIAL_COMBO_MAX_LENGTH * 2..3 + VIAL_COMBO_MAX_LENGTH * 2],
                            to_via_keycode(combo.output),
                        );
                    } else {
                        report.input_data[1..3 + VIAL_COMBO_MAX_LENGTH * 2].fill(0);
                    }
                }
                VialDynamic::DynamicVialComboSet => {
                    debug!("DynamicEntryOp - DynamicVialComboSet");
                    report.input_data[0] = 0; // Index 0 is the return code, 0 means success

                    let (real_idx, actions, output) = {
                        // Drop combos to release the borrowed keymap, avoid potential run-time panics
                        let combo_idx = report.output_data[3] as usize;
                        let combos = &mut keymap.borrow_mut().combos;
                        let Some((real_idx, combo)) = vial_combo_mut(combos, combo_idx) else {
                            return;
                        };

                        let mut actions = [KeyAction::No; COMBO_MAX_LENGTH];
                        let mut n: usize = 0;
                        for i in 0..VIAL_COMBO_MAX_LENGTH {
                            let action = from_via_keycode(LittleEndian::read_u16(
                                &report.output_data[4 + i * 2..6 + i * 2],
                            ));
                            if action != KeyAction::No {
                                if n >= COMBO_MAX_LENGTH {
                                    //fail if the combo action buffer is too small
                                    return;
                                }
                                actions[n] = action;
                                n += 1;
                            }
                        }
                        let output = from_via_keycode(LittleEndian::read_u16(
                            &report.output_data
                                [4 + VIAL_COMBO_MAX_LENGTH * 2..6 + VIAL_COMBO_MAX_LENGTH * 2],
                        ));

                        combo.actions.clear();
                        let _ = combo.actions.extend_from_slice(&actions[0..n]);
                        combo.output = output;

                        (real_idx, actions, output)
                    };
                    FLASH_CHANNEL
                        .send(FlashOperationMessage::WriteCombo(ComboData {
                            idx: real_idx,
                            actions,
                            output,
                        }))
                        .await;
                }
                VialDynamic::DynamicVialKeyOverrideGet => {
                    warn!("DynamicEntryOp - DynamicVialKeyOverrideGet -- to be implemented");
                    report.input_data.fill(0x00);
                }
                VialDynamic::DynamicVialKeyOverrideSet => {
                    warn!("DynamicEntryOp - DynamicVialKeyOverrideSet -- to be implemented");
                    report.input_data.fill(0x00);
                }
                VialDynamic::Unhandled => {
                    warn!("DynamicEntryOp - Unhandled -- subcommand not recognized");
                    report.input_data.fill(0x00);
                }
            }
        }
        VialCommand::GetEncoder => {
            let layer = report.output_data[2];
            let index = report.output_data[3];
            debug!(
                "Received Vial - GetEncoder, encoder idx: {} at layer: {}",
                index, layer
            );
            // Get encoder value
            // if let Some(encoders) = &keymap.borrow().encoders {
            //     if let Some(encoder_layer) = encoders.get(layer as usize) {
            //         if let Some(encoder) = encoder_layer.get(index as usize) {
            //             let clockwise = to_via_keycode(encoder.0);
            //             BigEndian::write_u16(&mut report.input_data[0..2], clockwise);
            //             let counter_clockwise = to_via_keycode(encoder.1);
            //             BigEndian::write_u16(&mut report.input_data[2..4], counter_clockwise);
            //             return;
            //         }
            //     }
            // }

            // Clear returned value, aka `KeyAction::No`
            report.input_data.fill(0x0);
        }
        VialCommand::SetEncoder => {
            let layer = report.output_data[2];
            let index = report.output_data[3];
            let clockwise = report.output_data[4];
            debug!(
                "Received Vial - SetEncoder, encoder idx: {} clockwise: {} at layer: {}",
                index, clockwise, layer
            );
            // if let Some(&mut mut encoders) = keymap.borrow_mut().encoders {
            //     if let Some(&mut mut encoder_layer) = encoders.get_mut(layer as usize) {
            //         if let Some(&mut mut encoder) = encoder_layer.get_mut(index as usize) {
            //             if clockwise == 1 {
            //                 let keycode = BigEndian::read_u16(&report.output_data[5..7]);
            //                 let action = from_via_keycode(keycode);
            //                 info!("Setting clockwise action: {}", action);
            //                 encoder.0 = action
            //             } else {
            //                 let keycode = BigEndian::read_u16(&report.output_data[5..7]);
            //                 let action = from_via_keycode(keycode);
            //                 info!("Setting counter-clockwise action: {}", action);
            //                 encoder.1 = action
            //             }
            //         }
            //     }
            // }
            debug!("Received Vial - SetEncoder, data: {}", report.output_data);
        }
        _ => (),
    }
}

fn vial_combo(combos: &[Combo; COMBO_MAX_NUM], idx: usize) -> Option<(usize, &Combo)> {
    combos
        .iter()
        .enumerate()
        .filter(|(_, combo)| combo.actions.len() <= VIAL_COMBO_MAX_LENGTH)
        .enumerate()
        .find_map(|(i, combo)| (i == idx).then_some(combo))
}

fn vial_combo_mut(combos: &mut [Combo; COMBO_MAX_NUM], idx: usize) -> Option<(usize, &mut Combo)> {
    combos
        .iter_mut()
        .enumerate()
        .filter(|(_, combo)| combo.actions.len() <= VIAL_COMBO_MAX_LENGTH)
        .enumerate()
        .find_map(|(i, combo)| (i == idx).then_some(combo))
}<|MERGE_RESOLUTION|>--- conflicted
+++ resolved
@@ -6,11 +6,7 @@
 use crate::{
     action::KeyAction,
     channel::FLASH_CHANNEL,
-<<<<<<< HEAD
-    combo::{COMBO_MAX_NUM, Combo},
-=======
     combo::{Combo, COMBO_MAX_LENGTH, COMBO_MAX_NUM},
->>>>>>> 90029986
     keymap::KeyMap,
     storage::{ComboData, FlashOperationMessage},
     usb::descriptor::ViaReport,
@@ -121,13 +117,8 @@
                     debug!("DynamicEntryOp - DynamicVialGetNumberOfEntries");
                     // TODO: Support dynamic tap dance
                     report.input_data[0] = 0; // Tap dance entries
-<<<<<<< HEAD
-                    report.input_data[1] = 8; // Combo entries
-                    // TODO: Support dynamic key override
-=======
                     report.input_data[1] = core::cmp::min(COMBO_MAX_NUM, 255) as u8; // Combo entries
                                                                                      // TODO: Support dynamic key override
->>>>>>> 90029986
                     report.input_data[2] = 0; // Key override entries
                 }
                 VialDynamic::DynamicVialTapDanceGet => {
