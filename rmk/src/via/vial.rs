--- conflicted
+++ resolved
@@ -10,14 +10,9 @@
 use crate::via::keycode_convert::{from_via_keycode, to_via_keycode};
 #[cfg(feature = "storage")]
 use crate::{
-    COMBO_MAX_LENGTH,
     channel::FLASH_CHANNEL,
-<<<<<<< HEAD
-    storage::{ComboData, FlashOperationMessage, TapDanceData},
-=======
     storage::{ComboData, FlashOperationMessage},
-    COMBO_MAX_LENGTH,
->>>>>>> fa6863a6
+    COMBO_MAX_LENGTH, COMBO_MAX_LENGTH,
 };
 use crate::{COMBO_MAX_NUM, TAP_DANCE_MAX_NUM};
 
@@ -124,7 +119,7 @@
                     debug!("DynamicEntryOp - DynamicVialGetNumberOfEntries");
                     report.input_data[0] = core::cmp::min(TAP_DANCE_MAX_NUM, 255) as u8; // Tap dance entries
                     report.input_data[1] = core::cmp::min(COMBO_MAX_NUM, 255) as u8; // Combo entries
-                    // TODO: Support dynamic key override
+                                                                                     // TODO: Support dynamic key override
                     report.input_data[2] = 0; // Key override entries
                 }
                 VialDynamic::DynamicVialTapDanceGet => {
