--- conflicted
+++ resolved
@@ -18,12 +18,7 @@
 use crate::via::keycode_convert::{from_via_keycode, to_via_keycode};
 use crate::{boot, CONNECTION_STATE, MACRO_SPACE_SIZE};
 #[cfg(feature = "storage")]
-<<<<<<< HEAD
 use crate::{channel::FLASH_CHANNEL, storage::FlashOperationMessage};
-=======
-use crate::{channel::FLASH_CHANNEL, storage::FlashOperationMessage, MACRO_MAX_NUM};
-
->>>>>>> ad061753
 pub(crate) mod keycode_convert;
 mod protocol;
 mod vial;
@@ -235,10 +230,6 @@
             }
             ViaCommand::DynamicKeymapMacroSetBuffer => {
                 // Every write writes all buffer space of the macro(if it's not empty)
-<<<<<<< HEAD
-=======
-                // The sequence must have MACRO_MAX_NUM 0s, where each 0 indicates the end of a macro
->>>>>>> ad061753
                 let offset = BigEndian::read_u16(&report.output_data[1..3]);
                 // Current sequence size, <= 28
                 let size = report.output_data[3];
@@ -257,7 +248,6 @@
                 self.keymap.borrow_mut().behavior.keyboard_macros.macro_sequences[offset as usize..end as usize]
                     .copy_from_slice(&report.output_data[4..4 + size as usize]);
 
-<<<<<<< HEAD
                 // Then flush macros to storage
                 #[cfg(feature = "storage")]
                 // let num_zero =
@@ -267,18 +257,6 @@
                     let buf = self.keymap.borrow_mut().behavior.keyboard_macros.macro_sequences;
                     FLASH_CHANNEL.send(FlashOperationMessage::WriteMacro(buf)).await;
                     info!("Flush macros to storage")
-=======
-                // Count zeros, if there're MACRO_MAX_NUM 0s in total, current sequnce is the last.
-                // Then flush macros to storage
-                #[cfg(feature = "storage")]
-                {
-                    let num_zero = count_zeros(&self.keymap.borrow_mut().macro_cache[0..end as usize]);
-                    if size < 28 || num_zero as u8 >= MACRO_MAX_NUM {
-                        let buf = self.keymap.borrow_mut().macro_cache;
-                        FLASH_CHANNEL.send(FlashOperationMessage::WriteMacro(buf)).await;
-                        info!("Flush macros to storage")
-                    }
->>>>>>> ad061753
                 }
             }
             ViaCommand::DynamicKeymapMacroReset => {
