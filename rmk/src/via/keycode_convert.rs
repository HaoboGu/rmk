use num_enum::FromPrimitive;

use crate::action::{Action, KeyAction};
use crate::keycode::{KeyCode, ModifierCombination};

pub(crate) fn to_via_keycode(key_action: KeyAction) -> u16 {
    match key_action {
        KeyAction::No => 0x0000,
        KeyAction::Transparent => 0x0001,
        KeyAction::Single(a) => match a {
            Action::Key(KeyCode::GraveEscape) => 0x7c16,
            Action::Key(KeyCode::RepeatKey) => 0x7c79,
            Action::Key(k) => {
                if k.is_macro() {
                    k as u16 & 0xFF | 0x7700
                } else if k.is_user() {
                    k as u16 & 0xF | 0x7E00
                } else if k.is_combo() || k.is_boot() {
                    // is_rmk() 's subset
                    k as u16 & 0xFF | 0x7C00
                } else {
                    k as u16
                }
            }
            Action::LayerToggleOnly(l) => 0x5200 | l as u16,
            Action::LayerOn(l) => 0x5220 | l as u16,
            Action::DefaultLayer(l) => 0x5240 | l as u16,
            Action::LayerToggle(l) => 0x5260 | l as u16,
            // convert to KeyCode::Macro0 - Macro31, 0x0 for above (as 0x600 is already reserved)
            Action::TriggerMacro(idx) => {
                // if idx < 32 {
                0x7700 + (idx as u16)
                // } else {
                // 0x0
                // }
            }
            _ => 0x0000,
        },
        KeyAction::Tap(_) => {
            warn!("Tap action is not supported by via");
            0
        }
        KeyAction::OneShot(a) => match a {
            Action::Modifier(m) => {
                // One-shot modifier
                let modifier_bits = m.into_bits();
                0x52A0 | modifier_bits as u16
            }
            Action::LayerOn(l) => {
                // One-shot layer
                if l < 16 {
                    0x5280 | l as u16
                } else {
                    0x0000
                }
            }
            _ => 0x0000,
        },
        KeyAction::WithModifier(a, m) => {
            let keycode = match a {
                Action::Key(k) => k as u16,
                _ => 0,
            };
            ((m.into_bits() as u16) << 8) | keycode
        }
        KeyAction::TapHold(tap, hold) => match hold {
            Action::LayerOn(l) => {
                if l > 16 {
                    0
                } else {
                    let keycode = match tap {
                        Action::Key(k) => k as u16,
                        _ => 0,
                    };
                    0x4000 | ((l as u16) << 8) | keycode
                }
            }
            Action::Modifier(m) => {
                let keycode = match tap {
                    Action::Key(k) => k as u16,
                    _ => 0,
                };
                0x2000 | ((m.into_bits() as u16) << 8) | keycode
            }
<<<<<<< HEAD
        }
        KeyAction::ModifierTapHold(a, m) => {
            let keycode = match a {
                Action::Key(k) => k as u16,
                _ => 0,
            };
            0x2000 | ((m.into_bits() as u16) << 8) | keycode
        }
        KeyAction::TapHold(tap, hold) => {
            warn!("Tap hold action is not supported: tap: {:?}, hold: {:?}", tap, hold);
            0
        }
        KeyAction::TapDance(index) => {
            // Tap dance keycodes: 0x5700..=0x57FF
            0x5700 | (index as u16)
        }
=======
            _ => 0x0000,
        },
>>>>>>> d99fdd6e
    }
}

/// Convert via keycode to KeyAction.
pub(crate) fn from_via_keycode(via_keycode: u16) -> KeyAction {
    match via_keycode {
        0x0000 => KeyAction::No,
        0x0001 => KeyAction::Transparent,
        0x0002..=0x00FF => KeyAction::Single(Action::Key(KeyCode::from_primitive(via_keycode))),
        0x0100..=0x1FFF => {
            // WithModifier
            let keycode = KeyCode::from_primitive(via_keycode & 0x00FF);
            let modifier = ModifierCombination::from_bits((via_keycode >> 8) as u8);
            KeyAction::WithModifier(Action::Key(keycode), modifier)
        }
        0x2000..=0x3FFF => {
            // Modifier tap/hold
            // The via equivalent of Modifier tap/hold is called Mod-tap, whose keycode representation is same with RMK
            let keycode = KeyCode::from_primitive(via_keycode & 0x00FF);
            let modifier = ModifierCombination::from_bits(((via_keycode >> 8) & 0b11111) as u8);
            KeyAction::TapHold(Action::Key(keycode), Action::Modifier(modifier))
        }
        0x4000..=0x4FFF => {
            // Layer tap/hold
            // The via equivalent of Modifier tap/hold is called Mod-tap,
            let layer = (via_keycode >> 8) & 0xF;
            let keycode = KeyCode::from_primitive(via_keycode & 0x00FF);
            KeyAction::TapHold(Action::Key(keycode), Action::LayerOn(layer as u8))
        }
        0x5200..=0x521F => {
            // Activate layer X and deactivate other layers(except default layer)
            let layer = via_keycode as u8 & 0x0F;
            KeyAction::Single(Action::LayerToggleOnly(layer))
        }
        0x5220..=0x523F => {
            // Layer activate
            let layer = via_keycode as u8 & 0x0F;
            KeyAction::Single(Action::LayerOn(layer))
        }
        0x5240..=0x525F => {
            // Set default layer
            let layer = via_keycode as u8 & 0x0F;
            KeyAction::Single(Action::DefaultLayer(layer))
        }
        0x5260..=0x527F => {
            // Layer toggle
            let layer = via_keycode as u8 & 0x0F;
            KeyAction::Single(Action::LayerToggle(layer))
        }
        0x5280..=0x529F => {
            // One-shot layer
            let layer = via_keycode as u8 & 0xF;
            KeyAction::OneShot(Action::LayerOn(layer))
        }
        0x52A0..=0x52BF => {
            // One-shot modifier
            let m = ModifierCombination::from_bits((via_keycode & 0x1F) as u8);
            KeyAction::OneShot(Action::Modifier(m))
        }
        0x52C0..=0x52DF => {
            // TODO: Layer tap toggle
            warn!("Layer tap toggle {:#X} not supported", via_keycode);
            KeyAction::No
        }
        0x5700..=0x57FF => {
            // Tap dance
            let index = (via_keycode & 0xFF) as u8;
            KeyAction::TapDance(index)
        }
        0x7000..=0x701F => {
            // TODO: QMK functions, such as swap ctrl/caps, gui on, haptic, music, clicky, combo, RGB, etc
            warn!("QMK functions {:#X} not supported", via_keycode);
            KeyAction::No
        }
        0x7700..=0x770F => {
            // Macro
            let keycode = via_keycode & 0xFF | 0x500;
            KeyAction::Single(Action::Key(KeyCode::from_primitive(keycode)))
        }
        0x7800..=0x783F => {
            // TODO: backlight and rgb configuration
            warn!("Backlight and RGB configuration key not supported");
            KeyAction::No
        }
        // boot related | combo related
        0x7C00..=0x7C01 | 0x7C50..=0x7C52 => {
            // is_rmk() 's related
            let keycode = via_keycode & 0xFF | 0x700;
            KeyAction::Single(Action::Key(KeyCode::from_primitive(keycode)))
        }
        // GraveEscape
        0x7C16 => KeyAction::Single(Action::Key(KeyCode::GraveEscape)),
        // RepeatKey
        0x7C79 => KeyAction::Single(Action::Key(KeyCode::RepeatKey)),
        0x7C00..=0x7C5F => {
            // TODO: Reset/GESC/Space Cadet/Haptic/Auto shift(AS)/Dynamic macro
            // - [GESC](https://docs.qmk.fm/#/feature_grave_esc)
            // - [Space Cadet](https://docs.qmk.fm/#/feature_space_cadet)
            warn!(
                "Reset/GESC/Space Cadet/Haptic/Auto shift(AS)/Dynamic macro not supported: {:#X}",
                via_keycode
            );
            KeyAction::No
        }
        0x7E00..=0x7E0F => {
            // QK_KB_N, aka UserN
            let keycode = via_keycode & 0xFF | 0x840;
            KeyAction::Single(Action::Key(KeyCode::from_primitive(keycode)))
        }
        _ => {
            warn!("Via keycode {:#X} is not processed", via_keycode);
            KeyAction::No
        }
    }
}

/// Convert a ascii chat to keycode
/// bool, if the keycode should be shifted
/// assumes en-us keyboard mapping
pub(crate) fn from_ascii(ascii: u8) -> (KeyCode, bool) {
    match ascii {
        b'0' => (KeyCode::Kc0, false),
        b'1' => (KeyCode::Kc1, false),
        b'2' => (KeyCode::Kc2, false),
        b'3' => (KeyCode::Kc3, false),
        b'4' => (KeyCode::Kc4, false),
        b'5' => (KeyCode::Kc5, false),
        b'6' => (KeyCode::Kc6, false),
        b'7' => (KeyCode::Kc7, false),
        b'8' => (KeyCode::Kc8, false),
        b'9' => (KeyCode::Kc9, false),
        b'a' => (KeyCode::A, false),
        b'b' => (KeyCode::B, false),
        b'c' => (KeyCode::C, false),
        b'd' => (KeyCode::D, false),
        b'e' => (KeyCode::E, false),
        b'f' => (KeyCode::F, false),
        b'g' => (KeyCode::G, false),
        b'h' => (KeyCode::H, false),
        b'i' => (KeyCode::I, false),
        b'j' => (KeyCode::J, false),
        b'k' => (KeyCode::K, false),
        b'l' => (KeyCode::L, false),
        b'm' => (KeyCode::M, false),
        b'n' => (KeyCode::N, false),
        b'o' => (KeyCode::O, false),
        b'p' => (KeyCode::P, false),
        b'q' => (KeyCode::Q, false),
        b'r' => (KeyCode::R, false),
        b's' => (KeyCode::S, false),
        b't' => (KeyCode::T, false),
        b'u' => (KeyCode::U, false),
        b'v' => (KeyCode::V, false),
        b'w' => (KeyCode::W, false),
        b'x' => (KeyCode::X, false),
        b'y' => (KeyCode::Y, false),
        b'z' => (KeyCode::Z, false),
        b'A' => (KeyCode::A, true),
        b'B' => (KeyCode::B, true),
        b'C' => (KeyCode::C, true),
        b'D' => (KeyCode::D, true),
        b'E' => (KeyCode::E, true),
        b'F' => (KeyCode::F, true),
        b'G' => (KeyCode::G, true),
        b'H' => (KeyCode::H, true),
        b'I' => (KeyCode::I, true),
        b'J' => (KeyCode::J, true),
        b'K' => (KeyCode::K, true),
        b'L' => (KeyCode::L, true),
        b'M' => (KeyCode::M, true),
        b'N' => (KeyCode::N, true),
        b'O' => (KeyCode::O, true),
        b'P' => (KeyCode::P, true),
        b'Q' => (KeyCode::Q, true),
        b'R' => (KeyCode::R, true),
        b'S' => (KeyCode::S, true),
        b'T' => (KeyCode::T, true),
        b'U' => (KeyCode::U, true),
        b'V' => (KeyCode::V, true),
        b'W' => (KeyCode::W, true),
        b'X' => (KeyCode::X, true),
        b'Y' => (KeyCode::Y, true),
        b'Z' => (KeyCode::Z, true),
        b'!' => (KeyCode::Kc1, true),
        b'@' => (KeyCode::Kc2, true),
        b'#' => (KeyCode::Kc3, true),
        b'$' => (KeyCode::Kc4, true),
        b'%' => (KeyCode::Kc5, true),
        b'^' => (KeyCode::Kc6, true),
        b'&' => (KeyCode::Kc7, true),
        b'*' => (KeyCode::Kc8, true),
        b'(' => (KeyCode::Kc9, true),
        b')' => (KeyCode::Kc0, true),
        b'-' => (KeyCode::Minus, false),
        b'_' => (KeyCode::Minus, true),
        b'=' => (KeyCode::Equal, false),
        b'+' => (KeyCode::Equal, true),
        b'[' => (KeyCode::LeftBracket, false),
        b']' => (KeyCode::RightBracket, false),
        b'{' => (KeyCode::LeftBracket, true),
        b'}' => (KeyCode::RightBracket, true),
        b';' => (KeyCode::Semicolon, false),
        b':' => (KeyCode::Semicolon, true),
        b'\'' => (KeyCode::Quote, false),
        b'"' => (KeyCode::Quote, true),
        b'`' => (KeyCode::Grave, false),
        b'~' => (KeyCode::Grave, true),
        b'\\' => (KeyCode::Backslash, false),
        b'|' => (KeyCode::Backslash, true),
        b',' => (KeyCode::Comma, false),
        b'<' => (KeyCode::Comma, true),
        b'.' => (KeyCode::Dot, false),
        b'>' => (KeyCode::Dot, true),
        b'/' => (KeyCode::Slash, false),
        b'?' => (KeyCode::Slash, true),
        b' ' => (KeyCode::Space, false),
        b'\n' => (KeyCode::Enter, false),
        b'\t' => (KeyCode::Tab, false),
        b'\x08' => (KeyCode::Backspace, false),
        b'\x1B' => (KeyCode::Escape, false),
        b'\x7F' => (KeyCode::Delete, false),
        _ => (KeyCode::No, false),
    }
}

/// Convert a ascii chat to keycode
/// assumes en-us keyboard mapping
pub(crate) fn to_ascii(keycode: KeyCode, shifted: bool) -> u8 {
    match (keycode, shifted) {
        (KeyCode::Kc0, false) => b'0',
        (KeyCode::Kc1, false) => b'1',
        (KeyCode::Kc2, false) => b'2',
        (KeyCode::Kc3, false) => b'3',
        (KeyCode::Kc4, false) => b'4',
        (KeyCode::Kc5, false) => b'5',
        (KeyCode::Kc6, false) => b'6',
        (KeyCode::Kc7, false) => b'7',
        (KeyCode::Kc8, false) => b'8',
        (KeyCode::Kc9, false) => b'9',
        (KeyCode::A, false) => b'a',
        (KeyCode::B, false) => b'b',
        (KeyCode::C, false) => b'c',
        (KeyCode::D, false) => b'd',
        (KeyCode::E, false) => b'e',
        (KeyCode::F, false) => b'f',
        (KeyCode::G, false) => b'g',
        (KeyCode::H, false) => b'h',
        (KeyCode::I, false) => b'i',
        (KeyCode::J, false) => b'j',
        (KeyCode::K, false) => b'k',
        (KeyCode::L, false) => b'l',
        (KeyCode::M, false) => b'm',
        (KeyCode::N, false) => b'n',
        (KeyCode::O, false) => b'o',
        (KeyCode::P, false) => b'p',
        (KeyCode::Q, false) => b'q',
        (KeyCode::R, false) => b'r',
        (KeyCode::S, false) => b's',
        (KeyCode::T, false) => b't',
        (KeyCode::U, false) => b'u',
        (KeyCode::V, false) => b'v',
        (KeyCode::W, false) => b'w',
        (KeyCode::X, false) => b'x',
        (KeyCode::Y, false) => b'y',
        (KeyCode::Z, false) => b'z',
        (KeyCode::A, true) => b'A',
        (KeyCode::B, true) => b'B',
        (KeyCode::C, true) => b'C',
        (KeyCode::D, true) => b'D',
        (KeyCode::E, true) => b'E',
        (KeyCode::F, true) => b'F',
        (KeyCode::G, true) => b'G',
        (KeyCode::H, true) => b'H',
        (KeyCode::I, true) => b'I',
        (KeyCode::J, true) => b'J',
        (KeyCode::K, true) => b'K',
        (KeyCode::L, true) => b'L',
        (KeyCode::M, true) => b'M',
        (KeyCode::N, true) => b'N',
        (KeyCode::O, true) => b'O',
        (KeyCode::P, true) => b'P',
        (KeyCode::Q, true) => b'Q',
        (KeyCode::R, true) => b'R',
        (KeyCode::S, true) => b'S',
        (KeyCode::T, true) => b'T',
        (KeyCode::U, true) => b'U',
        (KeyCode::V, true) => b'V',
        (KeyCode::W, true) => b'W',
        (KeyCode::X, true) => b'X',
        (KeyCode::Y, true) => b'Y',
        (KeyCode::Z, true) => b'Z',
        (KeyCode::Kc1, true) => b'!',
        (KeyCode::Kc2, true) => b'@',
        (KeyCode::Kc3, true) => b'#',
        (KeyCode::Kc4, true) => b'$',
        (KeyCode::Kc5, true) => b'%',
        (KeyCode::Kc6, true) => b'^',
        (KeyCode::Kc7, true) => b'&',
        (KeyCode::Kc8, true) => b'*',
        (KeyCode::Kc9, true) => b'(',
        (KeyCode::Kc0, true) => b')',
        (KeyCode::Minus, false) => b'-',
        (KeyCode::Minus, true) => b'_',
        (KeyCode::Equal, false) => b'=',
        (KeyCode::Equal, true) => b'+',
        (KeyCode::LeftBracket, false) => b'[',
        (KeyCode::RightBracket, false) => b']',
        (KeyCode::LeftBracket, true) => b'{',
        (KeyCode::RightBracket, true) => b'}',
        (KeyCode::Semicolon, false) => b';',
        (KeyCode::Semicolon, true) => b':',
        (KeyCode::Quote, false) => b'\'',
        (KeyCode::Quote, true) => b'"',
        (KeyCode::Grave, false) => b'`',
        (KeyCode::Grave, true) => b'~',
        (KeyCode::Backslash, true) => b'\\',
        (KeyCode::Backslash, false) => b'|',
        (KeyCode::Comma, false) => b',',
        (KeyCode::Comma, true) => b'<',
        (KeyCode::Dot, false) => b'.',
        (KeyCode::Dot, true) => b'>',
        (KeyCode::Slash, false) => b'/',
        (KeyCode::Slash, true) => b'?',
        (KeyCode::Space, false) => b' ',
        (KeyCode::Enter, false) => b'\n',
        (KeyCode::Tab, false) => b'\t',
        (KeyCode::Backspace, false) => b'\x08',
        (KeyCode::Escape, false) => b'\x1B',
        (KeyCode::Delete, false) => b'\x7F',
        // not supported keycodes
        (_, _) => b'X',
    }
}

#[cfg(test)]
mod test {
    use super::*;

    #[test]
    fn test_convert_via_keycode_to_key_action() {
        // A
        let via_keycode = 0x04;
        assert_eq!(
            KeyAction::Single(Action::Key(KeyCode::A)),
            from_via_keycode(via_keycode)
        );

        // Right shift
        let via_keycode = 0xE5;
        assert_eq!(
            KeyAction::Single(Action::Key(KeyCode::RShift)),
            from_via_keycode(via_keycode)
        );

        // Mo(3)
        let via_keycode = 0x5223;
        assert_eq!(KeyAction::Single(Action::LayerOn(3)), from_via_keycode(via_keycode));

        // OSL(3)
        let via_keycode = 0x5283;
        assert_eq!(KeyAction::OneShot(Action::LayerOn(3)), from_via_keycode(via_keycode));

        // OSM RCtrl
        let via_keycode = 0x52B1;
        assert_eq!(
            KeyAction::OneShot(Action::Modifier(ModifierCombination::new_from(
                true, false, false, false, true
            ))),
            from_via_keycode(via_keycode)
        );

        // LCtrl(A) -> WithModifier(A)
        let via_keycode = 0x104;
        assert_eq!(
            KeyAction::WithModifier(
                Action::Key(KeyCode::A),
                ModifierCombination::new_from(false, false, false, false, true)
            ),
            from_via_keycode(via_keycode)
        );

        // RCtrl(A) -> WithModifier(A)
        let via_keycode = 0x1104;
        assert_eq!(
            KeyAction::WithModifier(
                Action::Key(KeyCode::A),
                ModifierCombination::new_from(true, false, false, false, true)
            ),
            from_via_keycode(via_keycode)
        );

        // Meh(A) -> WithModifier(A)
        let via_keycode = 0x704;
        assert_eq!(
            KeyAction::WithModifier(
                Action::Key(KeyCode::A),
                ModifierCombination::new_from(false, false, true, true, true)
            ),
            from_via_keycode(via_keycode)
        );

        // Hypr(A) -> WithModifier(A)
        let via_keycode = 0xF04;
        assert_eq!(
            KeyAction::WithModifier(
                Action::Key(KeyCode::A),
                ModifierCombination::new_from(false, true, true, true, true)
            ),
            from_via_keycode(via_keycode)
        );

        // LT0(A) -> LayerTapHold(A, 0)
        let via_keycode = 0x4004;
        assert_eq!(
            KeyAction::TapHold(Action::Key(KeyCode::A), Action::LayerOn(0)),
            from_via_keycode(via_keycode)
        );

        // LT3(A) -> LayerTapHold(A, 3)
        let via_keycode = 0x4304;
        assert_eq!(
            KeyAction::TapHold(Action::Key(KeyCode::A), Action::LayerOn(3)),
            from_via_keycode(via_keycode)
        );

        // LSA_T(A) ->
        let via_keycode = 0x2604;
        assert_eq!(
            KeyAction::TapHold(
                Action::Key(KeyCode::A),
                Action::Modifier(ModifierCombination::new_from(false, false, true, true, false))
            ),
            from_via_keycode(via_keycode)
        );

        // RCAG_T(A) ->
        let via_keycode = 0x3D04;
        assert_eq!(
            KeyAction::TapHold(
                Action::Key(KeyCode::A),
                Action::Modifier(ModifierCombination::new_from(true, true, true, false, true))
            ),
            from_via_keycode(via_keycode)
        );

        // ALL_T(A) ->
        let via_keycode: u16 = 0x2F04;
        assert_eq!(
            KeyAction::TapHold(
                Action::Key(KeyCode::A),
                Action::Modifier(ModifierCombination::new_from(false, true, true, true, true))
            ),
            from_via_keycode(via_keycode)
        );

        // Meh_T(A) ->
        let via_keycode = 0x2704;
        assert_eq!(
            KeyAction::TapHold(
                Action::Key(KeyCode::A),
                Action::Modifier(ModifierCombination::new_from(false, false, true, true, true))
            ),
            from_via_keycode(via_keycode)
        );

        // ComboOff
        let via_keycode = 0x7C51;
        assert_eq!(
            KeyAction::Single(Action::Key(KeyCode::ComboOff)),
            from_via_keycode(via_keycode)
        );

        // GraveEscape
        let via_keycode = 0x7C16;
        assert_eq!(
            KeyAction::Single(Action::Key(KeyCode::GraveEscape)),
            from_via_keycode(via_keycode)
        );

        // RepeatKey
        let via_keycode = 0x7C79;
        assert_eq!(
            KeyAction::Single(Action::Key(KeyCode::RepeatKey)),
            from_via_keycode(via_keycode)
        );

        // TapDance(0)
        let via_keycode = 0x5700;
        assert_eq!(KeyAction::TapDance(0), from_via_keycode(via_keycode));

        // TapDance(5)
        let via_keycode = 0x5705;
        assert_eq!(KeyAction::TapDance(5), from_via_keycode(via_keycode));

        // TapDance(255)
        let via_keycode = 0x57FF;
        assert_eq!(KeyAction::TapDance(255), from_via_keycode(via_keycode));
    }

    #[test]
    fn test_convert_key_action_to_via_keycode() {
        // A
        let a = KeyAction::Single(Action::Key(KeyCode::A));
        assert_eq!(0x04, to_via_keycode(a));

        // Right shift
        let a = KeyAction::Single(Action::Key(KeyCode::RShift));
        assert_eq!(0xE5, to_via_keycode(a));

        // Mo(3)
        let a = KeyAction::Single(Action::LayerOn(3));
        assert_eq!(0x5223, to_via_keycode(a));

        // OSL(3)
        let a = KeyAction::OneShot(Action::LayerOn(3));
        assert_eq!(0x5283, to_via_keycode(a));

        // OSM RCtrl
        let a = KeyAction::OneShot(Action::Modifier(ModifierCombination::new_from(
            true, false, false, false, true,
        )));
        assert_eq!(0x52B1, to_via_keycode(a));

        // LCtrl(A) -> WithModifier(A)
        let a = KeyAction::WithModifier(
            Action::Key(KeyCode::A),
            ModifierCombination::new_from(false, false, false, false, true),
        );
        assert_eq!(0x104, to_via_keycode(a));

        // RCtrl(A) -> WithModifier(A)
        let a = KeyAction::WithModifier(
            Action::Key(KeyCode::A),
            ModifierCombination::new_from(true, false, false, false, true),
        );
        assert_eq!(0x1104, to_via_keycode(a));

        // Meh(A) -> WithModifier(A)
        let a = KeyAction::WithModifier(
            Action::Key(KeyCode::A),
            ModifierCombination::new_from(false, false, true, true, true),
        );
        assert_eq!(0x704, to_via_keycode(a));

        // Hypr(A) -> WithModifier(A)
        let a = KeyAction::WithModifier(
            Action::Key(KeyCode::A),
            ModifierCombination::new_from(false, true, true, true, true),
        );
        assert_eq!(0xF04, to_via_keycode(a));

        // LT0(A) -> LayerTapHold(A, 0)
        let a = KeyAction::TapHold(Action::Key(KeyCode::A), Action::LayerOn(0));
        assert_eq!(0x4004, to_via_keycode(a));

        // LT3(A) -> LayerTapHold(A, 3)
        let a = KeyAction::TapHold(Action::Key(KeyCode::A), Action::LayerOn(3));
        assert_eq!(0x4304, to_via_keycode(a));

        // LSA_T(A) ->
        let a = KeyAction::TapHold(
            Action::Key(KeyCode::A),
            Action::Modifier(ModifierCombination::new_from(false, false, true, true, false)),
        );
        assert_eq!(0x2604, to_via_keycode(a));

        // RCAG_T(A) ->
        let a = KeyAction::TapHold(
            Action::Key(KeyCode::A),
            Action::Modifier(ModifierCombination::new_from(true, true, true, false, true)),
        );
        assert_eq!(0x3D04, to_via_keycode(a));

        // ALL_T(A) ->
        let a = KeyAction::TapHold(
            Action::Key(KeyCode::A),
            Action::Modifier(ModifierCombination::new_from(false, true, true, true, true)),
        );
        assert_eq!(0x2F04, to_via_keycode(a));

        // Meh_T(A) ->
        let a = KeyAction::TapHold(
            Action::Key(KeyCode::A),
            Action::Modifier(ModifierCombination::new_from(false, false, true, true, true)),
        );
        assert_eq!(0x2704, to_via_keycode(a));

        // ComboOff
        let a = KeyAction::Single(Action::Key(KeyCode::ComboOff));
        assert_eq!(0x7C51, to_via_keycode(a));

        // GraveEscape
        let a = KeyAction::Single(Action::Key(KeyCode::GraveEscape));
        assert_eq!(0x7C16, to_via_keycode(a));

        // RepeatKey
        let a = KeyAction::Single(Action::Key(KeyCode::RepeatKey));
        assert_eq!(0x7C79, to_via_keycode(a));

        // TapDance
        let a = KeyAction::TapDance(0);
        assert_eq!(0x5700, to_via_keycode(a));

        let a = KeyAction::TapDance(5);
        assert_eq!(0x5705, to_via_keycode(a));

        let a = KeyAction::TapDance(255);
        assert_eq!(0x57FF, to_via_keycode(a));
    }

    #[test]
    fn test_convert_from_to_ascii_a() {
        let keycode = KeyCode::A;
        let shifted = false;
        let ascii = b'a';

        assert_eq!(to_ascii(keycode, shifted), ascii);
        assert_eq!(from_ascii(ascii), (keycode, shifted));
    }
    #[test]
    fn test_convert_from_to_ascii_K() {
        let keycode = KeyCode::K;
        let shifted = true;
        let ascii = b'K';

        assert_eq!(to_ascii(keycode, shifted), ascii);
        assert_eq!(from_ascii(ascii), (keycode, shifted));
    }
}<|MERGE_RESOLUTION|>--- conflicted
+++ resolved
@@ -82,27 +82,12 @@
                 };
                 0x2000 | ((m.into_bits() as u16) << 8) | keycode
             }
-<<<<<<< HEAD
-        }
-        KeyAction::ModifierTapHold(a, m) => {
-            let keycode = match a {
-                Action::Key(k) => k as u16,
-                _ => 0,
-            };
-            0x2000 | ((m.into_bits() as u16) << 8) | keycode
-        }
-        KeyAction::TapHold(tap, hold) => {
-            warn!("Tap hold action is not supported: tap: {:?}, hold: {:?}", tap, hold);
-            0
-        }
+            _ => 0x0000,
+        },
         KeyAction::TapDance(index) => {
             // Tap dance keycodes: 0x5700..=0x57FF
             0x5700 | (index as u16)
         }
-=======
-            _ => 0x0000,
-        },
->>>>>>> d99fdd6e
     }
 }
 
