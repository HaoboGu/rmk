use rmk_types::keycode::KeyCode;

use crate::MACRO_SPACE_SIZE;
<<<<<<< HEAD
use crate::keycode::{KeyCode, from_ascii, to_ascii};
=======
>>>>>>> 0eee90ec
use crate::keymap::fill_vec;

/// encoded with the two bytes, content at the third byte
/// 0b 0000 0001 1000-1010 (VIAL_MACRO_EXT) are not supported
///
/// TODO save space: refactor to use 1 byte for encoding and convert to/from vial 2 byte encoding
#[derive(Debug, Clone)]
pub enum MacroOperation {
    /// 0x00, 1 byte
    /// Marks the end of a macro sequence
    /// Don't use it on your own,
    /// will be automatically removed and added
    /// by MacroOperations::define_macro_sequences()
    End,
    /// 0x01 01 + 1 byte keycode
    Tap(KeyCode),
    /// 0x01 02 + 1 byte keycode
    Press(KeyCode),
    /// 0x01 03 + 1 byte keycode
    Release(KeyCode),
    /// 0x01 04 + 2 byte for the delay in ms
    Delay(u16),
    /// Anything not covered above (and starting at
    /// 0x30 (= b'0'), is the 1 byte ascii character.
    Text(KeyCode, bool), // bool = shifted
}

impl MacroOperation {
    /// Get the next macro operation starting from given index and offset (=position in the sequence)
    /// Return current macro operation and the next operations's offset
    pub(crate) fn get_next_macro_operation(
        macro_sequences: &[u8],
        macro_start_idx: usize,
        offset: usize,
    ) -> (MacroOperation, usize) {
        let idx = macro_start_idx + offset;
        if idx >= macro_sequences.len() - 1 {
            return (MacroOperation::End, offset);
        }
        match (macro_sequences[idx], macro_sequences[idx + 1]) {
            (0, _) => (MacroOperation::End, offset),
            (1, 1) => {
                if idx + 2 < macro_sequences.len() {
                    let keycode = (macro_sequences[idx + 2] as u16).into();
                    (MacroOperation::Tap(keycode), offset + 3)
                } else {
                    (MacroOperation::End, offset + 3)
                }
            }
            (1, 2) => {
                if idx + 2 < macro_sequences.len() {
                    let keycode = (macro_sequences[idx + 2] as u16).into();
                    (MacroOperation::Press(keycode), offset + 3)
                } else {
                    (MacroOperation::End, offset + 3)
                }
            }
            (1, 3) => {
                if idx + 2 < macro_sequences.len() {
                    let keycode = (macro_sequences[idx + 2] as u16).into();
                    (MacroOperation::Release(keycode), offset + 3)
                } else {
                    (MacroOperation::End, offset + 3)
                }
            }
            (1, 4) => {
                if idx + 3 < macro_sequences.len() {
                    let delay_ms = (macro_sequences[idx + 2].max(1) as u16 - 1)
                        + (macro_sequences[idx + 3].max(1) as u16 - 1) * 255;
                    (MacroOperation::Delay(delay_ms), offset + 4)
                } else {
                    (MacroOperation::End, offset + 4)
                }
            }
            (1, 5) | (1, 6) | (1, 7) => {
                warn!("VIAL_MACRO_EXT is not supported");
                (MacroOperation::Delay(0), offset + 4)
            }
            _ => {
                // Current byte is the ascii code, convert it to keyboard keycode(with caps state)
                let (keycode, is_caps) = from_ascii(macro_sequences[idx]);
                (MacroOperation::Text(keycode, is_caps), offset + 1)
            }
        }
    }

    /// finds the start of a macro sequence by providing a guessed start index
    pub(crate) fn get_macro_sequence_start(macro_sequences: &[u8], guessed_macro_start_idx: u8) -> Option<usize> {
        let mut idx = 0;
        // Find idx until the macro start of given index
        let mut potential_start_idx = guessed_macro_start_idx;
        loop {
            if potential_start_idx == 0 || idx >= macro_sequences.len() {
                break;
            }
            if macro_sequences[idx] == 0 {
                potential_start_idx -= 1;
            }
            idx += 1;
        }

        if idx == macro_sequences.len() { None } else { Some(idx) }
    }
}

/// serializes macro sequences
/// macros are filled up with 0 if shorter than MACRO_SPACE_SIZE
/// so that it has enough space for macros defined my Vial
/// panics if the resulting binary macro sequence is longer than MACRO_SPACE_SIZE
pub fn define_macro_sequences(
    macro_sequences: &[heapless::Vec<MacroOperation, MACRO_SPACE_SIZE>],
) -> [u8; MACRO_SPACE_SIZE] {
    // TODO after binary format is understood and
    // TEXT is smaller than others,
    // refactor, exchanging tab for text (as this is shorter),
    // taking care of press/release LSHIFT and RSHIFT as well
    let mut macro_sequences_linear = fold_to_binary(macro_sequences);

    fill_vec(&mut macro_sequences_linear);
    macro_sequences_linear
        .into_array()
        .expect("as we resized the vector, this can't happen!")
}

impl IntoIterator for MacroOperation {
    type Item = MacroOperation;

    type IntoIter = <heapless::Vec<MacroOperation, MACRO_SPACE_SIZE> as IntoIterator>::IntoIter;

    fn into_iter(self) -> Self::IntoIter {
        heapless::Vec::from_iter([self]).into_iter()
    }
}

/// Convinience function to convert a String into a sequence of MacroOptions::Text.
/// Currently only u8 ascii is supported.
pub fn to_macro_sequence(text: &str) -> heapless::Vec<MacroOperation, MACRO_SPACE_SIZE> {
    // if !text.is_ascii() {
    //     compile_error!("Only ascii text is supported!")
    // };
    text.as_bytes()
        .iter()
        .map(|character| {
            let (keycode, shifted) = from_ascii(*character);
            MacroOperation::Text(keycode, shifted)
        })
        .collect()
}

/// converts macro sequences [Vec<MacroOperation>] binary form and flattens to [Vec<u8, MACRO_SPACE_SIZE>]
/// Note that the Vec is still at it's minimal needed length and needs to be etended with zeros to the desired size
/// (with vec.resize())
fn fold_to_binary(
    macro_sequences: &[heapless::Vec<MacroOperation, MACRO_SPACE_SIZE>],
) -> heapless::Vec<u8, MACRO_SPACE_SIZE> {
    // TODO after binary format is understood and
    // TEXT is smaller than others,
    // refactor, exchanging tab for text (as this is shorter),
    // taking care of press/release LSHIFT and RSHIFT as well
    const TOO_MANY_ELEMENTS_ERROR_TEXT: &str = "Too many Macro Operations! The sum of all Macro Operations of all Macro Sequences cannot be more than MACRO_SPACE_SIZE";

    macro_sequences
        .iter()
        .map(|macro_sequence| {
            let mut vec_seq = macro_sequence
                .into_iter()
                .filter(|macro_operation| !matches!(macro_operation, MacroOperation::End))
                .map(serialize)
                .fold(heapless::Vec::<u8, MACRO_SPACE_SIZE>::new(), |mut acc, e| {
                    acc.extend_from_slice(&e).expect(TOO_MANY_ELEMENTS_ERROR_TEXT);
                    acc
                });
            vec_seq.push(0x00).expect(TOO_MANY_ELEMENTS_ERROR_TEXT); //= serialize(&MacroOperation::End));
            vec_seq
        })
        .fold(heapless::Vec::<u8, MACRO_SPACE_SIZE>::new(), |mut acc, e| {
            acc.extend_from_slice(&e).expect(TOO_MANY_ELEMENTS_ERROR_TEXT);
            acc
        })
}

fn serialize(macro_operation: &MacroOperation) -> heapless::Vec<u8, 4> {
    match macro_operation {
        MacroOperation::End => heapless::Vec::from_slice(&[0x00]).unwrap(),
        MacroOperation::Tap(key_code) => {
            let mut result = heapless::Vec::from_slice(&[0x01, 0x01]).unwrap();
            // TODO check is Keycode is correct
            result
                .extend_from_slice(&[(*key_code as u16).to_be_bytes()[1]])
                .expect("impossible error");
            result
        }
        MacroOperation::Press(key_code) => {
            let mut result = heapless::Vec::from_slice(&[0x01, 0x02]).unwrap();
            // TODO check is Keycode is correct
            result
                .extend_from_slice(&[(*key_code as u16).to_be_bytes()[1]])
                .expect("impossible error");
            result
        }
        MacroOperation::Release(key_code) => {
            let mut result = heapless::Vec::from_slice(&[0x01, 0x03]).unwrap();
            result
                .extend_from_slice(&[(*key_code as u16).to_be_bytes()[1]])
                .expect("impossible error");
            result
        }
        MacroOperation::Delay(duration) => {
            let mut result = heapless::Vec::from_slice(&[0x01, 0x04]).unwrap();
            result
                .extend_from_slice(&duration.to_be_bytes())
                .expect("impossible error");
            result
        }
        MacroOperation::Text(key_code, shifted) => heapless::Vec::from_slice(&[to_ascii(*key_code, *shifted)]).unwrap(),
    }
}

#[cfg(test)]
mod test {
    use super::*;

    #[test]
    fn test_define_one_macro_sequence_manual() {
        let macro_sequences = &[heapless::Vec::from_slice(&[
            MacroOperation::Press(KeyCode::LShift),
            MacroOperation::Tap(KeyCode::P),
            MacroOperation::Release(KeyCode::LShift),
            MacroOperation::Tap(KeyCode::A),
            MacroOperation::Tap(KeyCode::T),
        ])
        .expect("too many elements")];
        let macro_sequences_binary = define_macro_sequences(macro_sequences);
        // let result = [0b 0000 0000 0100 1000]
        let result: [u8; 16] = [
            0x01, 0x02, 0xE1, 0x01, 0x01, 0x13, 0x01, 0x03, 0xE1, 0x01, 0x01, 0x4, 0x01, 0x01, 0x17, 0x00,
        ];
        let mut result_filled = [0; MACRO_SPACE_SIZE];
        for (i, element) in result.into_iter().enumerate() {
            result_filled[i] = element
        }
        assert_eq!(macro_sequences_binary, result_filled);
    }
    #[test]
    fn test_define_two_macro_sequence_manual() {
        let macro_sequences_terminated_uneccessarily = [
            heapless::Vec::from_slice(&[
                MacroOperation::Text(KeyCode::H, true),
                MacroOperation::Text(KeyCode::I, false),
            ])
            .expect("too many elements"),
            heapless::Vec::from_slice(&[
                MacroOperation::Press(KeyCode::LShift),
                MacroOperation::Tap(KeyCode::P),
                MacroOperation::Release(KeyCode::LShift),
                MacroOperation::Tap(KeyCode::A),
                MacroOperation::Tap(KeyCode::T),
            ])
            .expect("too many elements"),
        ];
        let macro_sequences_binary = define_macro_sequences(&macro_sequences_terminated_uneccessarily);
        let result: [u8; 19] = [
            0x48, 0x69, 0x00, 0x01, 0x02, 0xE1, 0x01, 0x01, 0x13, 0x01, 0x03, 0xE1, 0x01, 0x01, 0x4, 0x01, 0x01, 0x17,
            0x00,
        ];
        let mut result_filled = [0; MACRO_SPACE_SIZE];
        for (i, element) in result.into_iter().enumerate() {
            result_filled[i] = element
        }
        assert_eq!(macro_sequences_binary, result_filled);
    }

    #[test]
    fn test_define_macro_sequences_clean() {
        let macro_sequences_clean = [
            heapless::Vec::from_slice(&[
                MacroOperation::Press(KeyCode::LShift),
                MacroOperation::Tap(KeyCode::H),
                MacroOperation::Release(KeyCode::LShift),
                MacroOperation::Tap(KeyCode::E),
                MacroOperation::Tap(KeyCode::L),
                MacroOperation::Tap(KeyCode::L),
                MacroOperation::Tap(KeyCode::O),
            ])
            .expect("too many elements"),
            heapless::Vec::from_slice(&[
                MacroOperation::Tap(KeyCode::W),
                MacroOperation::Tap(KeyCode::O),
                MacroOperation::Tap(KeyCode::R),
                MacroOperation::Tap(KeyCode::L),
                MacroOperation::Tap(KeyCode::D),
            ])
            .expect("too many elements"),
            heapless::Vec::from_slice(&[
                MacroOperation::Press(KeyCode::LShift),
                MacroOperation::Tap(KeyCode::Kc2),
                MacroOperation::Release(KeyCode::LShift),
            ])
            .expect("too many elements"),
        ];
        let macro_sequences_binary = define_macro_sequences(&macro_sequences_clean);
        let result: [u8; 48] = [
            1, 2, 225, 1, 1, 11, 1, 3, 225, 1, 1, 8, 1, 1, 15, 1, 1, 15, 1, 1, 18, 0, 1, 1, 26, 1, 1, 18, 1, 1, 21, 1,
            1, 15, 1, 1, 7, 0, 1, 2, 225, 1, 1, 31, 1, 3, 225, 0,
        ];
        let mut result_filled = [0; MACRO_SPACE_SIZE];
        for (i, element) in result.into_iter().enumerate() {
            result_filled[i] = element
        }
        assert_eq!(macro_sequences_binary, result_filled);
    }

    #[test]
    fn test_define_macro_sequences_uneccessarily_terminated() {
        let macro_sequences_terminated_uneccessarily = [
            heapless::Vec::from_slice(&[
                MacroOperation::Press(KeyCode::LShift),
                MacroOperation::Tap(KeyCode::H),
                MacroOperation::Release(KeyCode::LShift),
                MacroOperation::Tap(KeyCode::E),
                MacroOperation::Tap(KeyCode::L),
                MacroOperation::Tap(KeyCode::L),
                MacroOperation::Tap(KeyCode::O),
                MacroOperation::End,
            ])
            .expect("too many elements"),
            heapless::Vec::from_slice(&[
                MacroOperation::Tap(KeyCode::W),
                MacroOperation::Tap(KeyCode::O),
                MacroOperation::Tap(KeyCode::R),
                MacroOperation::Tap(KeyCode::L),
                MacroOperation::End,
            ])
            .expect("too many elements"),
            heapless::Vec::from_slice(&[
                MacroOperation::Press(KeyCode::LShift),
                MacroOperation::Tap(KeyCode::Kc2),
                MacroOperation::Release(KeyCode::LShift),
                MacroOperation::End,
            ])
            .expect("too many elements"),
        ];
        let macro_sequences_binary = define_macro_sequences(&macro_sequences_terminated_uneccessarily);
        let result: [u8; 45] = [
            1, 2, 225, 1, 1, 11, 1, 3, 225, 1, 1, 8, 1, 1, 15, 1, 1, 15, 1, 1, 18, 0, 1, 1, 26, 1, 1, 18, 1, 1, 21, 1,
            1, 15, 0, 1, 2, 225, 1, 1, 31, 1, 3, 225, 0,
        ];
        let mut result_filled = [0; MACRO_SPACE_SIZE];
        for (i, element) in result.into_iter().enumerate() {
            result_filled[i] = element
        }
        assert_eq!(macro_sequences_binary, result_filled);
    }

    #[test]
    fn test_define_macro_sequences_random_end_markers() {
        let macro_sequences_random_end_markers = [
            heapless::Vec::from_slice(&[
                MacroOperation::Press(KeyCode::LShift),
                MacroOperation::Tap(KeyCode::H),
                MacroOperation::End,
                MacroOperation::Release(KeyCode::LShift),
                MacroOperation::Tap(KeyCode::E),
                MacroOperation::End,
                MacroOperation::End,
                MacroOperation::Tap(KeyCode::L),
                MacroOperation::End,
                MacroOperation::Tap(KeyCode::L),
                MacroOperation::Tap(KeyCode::O),
                MacroOperation::End,
            ])
            .expect("too many elements"),
            heapless::Vec::from_slice(&[
                MacroOperation::Tap(KeyCode::W),
                MacroOperation::Tap(KeyCode::O),
                MacroOperation::End,
                MacroOperation::End,
                MacroOperation::End,
                MacroOperation::End,
                MacroOperation::Tap(KeyCode::R),
                MacroOperation::Tap(KeyCode::L),
            ])
            .expect("too many elements"),
            heapless::Vec::from_slice(&[
                MacroOperation::Press(KeyCode::LShift),
                MacroOperation::Tap(KeyCode::Kc2),
                MacroOperation::Release(KeyCode::LShift),
                MacroOperation::End,
                MacroOperation::End,
                MacroOperation::End,
                MacroOperation::End,
                MacroOperation::End,
            ])
            .expect("too many elements"),
        ];
        let macro_sequences_binary = define_macro_sequences(&macro_sequences_random_end_markers);
        let result: [u8; 45] = [
            1, 2, 225, 1, 1, 11, 1, 3, 225, 1, 1, 8, 1, 1, 15, 1, 1, 15, 1, 1, 18, 0, 1, 1, 26, 1, 1, 18, 1, 1, 21, 1,
            1, 15, 0, 1, 2, 225, 1, 1, 31, 1, 3, 225, 0,
        ];
        let mut result_filled = [0; MACRO_SPACE_SIZE];
        for (i, element) in result.into_iter().enumerate() {
            result_filled[i] = element
        }
        assert_eq!(macro_sequences_binary, result_filled);
    }
}<|MERGE_RESOLUTION|>--- conflicted
+++ resolved
@@ -1,10 +1,6 @@
-use rmk_types::keycode::KeyCode;
+use rmk_types::keycode::{KeyCode, from_ascii, to_ascii};
 
 use crate::MACRO_SPACE_SIZE;
-<<<<<<< HEAD
-use crate::keycode::{KeyCode, from_ascii, to_ascii};
-=======
->>>>>>> 0eee90ec
 use crate::keymap::fill_vec;
 
 /// encoded with the two bytes, content at the third byte
