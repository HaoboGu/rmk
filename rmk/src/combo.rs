use heapless::Vec;

use crate::action::KeyAction;
use crate::event::KeyEvent;

// Max number of combos
pub(crate) const COMBO_MAX_NUM: usize = 8;
// Max size of combos
pub(crate) const COMBO_MAX_LENGTH: usize = 4;

#[derive(Clone, Debug)]
pub struct Combo {
    pub(crate) actions: Vec<KeyAction, COMBO_MAX_LENGTH>,
    pub(crate) output: KeyAction,
    pub(crate) layer: Option<u8>,
    state: u8,
}

impl Default for Combo {
    fn default() -> Self {
        Self::empty()
    }
}

// magic code for marking the combo as triggered
const COMBO_TRIGGERED: u8 = u8::MAX;

impl Combo {
    pub fn new<I: IntoIterator<Item = KeyAction>>(actions: I, output: KeyAction, layer: Option<u8>) -> Self {
        Self {
            actions: Vec::from_iter(actions),
            output,
            layer,
            state: 0,
        }
    }

    pub fn empty() -> Self {
        Self::new(Vec::<KeyAction, COMBO_MAX_LENGTH>::new(), KeyAction::No, None)
    }

<<<<<<< HEAD
    pub(crate) fn update(&mut self, key_action: KeyAction, key_event: KeyEvent, active_layer: u8) -> bool {
        if !key_event.pressed || self.actions.len() == 0 || self.state == COMBO_TRIGGERED {
=======
    pub(crate) fn update(
        &mut self,
        key_action: KeyAction,
        key_event: KeyEvent,
        active_layer: u8,
    ) -> bool {
        if !key_event.pressed || self.actions.is_empty() || self.state == COMBO_TRIGGERED {
>>>>>>> 15d07909
            //ignore combo that without actions
            return false;
        }

        if let Some(layer) = self.layer {
            if layer != active_layer {
                return false;
            }
        }

        debug!(
            "combo {:?} search key action {:?} ",
            self.output, key_action
        );
        let action_idx = self.actions.iter().position(|&a| a == key_action);
        if let Some(i) = action_idx {
            self.state |= 1 << i;
            debug!(
                "combo {:?} found index {} updated state: {}",
                self.output, i, self.state
            );
        } else if !self.is_all_pressed() {
            self.reset();
            debug!("combo {:?} reset state: {}", self.output, self.state);
        }
        action_idx.is_some()
    }

    /// Mark the combo as done, if all actions are satisfied
    pub(crate) fn trigger(&mut self) -> KeyAction {
        if self.is_triggered() {
            return self.output;
        }

        if self.output == KeyAction::No {
            return self.output;
        }

        if self.is_all_pressed() {
            self.state = COMBO_TRIGGERED;
            debug!(
                "combo {:?} mark triggered, updated state: {}",
                self.output, self.state
            );
        }
        self.output
    }

    // Check if the combo is dispatched into key event
    pub(crate) fn is_triggered(&self) -> bool {
        self.state == COMBO_TRIGGERED
    }

    // Check if all keys of this combo are pressed, but it does not mean the combo key event is sent
    pub(crate) fn is_all_pressed(&self) -> bool {
        !self.actions.is_empty() && self.keys_pressed() == self.actions.len() as u32
    }

    pub(crate) fn started(&self) -> bool {
        self.state != 0
    }

    pub(crate) fn keys_pressed(&self) -> u32 {
        self.state.count_ones()
    }

    pub(crate) fn reset(&mut self) {
        self.state = 0;
    }
}<|MERGE_RESOLUTION|>--- conflicted
+++ resolved
@@ -39,18 +39,8 @@
         Self::new(Vec::<KeyAction, COMBO_MAX_LENGTH>::new(), KeyAction::No, None)
     }
 
-<<<<<<< HEAD
     pub(crate) fn update(&mut self, key_action: KeyAction, key_event: KeyEvent, active_layer: u8) -> bool {
-        if !key_event.pressed || self.actions.len() == 0 || self.state == COMBO_TRIGGERED {
-=======
-    pub(crate) fn update(
-        &mut self,
-        key_action: KeyAction,
-        key_event: KeyEvent,
-        active_layer: u8,
-    ) -> bool {
         if !key_event.pressed || self.actions.is_empty() || self.state == COMBO_TRIGGERED {
->>>>>>> 15d07909
             //ignore combo that without actions
             return false;
         }
@@ -61,10 +51,7 @@
             }
         }
 
-        debug!(
-            "combo {:?} search key action {:?} ",
-            self.output, key_action
-        );
+        debug!("combo {:?} search key action {:?} ", self.output, key_action);
         let action_idx = self.actions.iter().position(|&a| a == key_action);
         if let Some(i) = action_idx {
             self.state |= 1 << i;
@@ -91,10 +78,7 @@
 
         if self.is_all_pressed() {
             self.state = COMBO_TRIGGERED;
-            debug!(
-                "combo {:?} mark triggered, updated state: {}",
-                self.output, self.state
-            );
+            debug!("combo {:?} mark triggered, updated state: {}", self.output, self.state);
         }
         self.output
     }
