--- conflicted
+++ resolved
@@ -1,14 +1,9 @@
 //! Exposed channels which can be used to share data across devices & processors
 
 use embassy_sync::channel::Channel;
-<<<<<<< HEAD
 pub use embassy_sync::{blocking_mutex, channel, zerocopy_channel};
 #[cfg(feature = "_ble")]
 use {crate::ble::trouble::profile::BleProfileAction, crate::light::LedIndicator, embassy_sync::signal::Signal};
-=======
-use embassy_sync::signal::Signal;
-pub use embassy_sync::zerocopy_channel;
->>>>>>> 84ab3ff6
 
 use crate::event::{Event, KeyEvent};
 use crate::hid::Report;
@@ -16,22 +11,16 @@
 use crate::light::LedIndicator;
 #[cfg(feature = "storage")]
 use crate::storage::FlashOperationMessage;
-<<<<<<< HEAD
 use crate::RawMutex;
 
-=======
->>>>>>> 84ab3ff6
 pub const EVENT_CHANNEL_SIZE: usize = 16;
 pub const REPORT_CHANNEL_SIZE: usize = 16;
 
 /// Signal for control led indicator, it's used only in BLE keyboards, since BLE receiving is not async
 #[cfg(feature = "_ble")]
 pub static LED_SIGNAL: Signal<RawMutex, LedIndicator> = Signal::new();
-<<<<<<< HEAD
-=======
 /// Channel for battery level updates
 pub static BATTERY_LEVEL_SIGNAL: Signal<RawMutex, u8> = Signal::new();
->>>>>>> 84ab3ff6
 /// Channel for key events only
 pub static KEY_EVENT_CHANNEL: Channel<RawMutex, KeyEvent, EVENT_CHANNEL_SIZE> = Channel::new();
 /// Channel for all other events
