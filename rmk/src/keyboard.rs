--- conflicted
+++ resolved
@@ -513,7 +513,7 @@
                     // TODO: add more chordal configuration and behaviors here
                     // TODO: not marks on key event, may be
                     debug!("match one-hand chord, buffering");
-                    return Buffering;
+                    return TapHoldDecision::Buffering;
                 }
 
                 // 2. Hold on other key press (with HRM priority rules)
@@ -588,9 +588,6 @@
                         }
                         _ => {
                             // Buffer keys and wait for key release
-<<<<<<< HEAD
-                            return TapHoldDecision::CleanBuffer;
-=======
                             if is_one_hand_chord {
                                 // TODO: add more chordal configuration and behaviors here
                                 // TODO: not marks on key event, may be
@@ -602,7 +599,6 @@
                             } else {
                                 return TapHoldDecision::CleanBuffer;
                             }
->>>>>>> 72f05aa9
                         }
                     }
                 };
@@ -1277,7 +1273,9 @@
                             KeyAction::Single(action) => self.process_key_action_normal(action, event).await,
                             KeyAction::Tap(action) => self.process_key_action_tap(action, event).await,
                             KeyAction::OneShot(action) => self.process_key_action_oneshot(action, event).await,
-                            KeyAction::TapHold(tap, hold) => _ = self.process_key_action_tap_hold(tap, hold, event).await,
+                            KeyAction::TapHold(tap, hold) => {
+                                _ = self.process_key_action_tap_hold(tap, hold, event).await
+                            }
                             _ => {}
                         }
                     }
@@ -2004,7 +2002,7 @@
                     }
                     _ => {
                         // CleanBuffer/Hold/ChordHold/HoldOnOtherRelease: fire all keys in Initial state in the buffer
-                        if e.state() == TapHoldState::Tap(0){
+                        if e.state() == TapHoldState::Tap(0) {
                             Some(pos)
                         } else {
                             None
