--- conflicted
+++ resolved
@@ -11,10 +11,7 @@
     KEYBOARD_STATE,
 };
 use core::cell::RefCell;
-<<<<<<< HEAD
-=======
 use defmt::{debug, error, info, warn};
->>>>>>> 21e4e338
 use embassy_futures::{select::select, yield_now};
 use embassy_sync::{
     blocking_mutex::raw::CriticalSectionRawMutex,
@@ -24,21 +21,9 @@
 use heapless::{FnvIndexMap, Vec};
 use usbd_hid::descriptor::KeyboardReport;
 
-<<<<<<< HEAD
-#[derive(Serialize, Deserialize, Clone, Copy, Debug, MaxSize)]
-#[cfg_attr(feature = "defmt", derive(defmt::Format))]
-pub(crate) struct KeyEvent {
-    pub(crate) row: u8,
-    pub(crate) col: u8,
-    pub(crate) pressed: bool,
-}
-pub(crate) const EVENT_CHANNEL_SIZE: usize = 32;
-pub(crate) const REPORT_CHANNEL_SIZE: usize = 32;
-=======
 pub const EVENT_CHANNEL_SIZE: usize = 32;
 pub static KEY_EVENT_CHANNEL: Channel<CriticalSectionRawMutex, KeyEvent, EVENT_CHANNEL_SIZE> =
     Channel::new();
->>>>>>> 21e4e338
 
 pub static EVENT_CHANNEL: Channel<CriticalSectionRawMutex, Event, EVENT_CHANNEL_SIZE> =
     Channel::new();
