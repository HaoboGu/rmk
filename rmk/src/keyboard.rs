use core::cell::RefCell;

use embassy_futures::select::select;
use embassy_futures::yield_now;
use embassy_time::{Instant, Timer};
use heapless::{Deque, FnvIndexMap, Vec};
use usbd_hid::descriptor::{MediaKeyboardReport, MouseReport, SystemControlReport};

use crate::action::{Action, KeyAction};
use crate::boot;
use crate::channel::{KEYBOARD_REPORT_CHANNEL, KEY_EVENT_CHANNEL};
use crate::combo::{Combo, COMBO_MAX_LENGTH};
use crate::config::BehaviorConfig;
use crate::event::KeyEvent;
use crate::fork::{ActiveFork, StateBits, FORK_MAX_NUM};
use crate::hid::Report;
use crate::hid_state::{HidModifiers, HidMouseButtons};
use crate::input_device::Runnable;
use crate::keyboard_macro::{MacroOperation, NUM_MACRO};
use crate::keycode::{KeyCode, ModifierCombination};
use crate::keymap::KeyMap;
use crate::light::LedIndicator;
use crate::usb::descriptor::{KeyboardReport, ViaReport};

/// State machine for one shot keys
#[derive(Default)]
enum OneShotState<T> {
    /// First one shot key press
    Initial(T),
    /// One shot key was released before any other key, normal one shot behavior
    Single(T),
    /// Another key was pressed before one shot key was released, treat as a normal modifier/layer
    Held(T),
    /// One shot inactive
    #[default]
    None,
}

impl<T> OneShotState<T> {
    /// Get the current one shot value if any
    pub fn value(&self) -> Option<&T> {
        match self {
            OneShotState::Initial(v) | OneShotState::Single(v) | OneShotState::Held(v) => Some(v),
            OneShotState::None => None,
        }
    }
}

impl<const ROW: usize, const COL: usize, const NUM_LAYER: usize, const NUM_ENCODER: usize> Runnable
    for Keyboard<'_, ROW, COL, NUM_LAYER, NUM_ENCODER>
{
    /// Main keyboard processing task, it receives input devices result, processes keys.
    /// The report is sent using `send_report`.
    async fn run(&mut self) {
        loop {
            let key_event = KEY_EVENT_CHANNEL.receive().await;

            // Process the key change
            self.process_inner(key_event).await;

            // After processing the key change, check if there are unprocessed events
            // This will happen if there's recursion in key processing
            loop {
                if self.unprocessed_events.is_empty() {
                    break;
                }
                // Process unprocessed events
                let e = self.unprocessed_events.remove(0);
                self.process_inner(e).await;
            }
        }
    }
}

/// led states for the keyboard hid report (its value is received by by the light service in a hid report)
/// LedIndicator type would be nicer, but that does not have const expr constructor
pub(crate) static LOCK_LED_STATES: core::sync::atomic::AtomicU8 = core::sync::atomic::AtomicU8::new(0u8);

pub struct Keyboard<'a, const ROW: usize, const COL: usize, const NUM_LAYER: usize, const NUM_ENCODER: usize = 0> {
    /// Keymap
    pub(crate) keymap: &'a RefCell<KeyMap<'a, ROW, COL, NUM_LAYER, NUM_ENCODER>>,

    /// Unprocessed events
    unprocessed_events: Vec<KeyEvent, 16>,

    /// Timer which records the timestamp of key changes
    pub(crate) timer: [[Option<Instant>; ROW]; COL],

    /// Record the timestamp of last release, (event, is_modifier, timestamp)
    last_release: (KeyEvent, bool, Option<Instant>),

    /// Record whether the keyboard is in hold-after-tap state
    hold_after_tap: [Option<KeyEvent>; 6],

    /// Options for configurable action behavior
    behavior: BehaviorConfig,

    /// One shot layer state
    osl_state: OneShotState<u8>,

    /// One shot modifier state
    osm_state: OneShotState<HidModifiers>,

    /// The modifiers coming from (last) KeyAction::WithModifier  
    with_modifiers: HidModifiers,

    /// Macro text typing state (affects the effective modifiers)
    macro_texting: bool,
    macro_caps: bool,

    /// The real state before fork activations is stored here
    fork_states: [Option<ActiveFork>; FORK_MAX_NUM], // chosen replacement key of the currently triggered forks and the related modifier suppression
    fork_keep_mask: HidModifiers, // aggregate here the explicit modifiers pressed since the last fork activations

    /// the held keys for the keyboard hid report, except the modifiers
    held_modifiers: HidModifiers,

    /// the held keys for the keyboard hid report, except the modifiers
    held_keycodes: [KeyCode; 6],

    /// Registered key position
    registered_keys: [Option<(u8, u8)>; 6],

    /// Internal mouse report buf
    mouse_report: MouseReport,

    /// Internal media report buf
    media_report: MediaKeyboardReport,

    /// Internal system control report buf
    system_control_report: SystemControlReport,

    /// Via report
    via_report: ViaReport,

    /// stores the last KeyCode executed, to be repeated if the repeat key os pressed
    last_key_code: KeyCode,

    /// Mouse key is different from other keyboard keys, it should be sent continuously while the key is pressed.
    /// `last_mouse_tick` tracks at most 8 mouse keys, with its recent state.
    /// It can be used to control the mouse report rate and release mouse key properly.
    /// The key is mouse keycode, the value is the last action and its timestamp.
    last_mouse_tick: FnvIndexMap<KeyCode, (bool, Instant), 4>,

    /// The current distance of mouse key moving
    mouse_key_move_delta: i8,
    mouse_wheel_move_delta: i8,

    /// Buffer for pressed `KeyAction` and `KeyEvents` in combos
    combo_actions_buffer: Deque<(KeyAction, KeyEvent), COMBO_MAX_LENGTH>,

    /// Used for temporarily disabling combos
    combo_on: bool,
}

impl<'a, const ROW: usize, const COL: usize, const NUM_LAYER: usize, const NUM_ENCODER: usize>
    Keyboard<'a, ROW, COL, NUM_LAYER, NUM_ENCODER>
{
    pub fn new(keymap: &'a RefCell<KeyMap<'a, ROW, COL, NUM_LAYER, NUM_ENCODER>>, behavior: BehaviorConfig) -> Self {
        Keyboard {
            keymap,
            timer: [[None; ROW]; COL],
            last_release: (
                KeyEvent {
                    row: 0,
                    col: 0,
                    pressed: false,
                },
                false,
                None,
            ),
            hold_after_tap: Default::default(),
            behavior,
            osl_state: OneShotState::default(),
            osm_state: OneShotState::default(),
            with_modifiers: HidModifiers::default(),
            macro_texting: false,
            macro_caps: false,
            fork_states: [None; FORK_MAX_NUM],
            fork_keep_mask: HidModifiers::default(),
            unprocessed_events: Vec::new(),
            registered_keys: [None; 6],
            held_modifiers: HidModifiers::default(),
            held_keycodes: [KeyCode::No; 6],
            mouse_report: MouseReport {
                buttons: 0,
                x: 0,
                y: 0,
                wheel: 0,
                pan: 0,
            },
            media_report: MediaKeyboardReport { usage_id: 0 },
            system_control_report: SystemControlReport { usage_id: 0 },
            via_report: ViaReport {
                input_data: [0; 32],
                output_data: [0; 32],
            },
            last_key_code: KeyCode::No,
            last_mouse_tick: FnvIndexMap::new(),
            mouse_key_move_delta: 8,
            mouse_wheel_move_delta: 1,
            combo_actions_buffer: Deque::new(),
            combo_on: true,
        }
    }

    async fn send_report(&self, report: Report) {
        KEYBOARD_REPORT_CHANNEL.sender().send(report).await
    }

    /// Process key changes at (row, col)
    async fn process_inner(&mut self, key_event: KeyEvent) {
        // Matrix should process key pressed event first, record the timestamp of key changes
        if key_event.pressed {
            self.timer[key_event.col as usize][key_event.row as usize] = Some(Instant::now());
        }

        // Process key
        let key_action = self.keymap.borrow_mut().get_action_with_layer_cache(key_event);

        if self.combo_on {
            if let Some(key_action) = self.process_combo(key_action, key_event).await {
                debug!("Process key action after combo: {:?}, {:?}", key_action, key_event);
                self.process_key_action(key_action, key_event).await;
            }
        } else {
            self.process_key_action(key_action, key_event).await;
        }
    }

    pub(crate) async fn send_keyboard_report_with_resolved_modifiers(&mut self, pressed: bool) {
        // all modifier related effects are combined here to be sent with the hid report:
        let modifiers = self.resolve_modifiers(pressed).into_bits();

        self.send_report(Report::KeyboardReport(KeyboardReport {
            modifier: modifiers,
            reserved: 0,
            leds: LOCK_LED_STATES.load(core::sync::atomic::Ordering::Relaxed),
            keycodes: self.held_keycodes.map(|k| k as u8),
        }))
        .await;

        // Yield once after sending the report to channel
        yield_now().await;
    }

    /// Send system control report if needed
    pub(crate) async fn send_system_control_report(&mut self) {
        self.send_report(Report::SystemControlReport(self.system_control_report))
            .await;
        self.system_control_report.usage_id = 0;
        yield_now().await;
    }

    /// Send media report if needed
    pub(crate) async fn send_media_report(&mut self) {
        self.send_report(Report::MediaKeyboardReport(self.media_report)).await;
        self.media_report.usage_id = 0;
        yield_now().await;
    }

    /// Send mouse report if needed
    pub(crate) async fn send_mouse_report(&mut self) {
        // Prevent mouse report flooding, set maximum mouse report rate to 50 HZ
        self.send_report(Report::MouseReport(self.mouse_report)).await;
        yield_now().await;
    }

    fn update_osm(&mut self, key_event: KeyEvent) {
        match self.osm_state {
            OneShotState::Initial(m) => self.osm_state = OneShotState::Held(m),
            OneShotState::Single(_) => {
                if !key_event.pressed {
                    self.osm_state = OneShotState::None;
                }
            }
            _ => (),
        }
    }

    fn update_osl(&mut self, key_event: KeyEvent) {
        match self.osl_state {
            OneShotState::Initial(l) => self.osl_state = OneShotState::Held(l),
            OneShotState::Single(layer_num) => {
                if !key_event.pressed {
                    self.keymap.borrow_mut().deactivate_layer(layer_num);
                    self.osl_state = OneShotState::None;
                }
            }
            _ => (),
        }
    }

    async fn process_key_action(&mut self, original_key_action: KeyAction, key_event: KeyEvent) {
        let key_action = self.try_start_forks(original_key_action, key_event);

        match key_action {
            KeyAction::No | KeyAction::Transparent => (),
            KeyAction::Single(a) => self.process_key_action_normal(a, key_event).await,
            KeyAction::WithModifier(a, m) => self.process_key_action_with_modifier(a, m, key_event).await,
            KeyAction::Tap(a) => self.process_key_action_tap(a, key_event).await,
            KeyAction::TapHold(tap_action, hold_action) => {
                self.process_key_action_tap_hold(tap_action, hold_action, key_event)
                    .await;
            }
            KeyAction::OneShot(oneshot_action) => self.process_key_action_oneshot(oneshot_action, key_event).await,
            KeyAction::LayerTapHold(tap_action, layer_num) => {
                let layer_action = Action::LayerOn(layer_num);
                self.process_key_action_tap_hold(tap_action, layer_action, key_event)
                    .await;
            }
            KeyAction::ModifierTapHold(tap_action, modifier) => {
                let modifier_action = Action::Modifier(modifier);
                self.process_key_action_tap_hold(tap_action, modifier_action, key_event)
                    .await;
            }
        }

        if !key_event.pressed {
            // Record release of current key, which will be used in tap/hold processing
            let mut is_mod = false;
            if let KeyAction::Single(Action::Key(k)) = key_action {
                if k.is_modifier() {
                    is_mod = true;
                }
            }
            // Record the last release event
            self.last_release = (key_event, is_mod, Some(Instant::now()));
        }

        self.try_finish_forks(original_key_action, key_event);
    }

    /// Replaces the incoming key_action if a fork is configured for that key.
    /// The replacement decision is made at key_press time, and the decision
    /// is kept until the key is released.
    fn try_start_forks(&mut self, key_action: KeyAction, key_event: KeyEvent) -> KeyAction {
        if self.keymap.borrow().behavior.fork.forks.is_empty() {
            return key_action;
        }

        if !key_event.pressed {
            for (i, fork) in (&self.keymap.borrow().behavior.fork.forks)
                .into_iter()
                .enumerate()
            {
                if fork.trigger == key_action {
                    if let Some(active) = self.fork_states[i] {
                        // If the originating key of a fork is released, simply release the replacement key
                        // (The fork deactivation is delayed, will happen after the release hid report is sent)
                        return active.replacement;
                    }
                }
            }
            return key_action;
        }

        let mut decision_state = StateBits {
            // "explicit modifiers" includes the effect of one-shot modifiers, held modifiers keys only
            modifiers: self.resolve_explicit_modifiers(key_event.pressed),
            leds: LedIndicator::from_bits(LOCK_LED_STATES.load(core::sync::atomic::Ordering::Relaxed)),
            mouse: HidMouseButtons::from_bits(self.mouse_report.buttons),
        };

        let mut triggered_forks = [false; FORK_MAX_NUM]; // used to avoid loops
        let mut chain_starter: Option<usize> = None;
        let mut combined_suppress = HidModifiers::default();
        let mut replacement = key_action;

        'bind: loop {
<<<<<<< HEAD
            let mut i = 0;
            for fork in &self.keymap.borrow().forks {
                if !triggered_forks[i] && self.fork_states[i].is_none() && fork.trigger == replacement {
=======
            for (i, fork) in (&self.keymap.borrow().behavior.fork.forks)
                .into_iter()
                .enumerate()
            {
                if !triggered_forks[i]
                    && self.fork_states[i].is_none()
                    && fork.trigger == replacement
                {
>>>>>>> 15d07909
                    let decision = (fork.match_any & decision_state) != StateBits::default()
                        && (fork.match_none & decision_state) == StateBits::default();

                    replacement = if decision {
                        fork.positive_output
                    } else {
                        fork.negative_output
                    };

                    let suppress = fork.match_any.modifiers & !fork.kept_modifiers;

                    combined_suppress |= suppress;

                    // Suppress the previously activated KeyAction::WithModifiers
                    // (even if they held for a long time, a new keypress arrived
                    // since then, which breaks the key repeat, so losing their
                    // effect likely will not cause problem...)
                    self.with_modifiers &= !suppress;

                    // Reduce the previously aggregated keeps with the match_any mask
                    // (since this is the expected behavior in most cases)
                    self.fork_keep_mask &= !fork.match_any.modifiers;

                    // Then add the user defined keeps (if any)
                    self.fork_keep_mask |= fork.kept_modifiers;

                    if chain_starter.is_none() {
                        chain_starter = Some(i);
                    }

                    if fork.bindable {
                        // If this fork is bindable look for other not yet activated forks,
                        // which can be triggered by that the current replacement key
                        triggered_forks[i] = true; // Avoid triggering the same fork again -> no infinite loops either

                        // For the next fork evaluations, update the decision state
                        // with the suppressed modifiers
                        decision_state.modifiers &= !suppress;
                        continue 'bind;
                    }

                    //return final decision is ready
                    break 'bind;
                }
            }

            // No (more) forks were triggered, so we are done
            break 'bind;
        }

        if let Some(initial) = chain_starter {
            // After the initial fork triggered, we have switched to "bind mode".
            // The later triggered forks will not really activate, only update
            // the replacement decision and modifier suppressions of the initially
            // triggered fork, which is here marked as active:
            self.fork_states[initial] = Some(ActiveFork {
                replacement,
                suppress: combined_suppress,
            });
        }

        // No (or no more) forks were triggered, so we are done
        replacement
    }

    // Release of forked key must deactivate the fork
    // (explicit modifier suppressing effect will be stopped only AFTER the release hid report is sent)
    fn try_finish_forks(&mut self, original_key_action: KeyAction, key_event: KeyEvent) {
        if !key_event.pressed {
            for (i, fork) in (&self.keymap.borrow().behavior.fork.forks)
                .into_iter()
                .enumerate()
            {
                if self.fork_states[i].is_some() && fork.trigger == original_key_action {
                    // if the originating key of a fork is released the replacement decision is not valid anymore
                    self.fork_states[i] = None;
                }
            }
        }
    }

    async fn process_combo(&mut self, key_action: KeyAction, key_event: KeyEvent) -> Option<KeyAction> {
        let mut is_combo_action = false;
        let current_layer = self.keymap.borrow().get_activated_layer();
        for combo in self.keymap.borrow_mut().behavior.combo.combos.iter_mut() {
            is_combo_action |= combo.update(key_action, key_event, current_layer);
        }

        if key_event.pressed && is_combo_action {
            if self.combo_actions_buffer.push_back((key_action, key_event)).is_err() {
                error!("Combo actions buffer overflowed! This is a bug and should not happen!");
            }

            //FIXME last combo is not checked
            let next_action = self
                .keymap
                .borrow_mut()
                .behavior
                .combo
                .combos
                .iter_mut()
                .find_map(|combo| (combo.is_all_pressed() && !combo.is_triggered()).then_some(combo.trigger()));

            if next_action.is_some() {
                self.combo_actions_buffer.clear();
                debug!("Combo action {:?} matched:: clearing combo buffer", next_action);
            } else {
                let timeout = embassy_time::Timer::after(self.keymap.borrow().behavior.combo.timeout);
                match select(timeout, KEY_EVENT_CHANNEL.receive()).await {
                    embassy_futures::select::Either::First(_) => self.dispatch_combos().await,
                    embassy_futures::select::Either::Second(event) => self.unprocessed_events.push(event).unwrap(),
                }
            }
            next_action
        } else {
            if !key_event.pressed {
                for combo in self.keymap.borrow_mut().behavior.combo.combos.iter_mut() {
                    if combo.is_triggered() && combo.actions.contains(&key_action) {
                        combo.reset();
                        return Some(combo.output);
                    }
                }
            }

            self.dispatch_combos().await;
            Some(key_action)
        }
    }

    // Dispatch combo into key action
    async fn dispatch_combos(&mut self) {
        while let Some((action, event)) = self.combo_actions_buffer.pop_front() {
            debug!("Dispatching combo action: {:?}", action);
            self.process_key_action(action, event).await;
        }

        self.keymap
            .borrow_mut()
            .behavior
            .combo
            .combos
            .iter_mut()
            .filter(|combo| !combo.is_triggered())
            .for_each(Combo::reset);
    }

    async fn process_key_action_normal(&mut self, action: Action, key_event: KeyEvent) {
        match action {
            Action::Key(key) => self.process_action_key(key, key_event).await,
            Action::LayerOn(layer_num) => self.process_action_layer_switch(layer_num, key_event),
            Action::LayerOff(layer_num) => {
                // Turn off a layer temporarily when the key is pressed
                // Reactivate the layer after the key is released
                if key_event.pressed {
                    self.keymap.borrow_mut().deactivate_layer(layer_num);
                }
            }
            Action::LayerToggle(layer_num) => {
                // Toggle a layer when the key is release
                if !key_event.pressed {
                    self.keymap.borrow_mut().toggle_layer(layer_num);
                }
            }
            Action::LayerToggleOnly(layer_num) => {
                // Activate a layer and deactivate all other layers(except default layer)
                if key_event.pressed {
                    // Disable all layers except the default layer
                    let default_layer = self.keymap.borrow().get_default_layer();
                    for i in 0..NUM_LAYER as u8 {
                        if i != default_layer {
                            self.keymap.borrow_mut().deactivate_layer(i);
                        }
                    }
                    // Activate the target layer
                    self.keymap.borrow_mut().activate_layer(layer_num);
                }
            }
            Action::DefaultLayer(layer_num) => {
                // Set the default layer
                self.keymap.borrow_mut().set_default_layer(layer_num);
            }
            Action::Modifier(modifiers) => {
                if key_event.pressed {
                    self.register_modifiers(modifiers);
                } else {
                    self.unregister_modifiers(modifiers);
                }
                //report the modifier press/release in its own hid report
                self.send_keyboard_report_with_resolved_modifiers(key_event.pressed)
                    .await;
                self.update_osl(key_event);
            }
        }
    }

    async fn process_key_action_with_modifier(
        &mut self,
        action: Action,
        modifiers: ModifierCombination,
        key_event: KeyEvent,
    ) {
        if key_event.pressed {
            // These modifiers will be combined into the hid report, so
            // they will be "pressed" the same time as the key (in same hid report)
            self.with_modifiers |= modifiers.to_hid_modifiers();
        } else {
            // The modifiers will not be part of the hid report, so
            // they will be "released" the same time as the key (in same hid report)
            self.with_modifiers &= !(modifiers.to_hid_modifiers());
        }
        self.process_key_action_normal(action, key_event).await;
    }

    /// Tap action, send a key when the key is pressed, then release the key.
    async fn process_key_action_tap(&mut self, action: Action, mut key_event: KeyEvent) {
        if key_event.pressed {
            self.process_key_action_normal(action, key_event).await;

            // Wait 10ms, then send release
            Timer::after_millis(10).await;

            key_event.pressed = false;
            self.process_key_action_normal(action, key_event).await;

            // Record the release event
            let mut is_mod = false;
            if let Action::Key(k) = action {
                if k.is_modifier() {
                    is_mod = true;
                }
            }
            self.last_release = (key_event, is_mod, Some(Instant::now()));
        }
    }

    /// Process tap/hold action for home row mods(HRM)
    ///
    /// For HRMs, the "tap" action actually has higher priority, especially when typing fast.
    ///
    /// There are only several cases that we should trigger "hold":
    ///
    /// - When another key is pressed and released within the tapping-term, or released at approximately the same time with the tap/hold key
    /// - When the holding threshold is expired(a relatively longer holding threshold should be set)
    /// - When mouse keys are triggered
    ///
    /// Furthermore, the "tap" action can be resolved immediately in the following cases, to increase the speed:
    /// - the key is in the "key streak", similar with setting `require-prior-idle-ms` in zmk. The previous key should be non-modifier.
    /// - the next key is on the same side of the keyboard
    ///
    /// When do we make the decision of tap/hold?
    /// - When the key is pressed("key streak", or position based tap/hold)
    /// - When the next key is releasing
    /// - When current tap/hold key is releasing
    /// - When tap/hold key is expired
    async fn process_key_action_tap_hold(&mut self, tap_action: Action, hold_action: Action, key_event: KeyEvent) {
        if self.keymap.borrow().behavior.tap_hold.enable_hrm {
            // If HRM is enabled, check whether it's a different key is in key streak
            if let Some(last_release_time) = self.last_release.2 {
                if key_event.pressed {
                    if last_release_time.elapsed() < self.keymap.borrow().behavior.tap_hold.prior_idle_time
                        && !(key_event.row == self.last_release.0.row && key_event.col == self.last_release.0.col)
                    {
                        // The previous key is a different key and released within `prior_idle_time`, it's in key streak
                        debug!("Key streak detected, trigger tap action");
                        self.process_key_action_tap(tap_action, key_event).await;
                        return;
                    } else if last_release_time.elapsed() < self.keymap.borrow().behavior.tap_hold.hold_timeout
                        && key_event.row == self.last_release.0.row
                        && key_event.col == self.last_release.0.col
                    {
                        // Pressed a same key after tapped it within `hold_timeout`
                        // Trigger the tap action just as it's pressed
                        self.process_key_action_normal(tap_action, key_event).await;
                        if let Some(index) = self.hold_after_tap.iter().position(|&k| k.is_none()) {
                            self.hold_after_tap[index] = Some(key_event);
                        }
                        return;
                    }
                }
            }
        }

        let row = key_event.row as usize;
        let col = key_event.col as usize;
        if key_event.pressed {
            // Press
            self.timer[col][row] = Some(Instant::now());

            let hold_timeout =
                embassy_time::Timer::after_millis(self.keymap.borrow().behavior.tap_hold.hold_timeout.as_millis());
            match select(hold_timeout, KEY_EVENT_CHANNEL.receive()).await {
                embassy_futures::select::Either::First(_) => {
                    // Timeout, trigger hold
                    debug!("Hold timeout, got HOLD: {:?}, {:?}", hold_action, key_event);
                    self.process_key_action_normal(hold_action, key_event).await;
                }
                embassy_futures::select::Either::Second(e) => {
                    if e.row == key_event.row && e.col == key_event.col {
                        // If it's same key event and releasing within `hold_timeout`, trigger tap
                        if !e.pressed {
                            let elapsed = self.timer[col][row].unwrap().elapsed().as_millis();
                            debug!("TAP action: {:?}, time elapsed: {}ms", tap_action, elapsed);
                            self.process_key_action_tap(tap_action, key_event).await;

                            // Clear timer
                            self.timer[col][row] = None;
                        }
                    } else {
                        // A different key comes
                        // If it's a release event, the key is pressed BEFORE tap/hold key, so it should be regarded as a normal key
                        self.unprocessed_events.push(e).ok();
                        if !e.pressed {
                            // we push the current tap/hold event again, the loop will process the release first, then re-process current tap/hold
                            self.unprocessed_events.push(key_event).ok();
                            return;
                        }

                        // Wait for key release, record all pressed keys during this
                        loop {
                            let next_key_event = KEY_EVENT_CHANNEL.receive().await;
                            self.unprocessed_events.push(next_key_event).ok();
                            if !next_key_event.pressed {
                                break;
                            }
                        }

                        // Process hold action
                        self.process_key_action_normal(hold_action, key_event).await;

                        // All other unprocessed events will be processed later
                    }
                }
            }
        } else {
            // Release

            // find holding_after_tap key_event
            if let Some(index) = self.hold_after_tap.iter().position(|&k| {
                if let Some(ke) = k {
                    return ke.row == key_event.row && ke.col == key_event.col;
                }
                false
            }) {
                // Release the hold after tap key
                info!("Releasing hold after tap: {:?} {:?}", tap_action, key_event);
                self.process_key_action_normal(tap_action, key_event).await;
                self.hold_after_tap[index] = None;
                return;
            }
            if self.timer[col][row].is_some() {
                // Release hold action, wait for `post_wait_time`, then clear timer
                debug!(
                    "HOLD releasing: {:?}, {}, wait for `post_wait_time` for new releases",
                    hold_action, key_event.pressed
                );
                let wait_release = async {
                    loop {
                        let next_key_event = KEY_EVENT_CHANNEL.receive().await;
                        if !next_key_event.pressed {
                            self.unprocessed_events.push(next_key_event).ok();
                        } else {
                            break next_key_event;
                        }
                    }
                };

                let wait_timeout = embassy_time::Timer::after_millis(
                    self.keymap.borrow().behavior.tap_hold.post_wait_time.as_millis(),
                );
                match select(wait_timeout, wait_release).await {
                    embassy_futures::select::Either::First(_) => {
                        // Wait timeout, release the hold key finally
                        self.process_key_action_normal(hold_action, key_event).await;
                    }
                    embassy_futures::select::Either::Second(next_press) => {
                        // Next press event comes, add hold release to unprocessed list first, then add next press
                        self.unprocessed_events.push(key_event).ok();
                        self.unprocessed_events.push(next_press).ok();
                    }
                };
                // Clear timer
                self.timer[col][row] = None;
            } else {
                // The timer has been reset, fire hold release event
                debug!("HOLD releasing: {:?}, {}", hold_action, key_event.pressed);
                self.process_key_action_normal(hold_action, key_event).await;
            }
        }
    }

    /// Process one shot action.
    async fn process_key_action_oneshot(&mut self, oneshot_action: Action, key_event: KeyEvent) {
        match oneshot_action {
            Action::Modifier(m) => self.process_action_osm(m.to_hid_modifiers(), key_event).await,
            Action::LayerOn(l) => self.process_action_osl(l, key_event).await,
            _ => self.process_key_action_normal(oneshot_action, key_event).await,
        }
    }

    async fn process_action_osm(&mut self, modifiers: HidModifiers, key_event: KeyEvent) {
        // Update one shot state
        if key_event.pressed {
            // Add new modifier combination to existing one shot or init if none
            self.osm_state = match self.osm_state {
                OneShotState::None => OneShotState::Initial(modifiers),
                OneShotState::Initial(m) => OneShotState::Initial(m | modifiers),
                OneShotState::Single(m) => OneShotState::Single(m | modifiers),
                OneShotState::Held(m) => OneShotState::Held(m | modifiers),
            };

            self.update_osl(key_event);
        } else {
            match self.osm_state {
                OneShotState::Initial(m) | OneShotState::Single(m) => {
                    self.osm_state = OneShotState::Single(m);

                    let timeout = embassy_time::Timer::after(self.keymap.borrow().behavior.one_shot.timeout);
                    match select(timeout, KEY_EVENT_CHANNEL.receive()).await {
                        embassy_futures::select::Either::First(_) => {
                            // Timeout, release modifiers
                            self.update_osl(key_event);
                            self.osm_state = OneShotState::None;
                        }
                        embassy_futures::select::Either::Second(e) => {
                            // New event, send it to queue
                            if self.unprocessed_events.push(e).is_err() {
                                warn!("unprocessed event queue is full, dropping event");
                            }
                        }
                    }
                }
                OneShotState::Held(_) => {
                    // Release modifier
                    self.update_osl(key_event);
                    self.osm_state = OneShotState::None;

                    // This sends a separate hid report with the
                    // currently registered modifiers except the
                    // one shoot modifiers -> this way "releasing" them.
                    self.send_keyboard_report_with_resolved_modifiers(key_event.pressed)
                        .await;
                }
                _ => (),
            };
        }
    }

    async fn process_action_osl(&mut self, layer_num: u8, key_event: KeyEvent) {
        // Update one shot state
        if key_event.pressed {
            // Deactivate old layer if any
            if let Some(&l) = self.osl_state.value() {
                self.keymap.borrow_mut().deactivate_layer(l);
            }

            // Update layer of one shot
            self.osl_state = match self.osl_state {
                OneShotState::None => OneShotState::Initial(layer_num),
                OneShotState::Initial(_) => OneShotState::Initial(layer_num),
                OneShotState::Single(_) => OneShotState::Single(layer_num),
                OneShotState::Held(_) => OneShotState::Held(layer_num),
            };

            // Activate new layer
            self.keymap.borrow_mut().activate_layer(layer_num);
        } else {
            match self.osl_state {
                OneShotState::Initial(l) | OneShotState::Single(l) => {
                    self.osl_state = OneShotState::Single(l);

                    let timeout = embassy_time::Timer::after(self.keymap.borrow().behavior.one_shot.timeout);
                    match select(timeout, KEY_EVENT_CHANNEL.receive()).await {
                        embassy_futures::select::Either::First(_) => {
                            // Timeout, deactivate layer
                            self.keymap.borrow_mut().deactivate_layer(layer_num);
                            self.osl_state = OneShotState::None;
                        }
                        embassy_futures::select::Either::Second(e) => {
                            // New event, send it to queue
                            if self.unprocessed_events.push(e).is_err() {
                                warn!("unprocessed event queue is full, dropping event");
                            }
                        }
                    }
                }
                OneShotState::Held(layer_num) => {
                    self.osl_state = OneShotState::None;
                    self.keymap.borrow_mut().deactivate_layer(layer_num);
                }
                _ => (),
            };
        }
    }

    // Process a single keycode, typically a basic key or a modifier key.
    async fn process_action_keycode(&mut self, mut key: KeyCode, key_event: KeyEvent) {
        if key == KeyCode::Again {
            key = self.last_key_code;
        } else {
            self.last_key_code = key;
        }

        if key.is_consumer() {
            self.process_action_consumer_control(key, key_event).await;
        } else if key.is_system() {
            self.process_action_system_control(key, key_event).await;
        } else if key.is_mouse_key() {
            self.process_action_mouse(key, key_event).await;
        } else if key.is_user() {
            #[cfg(feature = "_ble")]
            {
                use crate::ble::trouble::profile::BleProfileAction;
                use crate::channel::BLE_PROFILE_CHANNEL;
                if !key_event.pressed {
                    // Get user key id
                    let id = key as u8 - KeyCode::User0 as u8;
                    if id < 8 {
                        info!("Switch to profile: {}", id);
                        // User0~7: Swtich to the specific profile
                        BLE_PROFILE_CHANNEL.send(BleProfileAction::SwitchProfile(id)).await;
                    } else if id == 8 {
                        // User8: Next profile
                        BLE_PROFILE_CHANNEL.send(BleProfileAction::NextProfile).await;
                    } else if id == 9 {
                        // User9: Previous profile
                        BLE_PROFILE_CHANNEL.send(BleProfileAction::PreviousProfile).await;
                    } else if id == 10 {
                        // User10: Clear profile
                        BLE_PROFILE_CHANNEL.send(BleProfileAction::ClearProfile).await;
                    } else if id == 11 {
                        // User11:
                        BLE_PROFILE_CHANNEL.send(BleProfileAction::ToggleConnection).await;
                    }
                }
            }
        } else if key.is_basic() {
            self.process_basic(key, key_event).await;
        } else if key.is_macro() {
            // Process macro
            self.process_action_macro(key, key_event).await;
        } else if key.is_combo() {
            self.process_action_combo(key, key_event).await;
        } else if key.is_boot() {
            self.process_boot(key, key_event);
        } else {
            warn!("Unsupported key: {:?}", key);
        }
    }

    /// calculates the combined effect of "explicit modifiers":
    /// - registered modifiers
    /// - one-shot modifiers
    pub fn resolve_explicit_modifiers(&self, pressed: bool) -> HidModifiers {
        // if a one-shot modifier is active, decorate the hid report of keypress with those modifiers
        let mut result = self.held_modifiers;

        // OneShotState::Held keeps the temporary modifiers active until the key is released
        if pressed {
            if let Some(osm) = self.osm_state.value() {
                result |= *osm;
            }
        } else if let OneShotState::Held(osm) = self.osm_state {
            // One shot modifiers usually "released" together with the key release,
            // except when one-shoot is in "held mode" (to allow Alt+Tab like use cases)
            // In this later case Held -> None state change will report
            // the "modifier released" change in a separate hid report
            result |= osm;
        };

        result
    }

    /// Calculates the combined effect of all modifiers:
    /// - text macro related modifier suppressions + capitalization
    /// - registered (held) modifiers keys
    /// - one-shot modifiers
    /// - effect of KeyAction::WithModifiers (while they are pressed)
    /// - possible fork related modifier suppressions    
    pub fn resolve_modifiers(&self, pressed: bool) -> HidModifiers {
        // text typing macro should not be affected by any modifiers,
        // only its own capitalization
        if self.macro_texting {
            if self.macro_caps {
                return HidModifiers::new().with_left_shift(true);
            } else {
                return HidModifiers::new();
            }
        }

        // "explicit" modifiers: one-shot modifier, registered held modifiers:
        let mut result = self.resolve_explicit_modifiers(pressed);

        // The triggered forks suppress the 'match_any' modifiers automatically
        // unless they are configured as the 'kept_modifiers'
        let mut fork_suppress = HidModifiers::default();
        for fork_state in &self.fork_states {
            if let Some(active) = fork_state {
                fork_suppress |= active.suppress;
            }
        }

        // Some of these suppressions could have been canceled after the fork activation
        // by "explicit" modifier key presses - fork_keep_mask collects these:
        fork_suppress &= !self.fork_keep_mask;

        // Execute the remaining suppressions
        result &= !fork_suppress;

        // Apply the modifiers from KeyAction::WithModifiers
        // the suppression effect of forks should not apply on these
        if pressed {
            result |= self.with_modifiers;
        }

        result
    }

    // process a basic keypress/release and also take care of applying one shot modifiers
    async fn process_basic(&mut self, key: KeyCode, key_event: KeyEvent) {
        if key_event.pressed {
            self.register_key(key, key_event);
        } else {
            self.unregister_key(key, key_event);
        }

        self.send_keyboard_report_with_resolved_modifiers(key_event.pressed)
            .await;
    }

    // process action key
    async fn process_action_key(&mut self, key: KeyCode, key_event: KeyEvent) {
        let key = match key {
            KeyCode::GraveEscape => {
                if self.held_modifiers.into_bits() == 0 {
                    KeyCode::Escape
                } else {
                    KeyCode::Grave
                }
            }
            _ => key,
        };

        self.process_action_keycode(key, key_event).await;
        self.update_osm(key_event);
        self.update_osl(key_event);
    }

    /// Process layer switch action.
    fn process_action_layer_switch(&mut self, layer_num: u8, key_event: KeyEvent) {
        // Change layer state only when the key's state is changed
        if key_event.pressed {
            self.keymap.borrow_mut().activate_layer(layer_num);
        } else {
            self.keymap.borrow_mut().deactivate_layer(layer_num);
        }
    }

    /// Process combo action.
    async fn process_action_combo(&mut self, key: KeyCode, key_event: KeyEvent) {
        if key_event.pressed {
            match key {
                KeyCode::ComboOn => self.combo_on = true,
                KeyCode::ComboOff => self.combo_on = false,
                KeyCode::ComboToggle => self.combo_on = !self.combo_on,
                _ => (),
            }
        }
    }

    /// Process consumer control action. Consumer control keys are keys in hid consumer page, such as media keys.
    async fn process_action_consumer_control(&mut self, key: KeyCode, key_event: KeyEvent) {
        if key.is_consumer() {
            self.media_report.usage_id = if key_event.pressed {
                key.as_consumer_control_usage_id() as u16
            } else {
                0
            };

            self.send_media_report().await;
        }
    }

    /// Process system control action. System control keys are keys in system page, such as power key.
    async fn process_action_system_control(&mut self, key: KeyCode, key_event: KeyEvent) {
        if key.is_system() {
            if key_event.pressed {
                if let Some(system_key) = key.as_system_control_usage_id() {
                    self.system_control_report.usage_id = system_key as u8;
                    self.send_system_control_report().await;
                }
            } else {
                self.system_control_report.usage_id = 0;
                self.send_system_control_report().await;
            }
        }
    }

    /// Process mouse key action.
    async fn process_action_mouse(&mut self, key: KeyCode, key_event: KeyEvent) {
        if key.is_mouse_key() {
            // Check whether the key is held, or it's released within the time interval
            if let Some((pressed, last_tick)) = self.last_mouse_tick.get(&key) {
                if !pressed && last_tick.elapsed().as_millis() <= 30 {
                    // The key is just released, ignore the key event, use a slightly longer time interval
                    self.last_mouse_tick.remove(&key);
                    return;
                }
            }
            // Reference(qmk): https://github.com/qmk/qmk_firmware/blob/382c3bd0bd49fc0d53358f45477c48f5ae47f2ff/quantum/mousekey.c#L410
            // https://github.com/qmk/qmk_firmware/blob/fb598e7e617692be0bf562afaf3c852c8db1c349/quantum/action.c#L332
            if key_event.pressed {
                match key {
                    // TODO: Add accelerated mode when pressing the mouse key
                    // https://github.com/qmk/qmk_firmware/blob/master/docs/feature_mouse_keys.md#accelerated-mode
                    KeyCode::MouseUp => {
                        self.mouse_report.y = -self.mouse_key_move_delta;
                    }
                    KeyCode::MouseDown => {
                        self.mouse_report.y = self.mouse_key_move_delta;
                    }
                    KeyCode::MouseLeft => {
                        self.mouse_report.x = -self.mouse_key_move_delta;
                    }
                    KeyCode::MouseRight => {
                        self.mouse_report.x = self.mouse_key_move_delta;
                    }
                    KeyCode::MouseWheelUp => {
                        self.mouse_report.wheel = self.mouse_wheel_move_delta;
                    }
                    KeyCode::MouseWheelDown => {
                        self.mouse_report.wheel = -self.mouse_wheel_move_delta;
                    }
                    KeyCode::MouseBtn1 => self.mouse_report.buttons |= 1 << 0,
                    KeyCode::MouseBtn2 => self.mouse_report.buttons |= 1 << 1,
                    KeyCode::MouseBtn3 => self.mouse_report.buttons |= 1 << 2,
                    KeyCode::MouseBtn4 => self.mouse_report.buttons |= 1 << 3,
                    KeyCode::MouseBtn5 => self.mouse_report.buttons |= 1 << 4,
                    KeyCode::MouseBtn6 => self.mouse_report.buttons |= 1 << 5,
                    KeyCode::MouseBtn7 => self.mouse_report.buttons |= 1 << 6,
                    KeyCode::MouseBtn8 => self.mouse_report.buttons |= 1 << 7,
                    KeyCode::MouseWheelLeft => {
                        self.mouse_report.pan = -self.mouse_wheel_move_delta;
                    }
                    KeyCode::MouseWheelRight => {
                        self.mouse_report.pan = self.mouse_wheel_move_delta;
                    }
                    KeyCode::MouseAccel0 => {}
                    KeyCode::MouseAccel1 => {}
                    KeyCode::MouseAccel2 => {}
                    _ => {}
                }
            } else {
                match key {
                    KeyCode::MouseUp | KeyCode::MouseDown => {
                        self.mouse_report.y = 0;
                    }
                    KeyCode::MouseLeft | KeyCode::MouseRight => {
                        self.mouse_report.x = 0;
                    }
                    KeyCode::MouseWheelUp | KeyCode::MouseWheelDown => {
                        self.mouse_report.wheel = 0;
                    }
                    KeyCode::MouseWheelLeft | KeyCode::MouseWheelRight => {
                        self.mouse_report.pan = 0;
                    }
                    KeyCode::MouseBtn1 => self.mouse_report.buttons &= !(1 << 0),
                    KeyCode::MouseBtn2 => self.mouse_report.buttons &= !(1 << 1),
                    KeyCode::MouseBtn3 => self.mouse_report.buttons &= !(1 << 2),
                    KeyCode::MouseBtn4 => self.mouse_report.buttons &= !(1 << 3),
                    KeyCode::MouseBtn5 => self.mouse_report.buttons &= !(1 << 4),
                    KeyCode::MouseBtn6 => self.mouse_report.buttons &= !(1 << 5),
                    KeyCode::MouseBtn7 => self.mouse_report.buttons &= !(1 << 6),
                    KeyCode::MouseBtn8 => self.mouse_report.buttons &= !(1 << 7),
                    _ => {}
                }
            }
            self.send_mouse_report().await;

            if self
                .last_mouse_tick
                .insert(key, (key_event.pressed, Instant::now()))
                .is_err()
            {
                error!("The buffer for last mouse tick is full");
            }

            // Send the key event back to channel again, to keep processing the mouse key until release
            if key_event.pressed {
                // FIXME: The ideal approach is to spawn another task and send the event after 20ms.
                // But it requires embassy-executor, which is not available for esp-idf-svc.
                // So now we just block for 20ms for mouse keys.
                // In the future, we're going to use esp-hal once it have good support for BLE
                embassy_time::Timer::after_millis(20).await;
                KEY_EVENT_CHANNEL.try_send(key_event).ok();
            }
        }
    }

    fn process_boot(&mut self, key: KeyCode, key_event: KeyEvent) {
        if key_event.pressed {
            match key {
                KeyCode::Bootloader => {
                    boot::jump_to_bootloader();
                }
                KeyCode::Reboot => {
                    boot::reboot_keyboard();
                }
                _ => (), // unreachable, do nothing
            };
        }
    }

    async fn process_action_macro(&mut self, key: KeyCode, key_event: KeyEvent) {
        // Execute the macro only when releasing the key
        if key_event.pressed {
            return;
        }

        // Get macro index
        if let Some(macro_idx) = key.as_macro_index() {
            if macro_idx as usize >= NUM_MACRO {
                error!("Macro idx invalid: {}", macro_idx);
                return;
            }
            // Read macro operations until the end of the macro
            let macro_idx = self.keymap.borrow().get_macro_start(macro_idx);
            if let Some(macro_start_idx) = macro_idx {
                let mut offset = 0;
                loop {
                    // First, get the next macro operation
                    let (operation, new_offset) =
                        self.keymap.borrow().get_next_macro_operation(macro_start_idx, offset);
                    // Execute the operation
                    match operation {
                        MacroOperation::Press(k) => {
                            self.macro_texting = false;
                            self.register_key(k, key_event);
                            self.send_keyboard_report_with_resolved_modifiers(true).await;
                        }
                        MacroOperation::Release(k) => {
                            self.macro_texting = false;
                            self.unregister_key(k, key_event);
                            self.send_keyboard_report_with_resolved_modifiers(false).await;
                        }
                        MacroOperation::Tap(k) => {
                            self.macro_texting = false;
                            self.register_key(k, key_event);
                            self.send_keyboard_report_with_resolved_modifiers(true).await;
                            embassy_time::Timer::after_millis(2).await;
                            self.unregister_key(k, key_event);
                            self.send_keyboard_report_with_resolved_modifiers(false).await;
                        }
                        MacroOperation::Text(k, is_cap) => {
                            self.macro_texting = true;
                            self.macro_caps = is_cap;
                            self.register_keycode(k, key_event);
                            self.send_keyboard_report_with_resolved_modifiers(true).await;
                            embassy_time::Timer::after_millis(2).await;
                            self.unregister_keycode(k, key_event);
                            self.send_keyboard_report_with_resolved_modifiers(false).await;
                        }
                        MacroOperation::Delay(t) => {
                            embassy_time::Timer::after_millis(t as u64).await;
                        }
                        MacroOperation::End => {
                            if self.macro_texting {
                                //restore the state of the keyboard (held modifiers, etc.) after text typing
                                self.send_keyboard_report_with_resolved_modifiers(false).await;
                                self.macro_texting = false;
                            }
                            break;
                        }
                    };

                    offset = new_offset;
                    if offset > self.keymap.borrow().macro_cache.len() {
                        break;
                    }
                }
            } else {
                error!("Macro not found");
            }
        }
    }

    /// Register a key, the key can be a basic keycode or a modifier.
    fn register_key(&mut self, key: KeyCode, key_event: KeyEvent) {
        if key.is_modifier() {
            self.register_modifier_key(key);
        } else if key.is_basic() {
            self.register_keycode(key, key_event);
        }
    }

    /// Unregister a key, the key can be a basic keycode or a modifier.
    fn unregister_key(&mut self, key: KeyCode, key_event: KeyEvent) {
        if key.is_modifier() {
            self.unregister_modifier_key(key);
        } else if key.is_basic() {
            self.unregister_keycode(key, key_event);
        }
    }

    /// Register a key to be sent in hid report.
    fn register_keycode(&mut self, key: KeyCode, key_event: KeyEvent) {
        // First, find the key event slot according to the position
        let slot = self.registered_keys.iter().enumerate().find_map(|(i, k)| {
            if let Some((row, col)) = k {
                if key_event.row == *row && key_event.col == *col {
                    return Some(i);
                }
            }
            None
        });

        // If the slot is found, update the key in the slot
        if let Some(index) = slot {
            self.held_keycodes[index] = key;
            self.registered_keys[index] = Some((key_event.row, key_event.col));
        } else {
            // Otherwise, find the first free slot
            if let Some(index) = self.held_keycodes.iter().position(|&k| k == KeyCode::No) {
                self.held_keycodes[index] = key;
                self.registered_keys[index] = Some((key_event.row, key_event.col));
            }
        }
    }

    /// Unregister a key from hid report.
    fn unregister_keycode(&mut self, key: KeyCode, key_event: KeyEvent) {
        // First, find the key event slot according to the position
        let slot = self.registered_keys.iter().enumerate().find_map(|(i, k)| {
            if let Some((row, col)) = k {
                if key_event.row == *row && key_event.col == *col {
                    return Some(i);
                }
            }
            None
        });

        // If the slot is found, update the key in the slot
        if let Some(index) = slot {
            self.held_keycodes[index] = KeyCode::No;
            self.registered_keys[index] = None;
        } else {
            // Otherwise, release the first same key
            if let Some(index) = self.held_keycodes.iter().position(|&k| k == key) {
                self.held_keycodes[index] = KeyCode::No;
                self.registered_keys[index] = None;
            }
        }
    }

    /// Register a modifier to be sent in hid report.
    fn register_modifier_key(&mut self, key: KeyCode) {
        self.held_modifiers |= key.to_hid_modifiers();

        // if a modifier key arrives after fork activation, it should be kept
        self.fork_keep_mask |= key.to_hid_modifiers();
    }

    /// Unregister a modifier from hid report.
    fn unregister_modifier_key(&mut self, key: KeyCode) {
        self.held_modifiers &= !key.to_hid_modifiers();
    }

    /// Register a modifier combination to be sent in hid report.
    fn register_modifiers(&mut self, modifiers: ModifierCombination) {
        self.held_modifiers |= modifiers.to_hid_modifiers();

        // if a modifier key arrives after fork activation, it should be kept
        self.fork_keep_mask |= modifiers.to_hid_modifiers();
    }

    /// Unregister a modifier combination from hid report.
    fn unregister_modifiers(&mut self, modifiers: ModifierCombination) {
        self.held_modifiers &= !modifiers.to_hid_modifiers();
    }
}

#[cfg(test)]
mod test {
    use embassy_futures::block_on;
    use embassy_futures::select::select;
    use embassy_sync::blocking_mutex::raw::CriticalSectionRawMutex;
    use embassy_sync::mutex::Mutex;
    use embassy_time::{Duration, Timer};
    use futures::{join, FutureExt};
    use rusty_fork::rusty_fork_test;

    use super::*;
    use crate::action::KeyAction;
    use crate::config::{BehaviorConfig, CombosConfig, ForksConfig};
    use crate::fork::Fork;
    use crate::hid_state::HidModifiers;
    use crate::{a, k, layer, mo};

    // mod key values
    const KC_LSHIFT: u8 = 1 << 1;

    #[derive(Debug, Clone)]
    struct TestKeyPress {
        row: u8,
        col: u8,
        pressed: bool,
        delay: u64, // Delay before this key event in milliseconds
    }

    async fn run_key_sequence_test<const N: usize>(
        keyboard: &mut Keyboard<'_, 5, 14, 2>,
        key_sequence: &[TestKeyPress],
        expected_reports: Vec<KeyboardReport, N>,
    ) {
        static REPORTS_DONE: Mutex<CriticalSectionRawMutex, bool> = Mutex::new(false);

        KEY_EVENT_CHANNEL.clear();
        KEYBOARD_REPORT_CHANNEL.clear();

        join!(
            // Run keyboard until all reports are received
            async {
                select(keyboard.run(), async {
                    select(
                        Timer::after(Duration::from_secs(5)).then(|_| async {
                            panic!("Test timed out");
                        }),
                        async {
                            while !*REPORTS_DONE.lock().await {
                                Timer::after(Duration::from_millis(10)).await;
                            }
                        },
                    )
                    .await;
                })
                .await;
            },
            // Send all key events with delays
            async {
                for key in key_sequence {
                    Timer::after(Duration::from_millis(key.delay)).await;
                    KEY_EVENT_CHANNEL
                        .send(KeyEvent {
                            row: key.row,
                            col: key.col,
                            pressed: key.pressed,
                        })
                        .await;
                }
            },
            // Verify reports
            async {
                for expected in expected_reports {
                    match KEYBOARD_REPORT_CHANNEL.receive().await {
                        Report::KeyboardReport(report) => {
                            assert_eq!(report, expected, "Expected {:?} but actually {:?}", expected, report);

                            println!("Received expected key report: {:?}", report);
                        }
                        _ => panic!("Expected a KeyboardReport"),
                    }
                }
                // Set done flag after all reports are verified
                *REPORTS_DONE.lock().await = true;
            }
        );

        // Reset the done flag for next test
        *REPORTS_DONE.lock().await = false;
    }

    macro_rules! key_sequence {
    ($([$row:expr, $col:expr, $pressed:expr, $delay:expr]),* $(,)?) => {
        vec![
            $(
                TestKeyPress {
                    row: $row,
                    col: $col,
                    pressed: $pressed,
                    delay: $delay,
                },
            )*
        ]
    };
    }

    macro_rules! key_report {
    ( $([$modifier:expr, $keys:expr]),* $(,)? ) => {{
        // Count the number of elements at compile time

        const N: usize = {
            let arr = [$((($modifier, $keys)),)*];
            arr.len()
        };


        let mut reports: Vec<KeyboardReport, N> = Vec::new();
        $(
            reports.push(KeyboardReport {
                modifier: $modifier,
                keycodes: $keys,
                leds: 0,
                reserved: 0,
            }).unwrap();
        )*
        reports
    }};
    }

    // Init logger for tests
    #[ctor::ctor]
    fn init_log() {
        let _ = env_logger::builder()
            .filter_level(log::LevelFilter::Debug)
            .is_test(true)
            .try_init();
    }

    #[rustfmt::skip]
    pub const fn get_keymap() -> [[[KeyAction; 14]; 5]; 2] {
        [
            layer!([
                [k!(Grave), k!(Kc1), k!(Kc2), k!(Kc3), k!(Kc4), k!(Kc5), k!(Kc6), k!(Kc7), k!(Kc8), k!(Kc9), k!(Kc0), k!(Minus), k!(Equal), k!(Backspace)],
                [k!(Tab), k!(Q), k!(W), k!(E), k!(R), k!(T), k!(Y), k!(U), k!(I), k!(O), k!(P), k!(LeftBracket), k!(RightBracket), k!(Backslash)],
                [k!(Escape), k!(A), k!(S), k!(D), k!(F), k!(G), k!(H), k!(J), k!(K), k!(L), k!(Semicolon), k!(Quote), a!(No), k!(Enter)],
                [k!(LShift), k!(Z), k!(X), k!(C), k!(V), k!(B), k!(N), k!(M), k!(Comma), k!(Dot), k!(Slash), a!(No), a!(No), k!(RShift)],
                [k!(LCtrl), k!(LGui), k!(LAlt), a!(No), a!(No), k!(Space), a!(No), a!(No), a!(No), mo!(1), k!(RAlt), a!(No), k!(RGui), k!(RCtrl)]
            ]),
            layer!([
                [k!(Grave), k!(F1), k!(F2), k!(F3), k!(F4), k!(F5), k!(F6), k!(F7), k!(F8), k!(F9), k!(F10), k!(F11), k!(F12), k!(Delete)],
                [a!(No), a!(Transparent), a!(No), a!(No), a!(No), a!(No), a!(No), a!(No), a!(No), a!(No), a!(No), a!(No), a!(No), a!(No)],
                [k!(CapsLock), a!(No), a!(No), a!(No), a!(No), a!(No), a!(No), a!(No), a!(No), a!(No), a!(No), a!(No), a!(No), a!(No)],
                [a!(No), a!(No), a!(No), a!(No), a!(No), a!(No), a!(No), a!(No), a!(No), a!(No), a!(No), a!(No), a!(No), k!(Up)],
                [a!(No), a!(No), a!(No), a!(No), a!(No), a!(No), a!(No), a!(No), a!(No), a!(No), k!(Left), a!(No), k!(Down), k!(Right)]
            ]),
        ]
    }

    fn get_combos_config() -> CombosConfig {
        // Define the function to return the appropriate combo configuration
        CombosConfig {
            combos: Vec::from_iter([
                Combo::new(
                    [
                        k!(V), //3,4
                        k!(B), //3,5
                    ]
                    .to_vec(),
                    k!(LShift),
                    Some(0),
                ),
                Combo::new(
                    [
                        k!(R), //1,4
                        k!(T), //1,5
                    ]
                    .to_vec(),
                    k!(LAlt),
                    Some(0),
                ),
            ]),
            timeout: Duration::from_millis(100),
        }
    }

    fn create_test_keyboard_with_config(config: BehaviorConfig) -> Keyboard<'static, 5, 14, 2> {
        // Box::leak is acceptable in tests
        let keymap = Box::new(get_keymap());
        let leaked_keymap = Box::leak(keymap);

        let keymap = block_on(KeyMap::new(leaked_keymap, None, config.clone()));
        let keymap_cell = RefCell::new(keymap);
        let keymap_ref = Box::leak(Box::new(keymap_cell));

        Keyboard::new(keymap_ref, config)
    }

    fn create_test_keyboard() -> Keyboard<'static, 5, 14, 2> {
        create_test_keyboard_with_config(BehaviorConfig::default())
    }

    fn key_event(row: u8, col: u8, pressed: bool) -> KeyEvent {
        KeyEvent { row, col, pressed }
    }

    rusty_fork_test! {
    #[test]
    fn test_register_key() {
        let main = async {
            let mut keyboard = create_test_keyboard();
            keyboard.register_key(KeyCode::A, key_event(2, 1, true));
            assert_eq!(keyboard.held_keycodes[0], KeyCode::A);
        };
        block_on(main);
    }
    }
    rusty_fork_test! {
    #[test]
    fn test_basic_key_press_release() {
        let main = async {
            let mut keyboard = create_test_keyboard();

            // Press A key
            keyboard.process_inner(key_event(2, 1, true)).await;
            assert_eq!(keyboard.held_keycodes[0], KeyCode::A); // A key's HID code is 0x04

            // Release A key
            keyboard.process_inner(key_event(2, 1, false)).await;
            assert_eq!(keyboard.held_keycodes[0], KeyCode::No);
        };
        block_on(main);
    }
    }
    rusty_fork_test! {
    #[test]
    fn test_modifier_key() {
        let main = async {
            let mut keyboard = create_test_keyboard();

            // Press Shift key
            keyboard.register_key(KeyCode::LShift, key_event(3, 0, true));
            assert_eq!(keyboard.held_modifiers, HidModifiers::new().with_left_shift(true)); // Left Shift's modifier bit is 0x02

            // Release Shift key
            keyboard.unregister_key(KeyCode::LShift, key_event(3, 0, false));
            assert_eq!(keyboard.held_modifiers, HidModifiers::new());
        };
        block_on(main);
    }
    }
    rusty_fork_test! {
    #[test]
    fn test_tap_hold_key() {
        let main = async {
            let mut keyboard = create_test_keyboard();
            let tap_hold_action = KeyAction::TapHold(Action::Key(KeyCode::A), Action::Key(KeyCode::LShift));

            // Tap
            keyboard
                .process_key_action(tap_hold_action.clone(), key_event(2, 1, true))
                .await;
            Timer::after(Duration::from_millis(10)).await;
            keyboard
                .process_key_action(tap_hold_action.clone(), key_event(2, 1, false))
                .await;
            assert_eq!(keyboard.held_keycodes[0], KeyCode::No); // A should be released
            assert_eq!(keyboard.held_modifiers, HidModifiers::new()); // Shift should not held

            // Hold
            keyboard
                .process_key_action(tap_hold_action.clone(), key_event(2, 1, true))
                .await;
            Timer::after(Duration::from_millis(200)).await; // wait for hold timeout
            assert_eq!(keyboard.held_modifiers, HidModifiers::new().with_left_shift(true)); // should activate Shift modifier
            assert_eq!(keyboard.held_keycodes[0], KeyCode::No); // A should not be pressed

            keyboard
                .process_key_action(tap_hold_action, key_event(2, 1, false))
                .await;
            assert_eq!(keyboard.held_modifiers, HidModifiers::new()); // Shift should be released
        };
        block_on(main);
    }
    }
    rusty_fork_test! {
    #[test]
    fn test_combo_timeout_and_ignore() {
        let main = async {
            let mut keyboard = create_test_keyboard_with_config(BehaviorConfig {
                combo: get_combos_config(),
                ..Default::default()
            });

            let sequence = key_sequence![
                [3, 4, true, 10],   // Press V
                [3, 4, false, 100], // Release V
            ];

            let expected_reports = key_report![
                [0, [KeyCode::V as u8, 0, 0, 0, 0, 0]],
            ];

            run_key_sequence_test(&mut keyboard, &sequence, expected_reports).await;
        };

        block_on(main);
    }
    }
    rusty_fork_test! {
    #[test]
    fn test_combo_with_mod_then_mod_timeout() {
        let main = async {
            let mut keyboard = create_test_keyboard_with_config(BehaviorConfig {
                combo: get_combos_config(),
                ..Default::default()
            });
            let sequence = key_sequence![
                [3, 4, true, 10], // Press V
                [3, 5, true, 10], // Press B
                [1, 4, true, 50], // Press R
                [1, 4, false, 90], // Release R
                [3, 4, false, 150], // Release V
                [3, 5, false, 170], // Release B
            ];

            let expected_reports = key_report![
                [KC_LSHIFT, [0; 6]],
                [KC_LSHIFT, [KeyCode::R as u8, 0, 0, 0, 0, 0]],
                [KC_LSHIFT, [0; 6]],
                [0, [0; 6]],
            ];

            run_key_sequence_test(&mut keyboard, &sequence, expected_reports).await;
        };

        block_on(main);
    }
    }

    rusty_fork_test! {
    #[test]
    fn test_combo_with_mod() {
        let main = async {
            let mut keyboard = create_test_keyboard_with_config(BehaviorConfig {
                combo: get_combos_config(),
                ..Default::default()
            });

            let sequence = key_sequence![
                [3, 4, true, 10],   // Press V
                [3, 5, true, 10],   // Press B
                [3, 6, true, 50],   // Press N
                [3, 6, false, 70],  // Release N
                [3, 4, false, 100], // Release V
                [3, 5, false, 110], // Release B
            ];

            let expected_reports = key_report![
                [KC_LSHIFT, [0; 6]],
                [KC_LSHIFT, [KeyCode::N as u8, 0, 0, 0, 0, 0]],
                [KC_LSHIFT, [0; 6]],
                [0, [0; 6]],
            ];

            run_key_sequence_test(&mut keyboard, &sequence, expected_reports).await;
        };

        block_on(main);
    }
    }

    rusty_fork_test! {
    #[test]
    fn test_multiple_keys() {
        let main = async {
            let mut keyboard = create_test_keyboard();

            keyboard.process_inner(key_event(2, 1, true)).await;
            assert!(keyboard.held_keycodes.contains(&KeyCode::A));

            keyboard.process_inner(key_event(3, 5, true)).await;
            assert!(keyboard.held_keycodes.contains(&KeyCode::A) && keyboard.held_keycodes.contains(&KeyCode::B));

            keyboard.process_inner(key_event(3, 5, false)).await;
            assert!(keyboard.held_keycodes.contains(&KeyCode::A) && !keyboard.held_keycodes.contains(&KeyCode::B));

            keyboard.process_inner(key_event(2, 1, false)).await;
            assert!(!keyboard.held_keycodes.contains(&KeyCode::A));
            assert!(keyboard.held_keycodes.iter().all(|&k| k == KeyCode::No));
        };

        block_on(main);
    }
    }
    rusty_fork_test! {
    #[test]
    fn test_repeat_key_single() {
        let main = async {
            let mut keyboard = create_test_keyboard();
            keyboard.keymap.borrow_mut().set_action_at(
                0,
                0,
                0,
                KeyAction::Single(Action::Key(KeyCode::Again)),
            );

            // first press ever of the Again issues KeyCode:No
            keyboard.process_inner(key_event(0, 0, true)).await;
            assert_eq!(keyboard.held_keycodes[0], KeyCode::No); // A key's HID code is 0x04

            // Press A key
            keyboard.process_inner(key_event(2, 1, true)).await;
            assert_eq!(keyboard.held_keycodes[0], KeyCode::A); // A key's HID code is 0x04

            // Release A key
            keyboard.process_inner(key_event(2, 1, false)).await;
            assert_eq!(keyboard.held_keycodes[0], KeyCode::No);

            // after another key is pressed, that key is repeated
            keyboard.process_inner(key_event(0, 0, true)).await;
            assert_eq!(keyboard.held_keycodes[0], KeyCode::A); // A key's HID code is 0x04

            // releasing the repeat key
            keyboard.process_inner(key_event(0, 0, false)).await;
            assert_eq!(keyboard.held_keycodes[0], KeyCode::No); // A key's HID code is 0x04

            // Press S key
            keyboard.process_inner(key_event(2, 2, true)).await;
            assert_eq!(keyboard.held_keycodes[0], KeyCode::S); // A key's HID code is 0x04

            // after another key is pressed, that key is repeated
            keyboard.process_inner(key_event(0, 0, true)).await;
            assert_eq!(keyboard.held_keycodes[0], KeyCode::S); // A key's HID code is 0x04
        };
        block_on(main);
    }
    }
    rusty_fork_test! {
    #[test]
    fn test_repeat_key_th() {
        let main = async {
            let mut keyboard = create_test_keyboard();
            keyboard.keymap.borrow_mut().set_action_at(
                0,
                0,
                0,
                KeyAction::TapHold(Action::Key(KeyCode::F), Action::Key(KeyCode::Again)),
            );

            // first press ever of the Again issues KeyCode:No
            keyboard.process_inner(key_event(0, 0, true)).await;
            keyboard
                .send_keyboard_report_with_resolved_modifiers(true)
                .await;
            assert_eq!(keyboard.held_keycodes[0], KeyCode::No); // A key's HID code is 0x04

            // Press A key
            keyboard.process_inner(key_event(2, 1, true)).await;
            assert_eq!(keyboard.held_keycodes[0], KeyCode::A); // A key's HID code is 0x04

            // Release A key
            keyboard.process_inner(key_event(2, 1, false)).await;
            assert_eq!(keyboard.held_keycodes[0], KeyCode::No);

            // after another key is pressed, that key is repeated
            keyboard.process_inner(key_event(0, 0, true)).await;
            assert_eq!(keyboard.held_keycodes[0], KeyCode::A); // A key's HID code is 0x04

            // releasing the repeat key
            keyboard.process_inner(key_event(0, 0, false)).await;
            assert_eq!(keyboard.held_keycodes[0], KeyCode::No); // A key's HID code is 0x04

            // Press S key
            keyboard.process_inner(key_event(2, 2, true)).await;
            assert_eq!(keyboard.held_keycodes[0], KeyCode::S); // A key's HID code is 0x04

            // after another key is pressed, that key is repeated
            keyboard.process_inner(key_event(0, 0, true)).await;
            assert_eq!(keyboard.held_keycodes[0], KeyCode::S); // A key's HID code is 0x04
        };
        block_on(main);
    }
    }
    rusty_fork_test! {
    #[test]
    fn test_key_action_transparent() {
        let main = async {
            let mut keyboard = create_test_keyboard();

            // Activate layer 1
            keyboard.process_action_layer_switch(1, key_event(0, 0, true));

            // Press Transparent key (Q on lower layer)
            keyboard.process_inner(key_event(1, 1, true)).await;
            assert_eq!(keyboard.held_keycodes[0], KeyCode::Q); // Q key's HID code is 0x14

            // Release Transparent key
            keyboard.process_inner(key_event(1, 1, false)).await;
            assert_eq!(keyboard.held_keycodes[0], KeyCode::No);
        };
        block_on(main);
    }
    }
    rusty_fork_test! {
    #[test]
    fn test_key_action_no() {
        let main = async {
            let mut keyboard = create_test_keyboard();

            // Press No key
            keyboard.process_inner(key_event(4, 3, true)).await;
            assert_eq!(keyboard.held_keycodes[0], KeyCode::No);

            // Release No key
            keyboard.process_inner(key_event(4, 3, false)).await;
            assert_eq!(keyboard.held_keycodes[0], KeyCode::No);
        };
        block_on(main);
    }
    }

    fn create_test_keyboard_with_forks(fork1: Fork, fork2: Fork) -> Keyboard<'static, 5, 14, 2> {
        let mut cfg = ForksConfig::default();
        let _ = cfg.forks.push(fork1);
        let _ = cfg.forks.push(fork2);
        create_test_keyboard_with_config(BehaviorConfig {
            fork: cfg,
            ..BehaviorConfig::default()
        })
    }

    rusty_fork_test! {
    #[test]
    fn test_fork_with_held_modifier() {
        let main = async {
            //{ trigger = "Dot", negative_output = "Dot", positive_output = "WM(Semicolon, LShift)", match_any = "LShift|RShift" },
            let fork1 = Fork {
                trigger: KeyAction::Single(Action::Key(KeyCode::Dot)),
                negative_output: KeyAction::Single(Action::Key(KeyCode::Dot)),
                positive_output: KeyAction::WithModifier(
                    Action::Key(KeyCode::Semicolon),
                    ModifierCombination::default().with_shift(true),
                ),
                match_any: StateBits {
                    modifiers: HidModifiers::default().with_left_shift(true).with_right_shift(true),
                    leds: LedIndicator::default(),
                    mouse: HidMouseButtons::default(),
                },
                match_none: StateBits::default(),
                kept_modifiers: HidModifiers::default(),
                bindable: false,
            };

            //{ trigger = "Comma", negative_output = "Comma", positive_output = "Semicolon", match_any = "LShift|RShift" },
            let fork2 = Fork {
                trigger: KeyAction::Single(Action::Key(KeyCode::Comma)),
                negative_output: KeyAction::Single(Action::Key(KeyCode::Comma)),
                positive_output: KeyAction::Single(Action::Key(KeyCode::Semicolon)),
                match_any: StateBits {
                    modifiers: HidModifiers::default().with_left_shift(true).with_right_shift(true),
                    leds: LedIndicator::default(),
                    mouse: HidMouseButtons::default(),
                },
                match_none: StateBits::default(),
                kept_modifiers: HidModifiers::default(),
                bindable: false,
            };

            let mut keyboard = create_test_keyboard_with_forks(fork1, fork2);

            // Press Dot key, by itself it should emit '.'
            keyboard.process_inner(key_event(3, 9, true)).await;
            assert_eq!(keyboard.held_keycodes[0], KeyCode::Dot);

            // Release Dot key
            keyboard.process_inner(key_event(3, 9, false)).await;
            assert_eq!(keyboard.held_keycodes[0], KeyCode::No);

            // Press LShift key
            keyboard.process_inner(key_event(3, 0, true)).await;

            // Press Dot key, with shift it should emit ':'
            keyboard.process_inner(key_event(3, 9, true)).await;
            assert_eq!(
                keyboard.resolve_modifiers(true),
                HidModifiers::new().with_left_shift(true)
            );
            assert_eq!(keyboard.held_keycodes[0], KeyCode::Semicolon);

            // //Release Dot key
            // keyboard.process_inner(key_event(3, 9, false)).await;
            // assert_eq!(keyboard.held_keycodes[0], KeyCode::No);
            // assert_eq!(
            //     keyboard.resolve_modifiers(false),
            //     HidModifiers::new().with_left_shift(true)
            // );

            // // Release LShift key
            // keyboard.process_inner(key_event(3, 0, false)).await;
            // assert_eq!(keyboard.held_modifiers, HidModifiers::new());
            // assert_eq!(keyboard.resolve_modifiers(false), HidModifiers::new());

            // // Press Comma key, by itself it should emit ','
            // keyboard.process_inner(key_event(3, 8, true)).await;
            // assert_eq!(keyboard.held_keycodes[0], KeyCode::Comma);

            // // Release Dot key
            // keyboard.process_inner(key_event(3, 8, false)).await;
            // assert_eq!(keyboard.held_keycodes[0], KeyCode::No);

            // // Press LShift key
            // keyboard.process_inner(key_event(3, 0, true)).await;

            // // Press Comma key, with shift it should emit ';' (shift is suppressed)
            // keyboard.process_inner(key_event(3, 8, true)).await;
            // assert_eq!(keyboard.resolve_modifiers(true), HidModifiers::new());
            // assert_eq!(keyboard.held_keycodes[0], KeyCode::Semicolon);

            // // Release Comma key, shift is still held
            // keyboard.process_inner(key_event(3, 8, false)).await;
            // assert_eq!(keyboard.held_keycodes[0], KeyCode::No);
            // assert_eq!(
            //     keyboard.resolve_modifiers(false),
            //     HidModifiers::new().with_left_shift(true)
            // );

            // // Release LShift key
            // keyboard.process_inner(key_event(3, 0, false)).await;
            // assert_eq!(keyboard.held_modifiers, HidModifiers::new());
            // assert_eq!(keyboard.resolve_modifiers(false), HidModifiers::new());
        };

        block_on(main);
    }
    }
    rusty_fork_test! {
    #[test]
    fn test_fork_with_held_mouse_button() {
        let main = async {
            //{ trigger = "Z", negative_output = "MouseBtn5", positive_output = "C", match_any = "LCtrl|RCtrl|LShift|RShift", kept_modifiers="LShift|RShift" },
            let fork1 = Fork {
                trigger: KeyAction::Single(Action::Key(KeyCode::Z)),
                negative_output: KeyAction::Single(Action::Key(KeyCode::MouseBtn5)),
                positive_output: KeyAction::Single(Action::Key(KeyCode::C)),
                match_any: StateBits {
                    modifiers: HidModifiers::default()
                        .with_left_ctrl(true)
                        .with_right_ctrl(true)
                        .with_left_shift(true)
                        .with_right_shift(true),
                    leds: LedIndicator::default(),
                    mouse: HidMouseButtons::default(),
                },
                match_none: StateBits::default(),
                kept_modifiers: HidModifiers::default().with_left_shift(true).with_right_shift(true),
                bindable: false,
            };

            //{ trigger = "A", negative_output = "S", positive_output = "D", match_any = "MouseBtn5" },
            let fork2 = Fork {
                trigger: KeyAction::Single(Action::Key(KeyCode::A)),
                negative_output: KeyAction::Single(Action::Key(KeyCode::S)),
                positive_output: KeyAction::Single(Action::Key(KeyCode::D)),
                match_any: StateBits {
                    modifiers: HidModifiers::default(),
                    leds: LedIndicator::default(),
                    mouse: HidMouseButtons::default().with_button5(true),
                },
                match_none: StateBits::default(),
                kept_modifiers: HidModifiers::default(),
                bindable: false,
            };

            let _keyboard = create_test_keyboard_with_forks(fork1, fork2);

            // // Press Z key, by itself it should emit 'MouseBtn5'
            // keyboard.process_inner(key_event(3, 1, true)).await;
            // assert_eq!(keyboard.held_keycodes[0], KeyCode::No);
            // assert_eq!(keyboard.mouse_report.buttons, 1u8 << 4); // MouseBtn5

            // // Release Z key
            // keyboard.process_inner(key_event(3, 1, false)).await;
            // assert_eq!(keyboard.held_keycodes[0], KeyCode::No);
            // assert_eq!(keyboard.mouse_report.buttons, 0);
            //
            // // Press LCtrl key
            // keyboard.process_inner(key_event(4, 0, true)).await;
            // // Press LShift key
            // keyboard.process_inner(key_event(3, 0, true)).await;
            // assert_eq!(
            //     keyboard.resolve_modifiers(true),
            //     HidModifiers::new()
            //         .with_left_ctrl(true)
            //         .with_left_shift(true)
            // );

            // // Press 'Z' key, with Ctrl it should emit 'C', with suppressed ctrl, but kept shift
            // keyboard.process_inner(key_event(3, 1, true)).await;
            // assert_eq!(
            //     keyboard.resolve_modifiers(true),
            //     HidModifiers::new().with_left_shift(true)
            // );
            // assert_eq!(keyboard.held_keycodes[0], KeyCode::C);
            // assert_eq!(keyboard.mouse_report.buttons, 0);

            // // Release 'Z' key, suppression of ctrl is removed
            // keyboard.process_inner(key_event(3, 1, false)).await;
            // assert_eq!(keyboard.held_keycodes[0], KeyCode::No);
            // assert_eq!(
            //     keyboard.resolve_modifiers(false),
            //     HidModifiers::new()
            //         .with_left_ctrl(true)
            //         .with_left_shift(true)
            // );

            // // Release LCtrl key
            // keyboard.process_inner(key_event(4, 0, false)).await;
            // assert_eq!(
            //     keyboard.resolve_modifiers(false),
            //     HidModifiers::new().with_left_shift(true)
            // );

            // // Release LShift key
            // keyboard.process_inner(key_event(3, 0, false)).await;
            // assert_eq!(keyboard.resolve_modifiers(false), HidModifiers::new());

            // // Press 'A' key, by itself it should emit 'S'
            // keyboard.process_inner(key_event(2, 1, true)).await;
            // assert_eq!(keyboard.held_keycodes[0], KeyCode::S);

            // // Release 'A' key
            // keyboard.process_inner(key_event(2, 1, false)).await;
            // assert_eq!(keyboard.held_keycodes[0], KeyCode::No);
            // assert_eq!(keyboard.resolve_modifiers(false), HidModifiers::new());
            // assert_eq!(keyboard.mouse_report.buttons, 0);

            // //Timer::after(Duration::from_millis(200)).await; // wait a bit

            // // Press Z key, by itself it should emit 'MouseBtn5'
            // keyboard.process_inner(key_event(3, 1, true)).await;
            // assert_eq!(keyboard.held_keycodes[0], KeyCode::No);
            // assert_eq!(keyboard.mouse_report.buttons, 1u8 << 4); // MouseBtn5 //this fails, but ok in debug - why?

            // // Press 'A' key, with 'MouseBtn5' it should emit 'D'
            // keyboard.process_inner(key_event(2, 1, true)).await;
            // assert_eq!(keyboard.held_keycodes[0], KeyCode::D);

            // // Release Z (MouseBtn1) key, 'D' is still held
            // keyboard.process_inner(key_event(3, 8, false)).await;
            // assert_eq!(keyboard.held_keycodes[0], KeyCode::D);

            // // Release 'A' key -> releases 'D'
            // keyboard.process_inner(key_event(2, 1, false)).await;
            // assert_eq!(keyboard.held_keycodes[0], KeyCode::No);
        };

        block_on(main);
    }
    }
}<|MERGE_RESOLUTION|>--- conflicted
+++ resolved
@@ -340,10 +340,7 @@
         }
 
         if !key_event.pressed {
-            for (i, fork) in (&self.keymap.borrow().behavior.fork.forks)
-                .into_iter()
-                .enumerate()
-            {
+            for (i, fork) in (&self.keymap.borrow().behavior.fork.forks).into_iter().enumerate() {
                 if fork.trigger == key_action {
                     if let Some(active) = self.fork_states[i] {
                         // If the originating key of a fork is released, simply release the replacement key
@@ -368,20 +365,8 @@
         let mut replacement = key_action;
 
         'bind: loop {
-<<<<<<< HEAD
-            let mut i = 0;
-            for fork in &self.keymap.borrow().forks {
+            for (i, fork) in (&self.keymap.borrow().behavior.fork.forks).into_iter().enumerate() {
                 if !triggered_forks[i] && self.fork_states[i].is_none() && fork.trigger == replacement {
-=======
-            for (i, fork) in (&self.keymap.borrow().behavior.fork.forks)
-                .into_iter()
-                .enumerate()
-            {
-                if !triggered_forks[i]
-                    && self.fork_states[i].is_none()
-                    && fork.trigger == replacement
-                {
->>>>>>> 15d07909
                     let decision = (fork.match_any & decision_state) != StateBits::default()
                         && (fork.match_none & decision_state) == StateBits::default();
 
@@ -451,10 +436,7 @@
     // (explicit modifier suppressing effect will be stopped only AFTER the release hid report is sent)
     fn try_finish_forks(&mut self, original_key_action: KeyAction, key_event: KeyEvent) {
         if !key_event.pressed {
-            for (i, fork) in (&self.keymap.borrow().behavior.fork.forks)
-                .into_iter()
-                .enumerate()
-            {
+            for (i, fork) in (&self.keymap.borrow().behavior.fork.forks).into_iter().enumerate() {
                 if self.fork_states[i].is_some() && fork.trigger == original_key_action {
                     // if the originating key of a fork is released the replacement decision is not valid anymore
                     self.fork_states[i] = None;
