--- conflicted
+++ resolved
@@ -380,13 +380,8 @@
         // When pressing a morse key, check flow tap first.
         if event.pressed
             && self.keymap.borrow().behavior.morse.enable_hrm
-<<<<<<< HEAD
             && let Some(morse) = morse
             && self.last_press_key.elapsed() < self.keymap.borrow().behavior.morse.prior_idle_time
-=======
-            && let KeyAction::Morse(m) = key_action
-            && self.last_press_time.elapsed() < self.keymap.borrow().behavior.morse.prior_idle_time
->>>>>>> caf767c2
         {
             // It's in key streak, trigger the first tap action
             debug!("Flow tap detected, trigger tap action for current morse key");
@@ -711,7 +706,6 @@
         #[cfg(feature = "controller")]
         send_controller_event(&mut self.controller_pub, ControllerEvent::Key(event, key_action));
 
-<<<<<<< HEAD
         if let Some(morse) = morse {
             self.process_key_action_morse(key_action, morse, event).await;
         } else {
@@ -720,27 +714,6 @@
                 KeyAction::Single(a) => {
                     debug!("Process Single key action: {:?}, {:?}", a, event);
                     self.process_key_action_normal(a, event).await;
-=======
-        match key_action {
-            KeyAction::No | KeyAction::Transparent => (),
-            KeyAction::Single(a) => {
-                debug!("Process Single key action: {:?}, {:?}", a, event);
-                self.process_key_action_normal(a, event).await;
-            }
-            KeyAction::Tap(a) => self.process_key_action_tap(a, event).await,
-            KeyAction::Morse(morse) => {
-                self.process_key_action_morse(morse, event).await;
-            }
-            KeyAction::TapDance(idx) => {
-                // Get morse first, to avoid keymap being borrowed
-                let morse = match self.keymap.borrow().behavior.tap_dance.tap_dances.get(idx as usize) {
-                    Some(td) => Some(td.0),
-                    None => None,
-                };
-
-                if let Some(m) = morse {
-                    self.process_key_action_morse(m, event).await;
->>>>>>> caf767c2
                 }
                 KeyAction::Tap(a) => self.process_key_action_tap(a, event).await,
                 _ => {}
