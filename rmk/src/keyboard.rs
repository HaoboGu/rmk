--- conflicted
+++ resolved
@@ -8,22 +8,14 @@
 
 use crate::action::{Action, KeyAction};
 use crate::channel::{KEYBOARD_REPORT_CHANNEL, KEY_EVENT_CHANNEL};
-<<<<<<< HEAD
-use crate::combo::{Combo, COMBO_MAX_LENGTH};
-=======
 use crate::combo::Combo;
 use crate::config::BehaviorConfig;
->>>>>>> ad061753
 use crate::event::KeyEvent;
 use crate::fork::{ActiveFork, StateBits};
 use crate::hid::Report;
 use crate::hid_state::{HidModifiers, HidMouseButtons};
 use crate::input_device::Runnable;
-<<<<<<< HEAD
 use crate::keyboard_macros::MacroOperation;
-=======
-use crate::keyboard_macro::MacroOperation;
->>>>>>> ad061753
 use crate::keycode::{KeyCode, ModifierCombination};
 use crate::keymap::KeyMap;
 use crate::light::LedIndicator;
@@ -1226,7 +1218,6 @@
             return;
         }
 
-<<<<<<< HEAD
         // Read macro operations until the end of the macro
         let macro_idx = self.keymap.borrow().get_macro_sequence_start(macro_idx);
         if let Some(macro_start_idx) = macro_idx {
@@ -1269,32 +1260,6 @@
                     MacroOperation::End => {
                         if self.macro_texting {
                             //restore the state of the keyboard (held modifiers, etc.) after text typing
-=======
-        // Get macro index
-        if let Some(macro_idx) = key.as_macro_index() {
-            if macro_idx >= MACRO_MAX_NUM {
-                error!("Macro idx invalid: {}", macro_idx);
-                return;
-            }
-            // Read macro operations until the end of the macro
-            let macro_idx = self.keymap.borrow().get_macro_start(macro_idx);
-            if let Some(macro_start_idx) = macro_idx {
-                let mut offset = 0;
-                loop {
-                    // First, get the next macro operation
-                    let (operation, new_offset) =
-                        self.keymap.borrow().get_next_macro_operation(macro_start_idx, offset);
-                    // Execute the operation
-                    match operation {
-                        MacroOperation::Press(k) => {
-                            self.macro_texting = false;
-                            self.register_key(k, key_event);
-                            self.send_keyboard_report_with_resolved_modifiers(true).await;
-                        }
-                        MacroOperation::Release(k) => {
-                            self.macro_texting = false;
-                            self.unregister_key(k, key_event);
->>>>>>> ad061753
                             self.send_keyboard_report_with_resolved_modifiers(false).await;
                             self.macro_texting = false;
                         }
