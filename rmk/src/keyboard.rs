use core::cell::RefCell;
use core::fmt::Debug;

use embassy_futures::select::{Either, select};
use embassy_futures::yield_now;
#[cfg(feature = "_ble")]
use embassy_sync::signal::Signal;
use embassy_time::{Duration, Instant, Timer, with_deadline};
use heapless::Vec;
use usbd_hid::descriptor::{MediaKeyboardReport, MouseReport, SystemControlReport};
#[cfg(feature = "controller")]
use {
    crate::channel::{CONTROLLER_CHANNEL, ControllerPub, send_controller_event},
    crate::event::ControllerEvent,
};

use crate::action::{Action, KeyAction};
use crate::channel::{KEY_EVENT_CHANNEL, KEYBOARD_REPORT_CHANNEL};
use crate::combo::Combo;
use crate::descriptor::KeyboardReport;
use crate::event::{KeyboardEvent, KeyboardEventPos};
use crate::fork::{ActiveFork, StateBits};
use crate::hid::Report;
use crate::hid_state::{HidModifiers, HidMouseButtons};
use crate::input_device::Runnable;
use crate::input_device::rotary_encoder::Direction;
use crate::keyboard::held_buffer::{HeldBuffer, HeldKey, KeyState};
use crate::keyboard_macros::MacroOperation;
use crate::keycode::{KeyCode, ModifierCombination};
use crate::keymap::KeyMap;
use crate::light::LedIndicator;
#[cfg(all(feature = "split", feature = "_ble"))]
use crate::split::ble::central::update_activity_time;
use crate::tap_dance::{MorsePattern, TAP, TapHoldMode};
use crate::{FORK_MAX_NUM, boot};

pub(crate) mod combo;
pub(crate) mod held_buffer;
pub(crate) mod morse;
pub(crate) mod mouse;
pub(crate) mod oneshot;

const HOLD_BUFFER_SIZE: usize = 16;

// Timestamp of the last key action, the value is the number of seconds since the boot
#[cfg(feature = "_ble")]
pub(crate) static LAST_KEY_TIMESTAMP: Signal<crate::RawMutex, u32> = Signal::new();

/// Led states for the keyboard hid report (its value is received by by the light service in a hid report)
/// LedIndicator type would be nicer, but that does not have const expr constructor
pub(crate) static LOCK_LED_STATES: core::sync::atomic::AtomicU8 = core::sync::atomic::AtomicU8::new(0u8);

#[derive(Debug)]
enum LoopState {
    /// Default state, fire and forget current key event
    OK,
    /// Save current event into buffer
    Queue,
    /// Flush event buffer
    Flush,
    /// Stop keyboard running
    Stop,
}

/// State machine for one shot keys
#[derive(Default)]
enum OneShotState<T> {
    /// First one shot key press
    Initial(T),
    /// One shot key was released before any other key, normal one shot behavior
    Single(T),
    /// Another key was pressed before one shot key was released, treat as a normal modifier/layer
    Held(T),
    /// One shot inactive
    #[default]
    None,
}

impl<T> OneShotState<T> {
    /// Get the current one shot value if any
    pub fn value(&self) -> Option<&T> {
        match self {
            OneShotState::Initial(v) | OneShotState::Single(v) | OneShotState::Held(v) => Some(v),
            OneShotState::None => None,
        }
    }
}

impl<const ROW: usize, const COL: usize, const NUM_LAYER: usize, const NUM_ENCODER: usize> Runnable
    for Keyboard<'_, ROW, COL, NUM_LAYER, NUM_ENCODER>
{
    /// Main keyboard processing task, it receives input devices result, processes keys.
    /// The report is sent using `send_report`.
    async fn run(&mut self) {
        loop {
            let result = match self.next_buffered_key() {
                Some(key) => self.process_buffered_key(key).await,
                None => {
                    // No buffered tap-hold event, wait for new key
                    let event = KEY_EVENT_CHANNEL.receive().await;
                    // Process the key event
                    self.process_inner(event).await
                }
            };

            match result {
                LoopState::Queue => {
                    // keep unprocessed key events
                    // every key should be buffered into event list, check in every turn in future
                    continue;
                }
                LoopState::Stop => {
                    return;
                }
                _ => {
                    // Stop buffering, clean all buffered events
                    self.clean_buffered_processed_keys();

                    // After processing the key event, check if there are unprocessed events
                    // This will happen if there's recursion in key processing
                    if self.held_buffer.keys.is_empty() && !self.unprocessed_events.is_empty() {
                        while !self.unprocessed_events.is_empty() {
                            // Process unprocessed events
                            let e = self.unprocessed_events.remove(0);
                            debug!("Unprocessed event: {:?}", e);
                            self.process_inner(e).await;
                        }
                    }
                }
            }
        }
    }
}

pub struct Keyboard<'a, const ROW: usize, const COL: usize, const NUM_LAYER: usize, const NUM_ENCODER: usize = 0> {
    /// Keymap
    pub(crate) keymap: &'a RefCell<KeyMap<'a, ROW, COL, NUM_LAYER, NUM_ENCODER>>,

    /// Unprocessed events
    unprocessed_events: Vec<KeyboardEvent, 16>,

    /// Buffered held keys
    pub held_buffer: HeldBuffer,

    /// Timer which records the timestamp of key changes
    pub(crate) timer: [[Option<Instant>; ROW]; COL],

    /// Timer which records the timestamp of rotary encoder changes
    pub(crate) rotary_encoder_timer: [[Option<Instant>; 2]; NUM_ENCODER],

    /// Record the timestamp of last **simple key** press.
    /// It's used in tap-hold prior-idle-time check.
    last_press_time: Instant,

    /// stores the last KeyCode executed, to be repeated if the repeat key os pressed
    /// Used in repeat-key
    last_key_code: KeyCode,

    /// One shot layer state
    osl_state: OneShotState<u8>,

    /// One shot modifier state
    osm_state: OneShotState<HidModifiers>,

    /// Caps word state - whether caps word is currently active
    caps_word_active: bool,
    /// Caps word idle timer - tracks when caps word should timeout
    caps_word_timer: Option<Instant>,

    /// The modifiers coming from (last) Action::KeyWithModifier
    with_modifiers: HidModifiers,

    /// Macro text typing state (affects the effective modifiers)
    macro_texting: bool,
    macro_caps: bool,

    /// The real state before fork activations is stored here
    fork_states: [Option<ActiveFork>; FORK_MAX_NUM], // chosen replacement key of the currently triggered forks and the related modifier suppression
    fork_keep_mask: HidModifiers, // aggregate here the explicit modifiers pressed since the last fork activations

    /// The held modifiers for the keyboard hid report
    held_modifiers: HidModifiers,

    /// The held keys for the keyboard hid report, except the modifiers
    held_keycodes: [KeyCode; 6],

    /// Registered key position.
    /// This is still needed besides `held_keycodes` because multiple keys with same keycode can be registered.
    registered_keys: [Option<KeyboardEvent>; 6],

    /// Internal mouse report buf
    mouse_report: MouseReport,

    /// Internal media report buf
    media_report: MediaKeyboardReport,

    /// Internal system control report buf
    system_control_report: SystemControlReport,

    /// Mouse acceleration state
    mouse_accel: u8,
    mouse_repeat: u8,
    mouse_wheel_repeat: u8,

    /// Used for temporarily disabling combos
    combo_on: bool,

    /// Publisher for controller channel
    #[cfg(feature = "controller")]
    controller_pub: ControllerPub,
}

impl<'a, const ROW: usize, const COL: usize, const NUM_LAYER: usize, const NUM_ENCODER: usize>
    Keyboard<'a, ROW, COL, NUM_LAYER, NUM_ENCODER>
{
    pub fn new(keymap: &'a RefCell<KeyMap<'a, ROW, COL, NUM_LAYER, NUM_ENCODER>>) -> Self {
        Keyboard {
            keymap,
            timer: [[None; ROW]; COL],
            rotary_encoder_timer: [[None; 2]; NUM_ENCODER],
            last_press_time: Instant::now(),
            osl_state: OneShotState::default(),
            osm_state: OneShotState::default(),
            caps_word_active: false,
            caps_word_timer: None,
            with_modifiers: HidModifiers::default(),
            macro_texting: false,
            macro_caps: false,
            fork_states: [None; FORK_MAX_NUM],
            fork_keep_mask: HidModifiers::default(),
            unprocessed_events: Vec::new(),
            held_buffer: HeldBuffer::new(),
            registered_keys: [None; 6],
            held_modifiers: HidModifiers::default(),
            held_keycodes: [KeyCode::No; 6],
            mouse_report: MouseReport {
                buttons: 0,
                x: 0,
                y: 0,
                wheel: 0,
                pan: 0,
            },
            media_report: MediaKeyboardReport { usage_id: 0 },
            system_control_report: SystemControlReport { usage_id: 0 },
            last_key_code: KeyCode::No,
            mouse_accel: 0,
            mouse_repeat: 0,
            mouse_wheel_repeat: 0,
            combo_on: true,
            #[cfg(feature = "controller")]
            controller_pub: unwrap!(CONTROLLER_CHANNEL.publisher()),
        }
    }

    /// Send a keyboard report to the host
    async fn send_report(&self, report: Report) {
        KEYBOARD_REPORT_CHANNEL.sender().send(report).await
    }

    /// Get a copy of the next timeout key in the buffer,
    /// which is either a combo component that is waiting for other combo keys,
    /// or a morse key that is in the pressed or released state.
    fn next_buffered_key(&mut self) -> Option<HeldKey> {
        self.held_buffer.next_timeout(|k| {
            matches!(k.state, KeyState::Released(_) | KeyState::WaitingCombo)
                || (matches!(k.state, KeyState::Pressed(_)) && k.action.is_morse())
        })
    }

    // Clean up for leak keys, remove non morse keys in ProcessedButReleaseNotReportedYet state from the buffer
    pub(crate) fn clean_buffered_processed_keys(&mut self) {
        self.held_buffer.keys.retain(|k| {
            if k.action.is_morse() {
                true
            } else {
                match k.state {
                    KeyState::ProcessedButReleaseNotReportedYet(_) => {
                        warn!("NEED CLEAN: Processing buffering TAP keys with post tap: {:?}", k.event);
                        false
                    }
                    _ => true,
                }
            }
        });
    }

    /// Process the latest buffered key.
    ///
    /// The given holding key is a copy of the buffered key. Only tap-hold keys are considered now.
    async fn process_buffered_key(&mut self, key: HeldKey) -> LoopState {
        debug!(
            "Processing buffered key: \nevent: {:?} state: {:?}",
            key.event, key.state
        );
        match key.state {
            KeyState::WaitingCombo => {
                debug!(
                    "[Combo] Waiting combo, timeout in: {:?}ms",
                    (key.timeout_time.saturating_duration_since(Instant::now())).as_millis()
                );
                match with_deadline(key.timeout_time, KEY_EVENT_CHANNEL.receive()).await {
                    Ok(event) => {
                        // Process new key event
                        debug!("[Combo] Interrupted by a new key event: {:?}", event);
                        self.process_inner(event).await;
                    }
                    Err(_timeout) => {
                        // Timeout, dispatch combo
                        debug!("[Combo] Timeout, dispatch combo");
                        self.dispatch_combos().await;
                    }
                }
            }
            KeyState::Pressed(_) | KeyState::Released(_) => {
                if key.action.is_morse() {
                    // Wait for timeout or new key event
                    info!("Waiting morse key: {:?}", key.action);
                    match with_deadline(key.timeout_time, KEY_EVENT_CHANNEL.receive()).await {
                        Ok(event) => {
                            debug!("Buffered morse key interrupted by a new key event: {:?}", event);
                            self.process_inner(event).await;
                        }
                        Err(_timeout) => {
                            debug!("Buffered morse key timeout");
                            self.handle_morse_timeout(&key).await;
                        }
                    }
                }
            }
            _ => (),
        }
        LoopState::OK
    }

    /// Process key changes at (row, col)
    async fn process_inner(&mut self, event: KeyboardEvent) -> LoopState {
        #[cfg(feature = "matrix_tester")]
        self.keymap.borrow_mut().matrix_state.update(&event);

        // Matrix should process key pressed event first, record the timestamp of key changes
        if event.pressed {
            self.set_timer_value(event, Some(Instant::now()));
        }
        // Update activity time for BLE split central sleep management
        #[cfg(all(feature = "split", feature = "_ble"))]
        update_activity_time();

        // Process key
        let key_action = &self.keymap.borrow_mut().get_action_with_layer_cache(event);

        if self.combo_on {
            if let (Some(key_action), is_combo) = self.process_combo(key_action, event).await {
                self.process_key_action(&key_action, event, is_combo).await
            } else {
                LoopState::OK
            }
        } else {
            self.process_key_action(key_action, event, false).await
        }
    }

<<<<<<< HEAD
    async fn process_key_action(&mut self, key_action: KeyAction, event: KeyboardEvent, is_combo: bool) -> LoopState {
        // Global hold timeout
        let timeout = self.keymap.borrow().behavior.morse.timeout.as_millis() as u16;

=======
    async fn process_key_action(&mut self, key_action: &KeyAction, event: KeyboardEvent, is_combo: bool) -> LoopState {
>>>>>>> 73cfa3ad
        // When pressing a morse key, check flow tap first.
        if event.pressed
            && self.keymap.borrow().behavior.tap_hold.enable_hrm
            && key_action.is_morse()
            && self.last_press_time.elapsed() < self.keymap.borrow().behavior.tap_hold.prior_idle_time
        {
            // It's in key streak, trigger the first tap action
            debug!("Flow tap detected, trigger tap action for current morse key");

            // TODO: Check whether current morse key is in the buffer, if so, remove it from buffer and use the buffered morse pattern?
            // TODO: Check only morse with modifier?

            let action = Self::action_from_pattern(&self.keymap.borrow().behavior, key_action, TAP); //tap action
            self.process_key_action_normal(action, event).await;
            // Push back after triggered press
            let now = Instant::now();
            let time_out = now + Self::morse_timeout(&self.keymap.borrow().behavior, key_action);
            self.held_buffer.push(HeldKey::new(
                event,
<<<<<<< HEAD
                key_action,
                KeyState::PostTap(0),
                Instant::now(),
                Instant::now() + Duration::from_millis(m.get_timeout(timeout) as u64),
=======
                *key_action,
                KeyState::ProcessedButReleaseNotReportedYet(action),
                now,
                time_out,
>>>>>>> 73cfa3ad
            ));
            return LoopState::OK;
        }

        // If current key is a release, and it cannot be find in the held buffer or it's already triggered
        // it's pressed BEFORE any morse key is pressed, set the check_buffer = false
        let (decision_for_current_key, decisions) = self.make_decisions_for_keys(key_action, event);

        let (keyboard_state_updated, updated_decision_for_cur_key) =
            self.fire_held_keys(decision_for_current_key, decisions).await;

        // Process current key action after all held keys are resolved
        match updated_decision_for_cur_key {
            KeyBehaviorDecision::CleanBuffer | KeyBehaviorDecision::Release => {
                debug!("Clean buffer, then process current key normally");
                let key_action = if keyboard_state_updated && !is_combo {
                    // The key_action needs to be updated due to the morse key might be triggered
                    &self.keymap.borrow_mut().get_action_with_layer_cache(event)
                } else {
                    key_action
                };
                self.process_key_action_inner(key_action, event).await
            }
            KeyBehaviorDecision::Buffer => {
                debug!("Current key is buffered, return LoopState::Queue");
                let press_time = Instant::now();
<<<<<<< HEAD
                let timeout_time = if let KeyAction::Morse(m) = key_action {
                    press_time + Duration::from_millis(m.get_timeout(timeout) as u64)
=======
                let timeout_time = if key_action.is_morse() {
                    press_time + Self::morse_timeout(&self.keymap.borrow().behavior, key_action)
>>>>>>> 73cfa3ad
                } else {
                    press_time
                };
                self.held_buffer.push(HeldKey::new(
                    event,
                    *key_action,
                    KeyState::Pressed(MorsePattern::default()),
                    press_time,
                    timeout_time,
                ));
                // Current key is buffered, return LoopState::Queue
                LoopState::Queue
            }
            KeyBehaviorDecision::Ignore => {
                debug!("Current key is ignored or not buffered, process normally: {:?}", event);
                // Process current key normally
                let key_action = if keyboard_state_updated && !is_combo {
                    // The key_action needs to be updated due to the morse key might be triggered
                    &self.keymap.borrow_mut().get_action_with_layer_cache(event)
                } else {
                    key_action
                };
                self.process_key_action_inner(key_action, event).await
            }
        }
    }

    /// Fire held keys according to their decisions.
    ///
    /// This function fires held keys according to their decisions, and returns
    /// whether the keyboard state is updated after firing those keys and
    /// the updated decision for current key.
    async fn fire_held_keys(
        &mut self,
        mut decision_for_current_key: KeyBehaviorDecision,
        decisions: Vec<(KeyboardEventPos, HeldKeyDecision), 16>,
    ) -> (bool, KeyBehaviorDecision) {
        let mut keyboard_state_updated = false;
        // Fire buffered keys
        for (pos, decision) in decisions {
            // Some decisions of held keys have been made, fire those keys
            // debug!("✅ Decision for held key: {:?}: {:?}", pos, decision)
            match decision {
                HeldKeyDecision::UnilateralTap => {
                    if let Some(mut held_key) = self.held_buffer.remove_if(|k| k.event.pos == pos) {
                        if held_key.action.is_morse() {
                            // Unilateral tap of the held key is triggered
                            debug!("Cleaning buffered morse key due to unilateral tap");
                            match held_key.state {
                                KeyState::Pressed(_) | KeyState::Holding(_) => {
                                    // In this state pattern is not surely finished,
                                    // however an other key is pressed so terminate the sequence
                                    // with a tap due to UnilateralTap decision; try to resolve as is
                                    let pattern = match held_key.state {
                                        KeyState::Pressed(pattern) => pattern.followed_by_tap(), // The HeldKeyDecision turned this into tap!
                                        KeyState::Holding(pattern) => pattern,
                                        _ => unreachable!(),
                                    };
                                    debug!("pattern after unilateral tap: {:?}", pattern);
                                    let action = Self::action_from_pattern(
                                        &self.keymap.borrow().behavior,
                                        &held_key.action,
                                        pattern,
                                    );
                                    self.process_key_action_normal(action, held_key.event).await;
                                    held_key.state = KeyState::ProcessedButReleaseNotReportedYet(action);
                                    // Push back after triggered tap
                                    self.held_buffer.push_without_sort(held_key);
                                }
                                KeyState::Released(pattern) => {
                                    // In this state pattern is not surely finished,
                                    // however an other key is pressed so terminate the sequence, try to resolve as is
                                    debug!("pattern after released, unilateral tap: {:?}", pattern);
                                    let action = Self::action_from_pattern(
                                        &self.keymap.borrow().behavior,
                                        &held_key.action,
                                        pattern,
                                    );
                                    held_key.event.pressed = true;
                                    self.process_key_action_tap(action, held_key.event).await;
                                    // The tap is fully fired, don't push it back to buffer again
                                    // Removing from the held buffer is like setting to an idle state
                                }
                                _ => (),
                            }
                        }
                    }
                }
                HeldKeyDecision::PermissiveHold | HeldKeyDecision::HoldOnOtherKeyPress => {
                    if let Some(mut held_key) = self.held_buffer.remove_if(|k| k.event.pos == pos) {
                        let action = self.keymap.borrow_mut().get_action_with_layer_cache(held_key.event);

                        if action.is_morse() {
                            // Permissive hold of held key is triggered
                            debug!("Cleaning buffered morse key due to permissive hold or hold on other key press");
                            match held_key.state {
                                KeyState::Pressed(_) | KeyState::Holding(_) => {
                                    // In this state pattern is not surely finished,
                                    // however an other key is pressed so terminate the sequence
                                    // with a hold due to PermissiveHold/HoldOnOtherKeyPress decision; try to resolve as is
                                    let pattern = match held_key.state {
                                        KeyState::Pressed(pattern) => pattern.followed_by_hold(), // The HeldKeyDecision turned this into hold!
                                        KeyState::Holding(pattern) => pattern,
                                        _ => unreachable!(),
                                    };
                                    keyboard_state_updated = true;
                                    debug!("pattern after permissive hold: {:?}", pattern);
                                    let action =
                                        Self::action_from_pattern(&self.keymap.borrow().behavior, &action, pattern);
                                    self.process_key_action_normal(action, held_key.event).await;
                                    held_key.state = KeyState::ProcessedButReleaseNotReportedYet(action);
                                    // Push back after triggered hold
                                    self.held_buffer.push_without_sort(held_key);
                                }
                                KeyState::Released(pattern) => {
                                    debug!("pattern after released, permissive hold: {:?}", pattern);
                                    let action =
                                        Self::action_from_pattern(&self.keymap.borrow().behavior, &action, pattern);
                                    held_key.event.pressed = true;
                                    self.process_key_action_tap(action, held_key.event).await;
                                    // The tap is fully fired, don't push it back to buffer again
                                    // Removing from the held buffer is like setting to an idle state
                                }
                                _ => (),
                            }
                        }
                    }
                }
                HeldKeyDecision::Release => {
                    // Releasing the current key, will always be tapping, because timeout isn't here
                    if let Some(mut held_key) = self.held_buffer.remove_if(|k| k.event.pos == pos) {
                        let key_action = if keyboard_state_updated {
                            self.keymap.borrow_mut().get_action_with_layer_cache(held_key.event)
                        } else {
                            held_key.action
                        };
                        debug!("Processing current key before releasing: {:?}", held_key.event);
                        if !key_action.is_morse() {
                            match key_action {
                                KeyAction::Single(action) => {
                                    self.process_key_action_normal(action, held_key.event).await;
                                }
                                KeyAction::Tap(action) => {
                                    self.process_key_action_tap(action, held_key.event).await;
                                }
                                _ => unreachable!(),
                            }
                        } else {
                            match held_key.state {
                                KeyState::Pressed(_) | KeyState::Holding(_) => {
                                    debug!("Cleaning buffered Release key");

                                    let pattern = match held_key.state {
                                        KeyState::Pressed(pattern) => pattern.followed_by_tap(), // TODO? should we double check the timeout with Instant::now() >= held_key.timeout_time?
                                        KeyState::Holding(pattern) => pattern,
                                        _ => unreachable!(),
                                    };

                                    debug!("pattern by decided tap release: {:?}", pattern);

                                    let final_action = Self::try_predict_final_action(
                                        &self.keymap.borrow().behavior,
                                        &key_action,
                                        pattern,
                                    );
                                    if let Some(action) = final_action {
                                        debug!("tap prediction {:?} -> {:?}", pattern, action);
                                        self.process_key_action_normal(action, held_key.event).await;
                                        held_key.state = KeyState::ProcessedButReleaseNotReportedYet(action);
                                    }
                                }
                                _ => {} // For tap-dance, the releasing will not be processed immediately, so just ignore it
                            }
                            // Push back after triggered hold
                            self.held_buffer.push_without_sort(held_key);
                        }
                    }

                    // After processing current key in `Release` state, mark the `decision_for_current_key` to `CleanBuffer`
                    // That means all normal keys pressed AFTER the press of current releasing key will be fired
                    decision_for_current_key = KeyBehaviorDecision::CleanBuffer;
                }
                HeldKeyDecision::Normal => {
                    // Check if the normal keys in the buffer should be triggered.
                    let trigger_normal = matches!(decision_for_current_key, KeyBehaviorDecision::CleanBuffer);

                    if trigger_normal && let Some(mut held_key) = self.held_buffer.remove_if(|k| k.event.pos == pos) {
                        debug!("Cleaning buffered normal key");
                        let action = if keyboard_state_updated {
                            self.keymap.borrow_mut().get_action_with_layer_cache(held_key.event)
                        } else {
                            held_key.action
                        };

                        // Note: Morse like actions are not expected here.
                        assert!(!action.is_morse());
                        debug!("Tap Key {:?} now press down, action: {:?}", held_key.event, action);
                        self.process_key_action_inner(&action, held_key.event).await;

                        // Push back the updated key state
                        held_key.state = KeyState::ProcessedButReleaseNotReportedYet(action.to_action()); // Morse like actions are not expected here
                        self.held_buffer.push_without_sort(held_key);
                    }
                }
                _ => (),
            }
        }
        (keyboard_state_updated, decision_for_current_key)
    }

    /// Make decisions for current key and each held key.
    ///
    /// This function iterates all held keys and makes decision for them if a special mode is triggered, such as permissive hold, etc.
    fn make_decisions_for_keys(
        &mut self,
        key_action: &KeyAction,
        event: KeyboardEvent,
    ) -> (
        KeyBehaviorDecision,
        Vec<(KeyboardEventPos, HeldKeyDecision), HOLD_BUFFER_SIZE>,
    ) {
        // Decision of current key and held keys
        let mut decision_for_current_key = KeyBehaviorDecision::Ignore;
        let mut decisions: Vec<(_, HeldKeyDecision), HOLD_BUFFER_SIZE> = Vec::new();

        // Whether the held buffer needs to be checked.
        let check_held_buffer = event.pressed
            || self
                .held_buffer
                .find_action(key_action)
                .is_some_and(|k| matches!(k.state, KeyState::Pressed(_) | KeyState::Released(_)));

        if check_held_buffer {
            // First, sort by press time
            self.held_buffer.keys.sort_unstable_by_key(|k| k.press_time);

            // Check all unresolved held keys, calculate their decision one-by-one
            for held_key in self
                .held_buffer
                .keys
                .iter()
                .filter(|k| matches!(k.state, KeyState::Pressed(_) | KeyState::Released(_)))
            {
                // Releasing a key is already buffered
                if !event.pressed && held_key.action == *key_action {
                    debug!("Releasing a held key: {:?}", event);
                    let _ = decisions.push((held_key.event.pos, HeldKeyDecision::Release));
                    decision_for_current_key = KeyBehaviorDecision::Release;
                    continue;
                }

                // Buffered normal keys should be added to the decision list,
                // they will be processed later according to the decision of current key
                if !held_key.action.is_morse() && matches!(held_key.state, KeyState::Pressed(_)) {
                    let _ = decisions.push((held_key.event.pos, HeldKeyDecision::Normal));
                    continue;
                }

                // The remaining keys are not same as the current key, check only morse keys
                if held_key.event.pos != event.pos && held_key.action.is_morse() {
                    let (tap_hold_mode, unilateral_tap) =
                        Self::tap_hold_mode(&self.keymap.borrow().behavior, &held_key.action);

                    if event.pressed {
                        // The current key is being pressed

                        // Check morse key mode
                        match tap_hold_mode {
                            TapHoldMode::PermissiveHold => {
                                // Permissive hold mode checks key releases, so push current key press into buffer.
                                decision_for_current_key = KeyBehaviorDecision::Buffer;
                            }
                            TapHoldMode::HoldOnOtherPress => {
                                debug!(
                                    "Trigger morse key due to hold on other key press: {:?}",
                                    held_key.action
                                );
                                let _ = decisions.push((held_key.event.pos, HeldKeyDecision::HoldOnOtherKeyPress));
                                decision_for_current_key = KeyBehaviorDecision::CleanBuffer;
                            }
                            _ => (),
                        }
                    } else {
                        // 1. Check unilateral tap of held key
                        // Note: `decision for current key == Release` means that current held key is pressed AFTER the current releasing key,
                        // releasing a key should not trigger unilateral tap of keys which are pressed AFTER the released key
<<<<<<< HEAD
                        // TODO: Use perkey unilateral tap config
                        let unilateral_tap_enabled = self.keymap.borrow().behavior.morse.unilateral_tap;
                        if unilateral_tap_enabled
=======
                        if unilateral_tap
>>>>>>> 73cfa3ad
                            && event.pos != held_key.event.pos
                            && decision_for_current_key != KeyBehaviorDecision::Release
                            && event.pos.is_same_hand::<ROW, COL>(held_key.event.pos)
                        {
                            debug!("Unilateral tap triggered, resolve morse key as tapping");
                            let _ = decisions.push((held_key.event.pos, HeldKeyDecision::UnilateralTap));
                            continue;
                        }

                        // The current key is being released, check only the held key in permissive hold mode
                        if decision_for_current_key != KeyBehaviorDecision::Release
                            && tap_hold_mode == TapHoldMode::PermissiveHold
                        {
                            debug!("Permissive hold!");
                            // Check first current releasing key is in the buffer, AND after the current key
                            let _ = decisions.push((held_key.event.pos, HeldKeyDecision::PermissiveHold));
                            decision_for_current_key = KeyBehaviorDecision::CleanBuffer;
                        }
                    }
                }
            }
        }
        (decision_for_current_key, decisions)
    }

    async fn process_key_action_inner(&mut self, original_key_action: &KeyAction, event: KeyboardEvent) -> LoopState {
        // Start forks
        let key_action = self.try_start_forks(original_key_action, event);

        // Clear with_modifier if a new key is pressed
        if self.with_modifiers.into_bits() != 0 && event.pressed {
            self.with_modifiers = HidModifiers::new();
        }

        #[cfg(feature = "_ble")]
        LAST_KEY_TIMESTAMP.signal(Instant::now().as_secs() as u32);

        #[cfg(feature = "controller")]
        send_controller_event(&mut self.controller_pub, ControllerEvent::Key(event, key_action));

        if !key_action.is_morse() {
            match key_action {
                KeyAction::No | KeyAction::Transparent => (),
                KeyAction::Single(action) => {
                    debug!("Process Single key action: {:?}, {:?}", action, event);
                    self.process_key_action_normal(action, event).await;
                }
                KeyAction::Tap(action) => self.process_key_action_tap(action, event).await,
                _ => unreachable!(),
            }
        } else {
            self.process_key_action_morse(&key_action, event).await;
        }
        self.try_finish_forks(original_key_action, event);

        LoopState::OK
    }

    /// Replaces the incoming key_action if a fork is configured for that key.
    /// The replacement decision is made at key_press time, and the decision
    /// is kept until the key is released.
    fn try_start_forks(&mut self, key_action: &KeyAction, event: KeyboardEvent) -> KeyAction {
        if self.keymap.borrow().behavior.fork.forks.is_empty() {
            return *key_action;
        }

        if !event.pressed {
            for (i, fork) in (&self.keymap.borrow().behavior.fork.forks).into_iter().enumerate() {
                if fork.trigger == *key_action {
                    if let Some(active) = self.fork_states[i] {
                        // If the originating key of a fork is released, simply release the replacement key
                        // (The fork deactivation is delayed, will happen after the release hid report is sent)
                        debug!("replace input with fork action {:?}", active);
                        return active.replacement;
                    }
                }
            }
            return *key_action;
        }

        let mut decision_state = StateBits {
            // "explicit modifiers" includes the effect of one-shot modifiers, held modifiers keys only
            modifiers: self.resolve_explicit_modifiers(event.pressed),
            leds: LedIndicator::from_bits(LOCK_LED_STATES.load(core::sync::atomic::Ordering::Relaxed)),
            mouse: HidMouseButtons::from_bits(self.mouse_report.buttons),
        };

        let mut triggered_forks = [false; FORK_MAX_NUM]; // used to avoid loops
        let mut chain_starter: Option<usize> = None;
        let mut combined_suppress = HidModifiers::default();
        let mut replacement = *key_action;

        'bind: loop {
            for (i, fork) in (&self.keymap.borrow().behavior.fork.forks).into_iter().enumerate() {
                if !triggered_forks[i] && self.fork_states[i].is_none() && fork.trigger == replacement {
                    let decision = (fork.match_any & decision_state) != StateBits::default()
                        && (fork.match_none & decision_state) == StateBits::default();

                    replacement = if decision {
                        fork.positive_output
                    } else {
                        fork.negative_output
                    };

                    let suppress = fork.match_any.modifiers & !fork.kept_modifiers;

                    combined_suppress |= suppress;

                    // Suppress the previously activated Action::KeyWithModifiers
                    // (even if they held for a long time, a new keypress arrived
                    // since then, which breaks the key repeat, so losing their
                    // effect likely will not cause problem...)
                    self.with_modifiers &= !suppress;

                    // Reduce the previously aggregated keeps with the match_any mask
                    // (since this is the expected behavior in most cases)
                    self.fork_keep_mask &= !fork.match_any.modifiers;

                    // Then add the user defined keeps (if any)
                    self.fork_keep_mask |= fork.kept_modifiers;

                    if chain_starter.is_none() {
                        chain_starter = Some(i);
                    }

                    if fork.bindable {
                        // If this fork is bindable look for other not yet activated forks,
                        // which can be triggered by that the current replacement key
                        triggered_forks[i] = true; // Avoid triggering the same fork again -> no infinite loops either

                        // For the next fork evaluations, update the decision state
                        // with the suppressed modifiers
                        decision_state.modifiers &= !suppress;
                        continue 'bind;
                    }

                    //return final decision is ready
                    break 'bind;
                }
            }

            // No (more) forks were triggered, so we are done
            break 'bind;
        }

        if let Some(initial) = chain_starter {
            // After the initial fork triggered, we have switched to "bind mode".
            // The later triggered forks will not really activate, only update
            // the replacement decision and modifier suppressions of the initially
            // triggered fork, which is here marked as active:
            self.fork_states[initial] = Some(ActiveFork {
                replacement,
                suppress: combined_suppress,
            });
        }

        // No (or no more) forks were triggered, so we are done
        replacement
    }

    // Release of forked key must deactivate the fork
    // (explicit modifier suppressing effect will be stopped only AFTER the release hid report is sent)
    fn try_finish_forks(&mut self, original_key_action: &KeyAction, event: KeyboardEvent) {
        if !event.pressed {
            for (i, fork) in (&self.keymap.borrow().behavior.fork.forks).into_iter().enumerate() {
                if self.fork_states[i].is_some() && fork.trigger == *original_key_action {
                    // if the originating key of a fork is released the replacement decision is not valid anymore
                    self.fork_states[i] = None;
                }
            }
        }
    }

    /// Check combo before process keys.
    ///
    /// This function returns key action after processing combo, and a boolean indicates that if current returned key action is a combo output
    async fn process_combo(&mut self, key_action: &KeyAction, event: KeyboardEvent) -> (Option<KeyAction>, bool) {
        let mut is_combo_action = false;
        let current_layer = self.keymap.borrow().get_activated_layer();
        for combo in self.keymap.borrow_mut().behavior.combo.combos.iter_mut() {
            is_combo_action |= combo.update(key_action, event, current_layer);
        }

        if event.pressed && is_combo_action {
            let pressed_time = self.get_timer_value(event).unwrap_or(Instant::now());
            self.held_buffer.push(HeldKey::new(
                event,
                *key_action,
                KeyState::WaitingCombo,
                pressed_time,
                pressed_time + self.keymap.borrow().behavior.combo.timeout,
            ));

            // FIXME: last combo is not checked
            let next_action = self
                .keymap
                .borrow_mut()
                .behavior
                .combo
                .combos
                .iter_mut()
                .find_map(|combo| (combo.is_all_pressed() && !combo.is_triggered()).then_some(combo.trigger()));

            if next_action.is_some() {
                // FIXME: This operation removes all held keys with state `WaitingCombo`.
                // If there're multiple combo are triggered SIMULTANEOUSLY, extra keys will be removed.
                debug!("[Combo] {:?} triggered", next_action);
                self.held_buffer
                    .keys
                    .retain(|item| item.state != KeyState::WaitingCombo);
                (next_action, true)
            } else {
                (next_action, false)
            }
        } else {
            if !event.pressed {
                let mut combo_output = None;
                let mut releasing_triggered_combo = false;

                for combo in self.keymap.borrow_mut().behavior.combo.combos.iter_mut() {
                    if combo.actions.contains(&key_action) {
                        // Releasing a combo key in triggered combo
                        releasing_triggered_combo |= combo.is_triggered();

                        // Release the combo key, check whether the combo is fully released
                        if combo.update_released(key_action) {
                            // If the combo is fully released, update the combo output
                            debug!("[Combo] {:?} is released", combo.output);
                            combo_output = combo_output.or(Some(combo.output));
                        }
                    }
                }

                // Releasing a triggered combo
                // - Return the output of the triggered combo when the combo is fully released
                // - Return None when the combo is not fully released yet
                if releasing_triggered_combo {
                    return (combo_output, true);
                }
            }

            self.dispatch_combos().await;
            (Some(*key_action), false)
        }
    }

    // Dispatch combo keys buffered in the held buffer when the combo isn't being triggered.
    async fn dispatch_combos(&mut self) {
        // Dispatch all keys with state `WaitingCombo` in the held buffer
        let mut i = 0;
        while i < self.held_buffer.keys.len() {
            if self.held_buffer.keys[i].state == KeyState::WaitingCombo {
                let key = self.held_buffer.keys.swap_remove(i);
                debug!("[Combo] Dispatching combo: {:?}", key);
                self.process_key_action(&key.action, key.event, false).await;
            } else {
                i += 1;
            }
        }

        // Reset triggered combo states
        self.keymap
            .borrow_mut()
            .behavior
            .combo
            .combos
            .iter_mut()
            .filter(|combo| !combo.is_triggered())
            .for_each(Combo::reset);
    }

    async fn process_key_action_normal(&mut self, action: Action, event: KeyboardEvent) {
        match action {
            Action::No | Action::Transparent => {}
            Action::Key(key) => self.process_action_key(key, event).await,
            Action::LayerOn(layer_num) => self.process_action_layer_switch(layer_num, event),
            Action::LayerOff(layer_num) => {
                // Turn off a layer temporarily when the key is pressed
                // Reactivate the layer after the key is released
                if event.pressed {
                    self.keymap.borrow_mut().deactivate_layer(layer_num);
                }
            }
            Action::LayerToggle(layer_num) => {
                // Toggle a layer when the key is release
                if !event.pressed {
                    self.keymap.borrow_mut().toggle_layer(layer_num);
                }
            }
            Action::LayerToggleOnly(layer_num) => {
                // Activate a layer and deactivate all other layers(except default layer)
                if event.pressed {
                    // Disable all layers except the default layer
                    let default_layer = self.keymap.borrow().get_default_layer();
                    for i in 0..NUM_LAYER as u8 {
                        if i != default_layer {
                            self.keymap.borrow_mut().deactivate_layer(i);
                        }
                    }
                    // Activate the target layer
                    self.keymap.borrow_mut().activate_layer(layer_num);
                }
            }
            Action::DefaultLayer(layer_num) => {
                // Set the default layer
                self.keymap.borrow_mut().set_default_layer(layer_num);
            }
            Action::Modifier(modifiers) => {
                if event.pressed {
                    self.register_modifiers(modifiers);
                } else {
                    self.unregister_modifiers(modifiers);
                }
                //report the modifier press/release in its own hid report
                self.send_keyboard_report_with_resolved_modifiers(event.pressed).await;
                self.update_osl(event);
            }
            Action::TriggerMacro(macro_idx) => self.execute_macro(macro_idx, event).await,
            Action::KeyWithModifier(key_code, modifiers) => {
                if event.pressed {
                    // These modifiers will be combined into the hid report, so
                    // they will be "pressed" the same time as the key (in same hid report)
                    self.with_modifiers |= modifiers.to_hid_modifiers();
                } else {
                    // The modifiers will not be part of the hid report, so
                    // they will be "released" the same time as the key (in same hid report)
                    self.with_modifiers &= !(modifiers.to_hid_modifiers());
                }
                self.process_action_key(key_code, event).await
            }
            Action::LayerOnWithModifier(layer_num, modifiers) => {
                if event.pressed {
                    // These modifiers will be combined into the hid report, so
                    // they will be "pressed" the same time as the key (in same hid report)
                    self.with_modifiers |= modifiers.to_hid_modifiers();
                } else {
                    // The modifiers will not be part of the hid report, so
                    // they will be "released" the same time as the key (in same hid report)
                    self.with_modifiers &= !(modifiers.to_hid_modifiers());
                }
                self.process_action_layer_switch(layer_num, event)
            }
            Action::OneShotLayer(l) => {
                self.process_action_osl(l, event).await;
                // Process OSM to avoid the OSL state stuck when an OSL is followed by an OSM
                self.update_osm(event);
            }
            Action::OneShotModifier(m) => {
                self.process_action_osm(m.to_hid_modifiers(), event).await;
                // Process OSL to avoid the OSM state stuck when an OSM is followed by an OSL
                self.update_osl(event);
            }
            Action::OneShotKey(_k) => warn!("One-shot key is not supported: {:?}", action),
        }
    }

    /// Tap action, send a key when the key is pressed, then release the key.
    async fn process_key_action_tap(&mut self, action: Action, mut event: KeyboardEvent) {
        debug!("TAP action: {:?}, {:?}", action, event);

        if event.pressed {
            self.process_key_action_normal(action, event).await;

            // Wait 10ms, then send release
            Timer::after_millis(10).await;

            event.pressed = false;
            self.process_key_action_normal(action, event).await;
        }
    }

    pub fn print_buffer(&self) {
        self.held_buffer
            .keys
            .iter()
            .enumerate()
            .for_each(|(i, k)| info!("\n✅Held buffer {}: {:?}, state: {:?}", i, k.event, k.state));
    }

    async fn process_action_osm(&mut self, modifiers: HidModifiers, event: KeyboardEvent) {
        // Update one shot state
        if event.pressed {
            // Add new modifier combination to existing one shot or init if none
            self.osm_state = match self.osm_state {
                OneShotState::None => OneShotState::Initial(modifiers),
                OneShotState::Initial(m) => OneShotState::Initial(m | modifiers),
                OneShotState::Single(m) => OneShotState::Single(m | modifiers),
                OneShotState::Held(m) => OneShotState::Held(m | modifiers),
            };

            self.update_osl(event);
        } else {
            match self.osm_state {
                OneShotState::Initial(m) | OneShotState::Single(m) => {
                    self.osm_state = OneShotState::Single(m);

                    let timeout = Timer::after(self.keymap.borrow().behavior.one_shot.timeout);
                    match select(timeout, KEY_EVENT_CHANNEL.receive()).await {
                        Either::First(_) => {
                            // Timeout, release modifiers
                            self.update_osl(event);
                            self.osm_state = OneShotState::None;
                        }
                        Either::Second(e) => {
                            // New event, send it to queue
                            if self.unprocessed_events.push(e).is_err() {
                                warn!("Unprocessed event queue is full, dropping event");
                            }
                        }
                    }
                }
                OneShotState::Held(_) => {
                    // Release modifier
                    self.update_osl(event);
                    self.osm_state = OneShotState::None;

                    // This sends a separate hid report with the
                    // currently registered modifiers except the
                    // one shoot modifiers -> this way "releasing" them.
                    self.send_keyboard_report_with_resolved_modifiers(event.pressed).await;
                }
                _ => (),
            };
        }
    }

    async fn process_action_osl(&mut self, layer_num: u8, event: KeyboardEvent) {
        // Update one shot state
        if event.pressed {
            // Deactivate old layer if any
            if let Some(&l) = self.osl_state.value() {
                self.keymap.borrow_mut().deactivate_layer(l);
            }

            // Update layer of one shot
            self.osl_state = match self.osl_state {
                OneShotState::None => OneShotState::Initial(layer_num),
                OneShotState::Initial(_) => OneShotState::Initial(layer_num),
                OneShotState::Single(_) => OneShotState::Single(layer_num),
                OneShotState::Held(_) => OneShotState::Held(layer_num),
            };

            // Activate new layer
            self.keymap.borrow_mut().activate_layer(layer_num);
        } else {
            match self.osl_state {
                OneShotState::Initial(l) | OneShotState::Single(l) => {
                    self.osl_state = OneShotState::Single(l);

                    let timeout = embassy_time::Timer::after(self.keymap.borrow().behavior.one_shot.timeout);
                    match select(timeout, KEY_EVENT_CHANNEL.receive()).await {
                        Either::First(_) => {
                            // Timeout, deactivate layer
                            self.keymap.borrow_mut().deactivate_layer(layer_num);
                            self.osl_state = OneShotState::None;
                        }
                        Either::Second(e) => {
                            // New event, send it to queue
                            if self.unprocessed_events.push(e).is_err() {
                                warn!("Unprocessed event queue is full, dropping event");
                            }
                        }
                    }
                }
                OneShotState::Held(layer_num) => {
                    self.osl_state = OneShotState::None;
                    self.keymap.borrow_mut().deactivate_layer(layer_num);
                }
                _ => (),
            };
        }
    }

    /// Calculates the combined effect of "explicit modifiers":
    /// - registered modifiers
    /// - one-shot modifiers
    pub fn resolve_explicit_modifiers(&self, pressed: bool) -> HidModifiers {
        // if a one-shot modifier is active, decorate the hid report of keypress with those modifiers
        let mut result = self.held_modifiers;

        // OneShotState::Held keeps the temporary modifiers active until the key is released
        if pressed {
            if let Some(osm) = self.osm_state.value() {
                result |= *osm;
            }
        } else if let OneShotState::Held(osm) = self.osm_state {
            // One shot modifiers usually "released" together with the key release,
            // except when one-shoot is in "held mode" (to allow Alt+Tab like use cases)
            // In this later case Held -> None state change will report
            // the "modifier released" change in a separate hid report
            result |= osm;
        };

        result
    }

    /// Calculates the combined effect of all modifiers:
    /// - text macro related modifier suppressions + capitalization
    /// - registered (held) modifiers keys
    /// - one-shot modifiers
    /// - effect of Action::KeyWithModifiers (while they are pressed)
    /// - possible fork related modifier suppressions
    pub fn resolve_modifiers(&mut self, pressed: bool) -> HidModifiers {
        // Text typing macro should not be affected by any modifiers,
        // only its own capitalization
        if self.macro_texting {
            if self.macro_caps {
                return HidModifiers::new().with_left_shift(true);
            } else {
                return HidModifiers::new();
            }
        }

        // "explicit" modifiers: one-shot modifier, registered held modifiers:
        let mut result = self.resolve_explicit_modifiers(pressed);

        // The triggered forks suppress the 'match_any' modifiers automatically
        // unless they are configured as the 'kept_modifiers'
        let mut fork_suppress = HidModifiers::default();
        for fork_state in self.fork_states.iter().flatten() {
            fork_suppress |= fork_state.suppress;
        }

        // Some of these suppressions could have been canceled after the fork activation
        // by "explicit" modifier key presses - fork_keep_mask collects these:
        fork_suppress &= !self.fork_keep_mask;

        // Execute the remaining suppressions
        result &= !fork_suppress;

        // Apply the modifiers from Action::KeyWithModifiers
        // the suppression effect of forks should not apply on these
        result |= self.with_modifiers;

        // Apply caps word shift if active and appropriate
        if self.caps_word_active
            && let Some(timer) = self.caps_word_timer
            && timer.elapsed() < Duration::from_secs(5)
        {
            if pressed {
                result |= HidModifiers::new().with_left_shift(true);
            }
        } else {
            self.caps_word_timer = None;
            self.caps_word_active = false;
        };

        result
    }

    // Process a basic keypress/release and also take care of applying one shot modifiers
    async fn process_basic(&mut self, key: KeyCode, event: KeyboardEvent) {
        if event.pressed {
            self.register_key(key, event);
        } else {
            self.unregister_key(key, event);
        }

        self.send_keyboard_report_with_resolved_modifiers(event.pressed).await;
    }

    // Process action key
    async fn process_action_key(&mut self, key: KeyCode, event: KeyboardEvent) {
        let key = match key {
            KeyCode::GraveEscape => {
                if self.held_modifiers.into_bits() == 0 {
                    KeyCode::Escape
                } else {
                    KeyCode::Grave
                }
            }
            KeyCode::CapsWordToggle => {
                // Handle caps word keycode by triggering the action
                if event.pressed {
                    self.caps_word_active = !self.caps_word_active;
                    if self.caps_word_active {
                        // The caps word is just activated, set the timer
                        self.caps_word_timer = Some(Instant::now());
                    } else {
                        // The caps word is just deactivated, reset the timer
                        self.caps_word_timer = None;
                    }
                };
                return;
            }
            KeyCode::Again => {
                debug!("Repeat last key code: {:?} , {:?}", self.last_key_code, event);
                self.last_key_code
            }
            _ => key,
        };

        if event.pressed {
            // Record last press time
            if key.is_simple_key() {
                // Records only the simple key
                self.last_press_time = Instant::now();
            }
            // Check repeat key
            if key != KeyCode::Again {
                debug!(
                    "Last key code changed from {:?} to {:?}(pressed: {:?})",
                    self.last_key_code, key, event.pressed
                );
                self.last_key_code = key;
            }
            // Check caps word
            if self.caps_word_active {
                if key.is_caps_word_continue_key()
                    && let Some(timer) = self.caps_word_timer
                    && timer.elapsed() < Duration::from_secs(5)
                {
                    self.caps_word_timer = Some(Instant::now());
                } else {
                    self.caps_word_active = false;
                    self.caps_word_timer = None;
                }
            }
        }

        // Consumer, system and mouse keys should be processed before basic keycodes, since basic keycodes contain them all
        if key.is_consumer() {
            self.process_action_consumer_control(key, event).await;
        } else if key.is_system() {
            self.process_action_system_control(key, event).await;
        } else if key.is_mouse_key() {
            self.process_action_mouse(key, event).await;
        } else if key.is_basic() {
            self.process_basic(key, event).await;
        } else if key.is_user() {
            self.process_user(key, event).await;
        } else if key.is_macro() {
            // Process macro
            self.process_action_macro(key, event).await;
        } else if key.is_combo() {
            self.process_action_combo(key, event).await;
        } else if key.is_boot() {
            self.process_boot(key, event);
        } else {
            warn!("Unsupported key: {:?}", key);
        }
        self.update_osm(event);
        self.update_osl(event);
    }

    /// Process layer switch action.
    fn process_action_layer_switch(&mut self, layer_num: u8, event: KeyboardEvent) {
        // Change layer state only when the key's state is changed
        if event.pressed {
            self.keymap.borrow_mut().activate_layer(layer_num);
        } else {
            self.keymap.borrow_mut().deactivate_layer(layer_num);
        }
    }

    /// Process combo action.
    async fn process_action_combo(&mut self, key: KeyCode, event: KeyboardEvent) {
        if event.pressed {
            match key {
                KeyCode::ComboOn => self.combo_on = true,
                KeyCode::ComboOff => self.combo_on = false,
                KeyCode::ComboToggle => self.combo_on = !self.combo_on,
                _ => (),
            }
        }
    }

    /// Process consumer control action. Consumer control keys are keys in hid consumer page, such as media keys.
    async fn process_action_consumer_control(&mut self, key: KeyCode, event: KeyboardEvent) {
        if key.is_consumer() {
            self.media_report.usage_id = if event.pressed {
                key.as_consumer_control_usage_id() as u16
            } else {
                0
            };

            self.send_media_report().await;
        }
    }

    /// Process system control action. System control keys are keys in system page, such as power key.
    async fn process_action_system_control(&mut self, key: KeyCode, event: KeyboardEvent) {
        if key.is_system() {
            if event.pressed {
                if let Some(system_key) = key.as_system_control_usage_id() {
                    self.system_control_report.usage_id = system_key as u8;
                    self.send_system_control_report().await;
                }
            } else {
                self.system_control_report.usage_id = 0;
                self.send_system_control_report().await;
            }
        }
    }

    /// Process mouse key action with acceleration support.
    async fn process_action_mouse(&mut self, key: KeyCode, event: KeyboardEvent) {
        if key.is_mouse_key() {
            if event.pressed {
                match key {
                    KeyCode::MouseUp => {
                        // Reset repeat counter for direction change
                        if self.mouse_report.y > 0 {
                            self.mouse_repeat = 0;
                        }
                        let unit = self.calculate_mouse_move_unit();
                        self.mouse_report.y = -unit;
                    }
                    KeyCode::MouseDown => {
                        if self.mouse_report.y < 0 {
                            self.mouse_repeat = 0;
                        }
                        let unit = self.calculate_mouse_move_unit();
                        self.mouse_report.y = unit;
                    }
                    KeyCode::MouseLeft => {
                        if self.mouse_report.x > 0 {
                            self.mouse_repeat = 0;
                        }
                        let unit = self.calculate_mouse_move_unit();
                        self.mouse_report.x = -unit;
                    }
                    KeyCode::MouseRight => {
                        if self.mouse_report.x < 0 {
                            self.mouse_repeat = 0;
                        }
                        let unit = self.calculate_mouse_move_unit();
                        self.mouse_report.x = unit;
                    }
                    KeyCode::MouseWheelUp => {
                        if self.mouse_report.wheel < 0 {
                            self.mouse_wheel_repeat = 0;
                        }
                        let unit = self.calculate_mouse_wheel_unit();
                        self.mouse_report.wheel = unit;
                    }
                    KeyCode::MouseWheelDown => {
                        if self.mouse_report.wheel > 0 {
                            self.mouse_wheel_repeat = 0;
                        }
                        let unit = self.calculate_mouse_wheel_unit();
                        self.mouse_report.wheel = -unit;
                    }
                    KeyCode::MouseWheelLeft => {
                        if self.mouse_report.pan > 0 {
                            self.mouse_wheel_repeat = 0;
                        }
                        let unit = self.calculate_mouse_wheel_unit();
                        self.mouse_report.pan = -unit;
                    }
                    KeyCode::MouseWheelRight => {
                        if self.mouse_report.pan < 0 {
                            self.mouse_wheel_repeat = 0;
                        }
                        let unit = self.calculate_mouse_wheel_unit();
                        self.mouse_report.pan = unit;
                    }
                    KeyCode::MouseBtn1 => self.mouse_report.buttons |= 1 << 0,
                    KeyCode::MouseBtn2 => self.mouse_report.buttons |= 1 << 1,
                    KeyCode::MouseBtn3 => self.mouse_report.buttons |= 1 << 2,
                    KeyCode::MouseBtn4 => self.mouse_report.buttons |= 1 << 3,
                    KeyCode::MouseBtn5 => self.mouse_report.buttons |= 1 << 4,
                    KeyCode::MouseBtn6 => self.mouse_report.buttons |= 1 << 5,
                    KeyCode::MouseBtn7 => self.mouse_report.buttons |= 1 << 6,
                    KeyCode::MouseBtn8 => self.mouse_report.buttons |= 1 << 7,
                    KeyCode::MouseAccel0 => {
                        self.mouse_accel |= 1 << 0;
                    }
                    KeyCode::MouseAccel1 => {
                        self.mouse_accel |= 1 << 1;
                    }
                    KeyCode::MouseAccel2 => {
                        self.mouse_accel |= 1 << 2;
                    }
                    _ => {}
                }
            } else {
                match key {
                    KeyCode::MouseUp => {
                        if self.mouse_report.y < 0 {
                            self.mouse_report.y = 0;
                        }
                    }
                    KeyCode::MouseDown => {
                        if self.mouse_report.y > 0 {
                            self.mouse_report.y = 0;
                        }
                    }
                    KeyCode::MouseLeft => {
                        if self.mouse_report.x < 0 {
                            self.mouse_report.x = 0;
                        }
                    }
                    KeyCode::MouseRight => {
                        if self.mouse_report.x > 0 {
                            self.mouse_report.x = 0;
                        }
                    }
                    KeyCode::MouseWheelUp => {
                        if self.mouse_report.wheel > 0 {
                            self.mouse_report.wheel = 0;
                        }
                    }
                    KeyCode::MouseWheelDown => {
                        if self.mouse_report.wheel < 0 {
                            self.mouse_report.wheel = 0;
                        }
                    }
                    KeyCode::MouseWheelLeft => {
                        if self.mouse_report.pan < 0 {
                            self.mouse_report.pan = 0;
                        }
                    }
                    KeyCode::MouseWheelRight => {
                        if self.mouse_report.pan > 0 {
                            self.mouse_report.pan = 0;
                        }
                    }
                    KeyCode::MouseBtn1 => self.mouse_report.buttons &= !(1 << 0),
                    KeyCode::MouseBtn2 => self.mouse_report.buttons &= !(1 << 1),
                    KeyCode::MouseBtn3 => self.mouse_report.buttons &= !(1 << 2),
                    KeyCode::MouseBtn4 => self.mouse_report.buttons &= !(1 << 3),
                    KeyCode::MouseBtn5 => self.mouse_report.buttons &= !(1 << 4),
                    KeyCode::MouseBtn6 => self.mouse_report.buttons &= !(1 << 5),
                    KeyCode::MouseBtn7 => self.mouse_report.buttons &= !(1 << 6),
                    KeyCode::MouseBtn8 => self.mouse_report.buttons &= !(1 << 7),
                    KeyCode::MouseAccel0 => {
                        self.mouse_accel &= !(1 << 0);
                    }
                    KeyCode::MouseAccel1 => {
                        self.mouse_accel &= !(1 << 1);
                    }
                    KeyCode::MouseAccel2 => {
                        self.mouse_accel &= !(1 << 2);
                    }
                    _ => {}
                }

                // Reset repeat counters when movement stops
                if self.mouse_report.x == 0 && self.mouse_report.y == 0 {
                    self.mouse_repeat = 0;
                }
                if self.mouse_report.wheel == 0 && self.mouse_report.pan == 0 {
                    self.mouse_wheel_repeat = 0;
                }
            }

            // Apply diagonal compensation for movement
            if self.mouse_report.x != 0 && self.mouse_report.y != 0 {
                let (x, y) = self.apply_diagonal_compensation(self.mouse_report.x, self.mouse_report.y);
                self.mouse_report.x = x;
                self.mouse_report.y = y;
            }

            // Apply diagonal compensation for wheel
            if self.mouse_report.wheel != 0 && self.mouse_report.pan != 0 {
                let (wheel, pan) = self.apply_diagonal_compensation(self.mouse_report.wheel, self.mouse_report.pan);
                self.mouse_report.wheel = wheel;
                self.mouse_report.pan = pan;
            }

            if !matches!(key, KeyCode::MouseAccel0 | KeyCode::MouseAccel1 | KeyCode::MouseAccel2) {
                // Send mouse report only for movement and wheel keys
                self.send_mouse_report().await;
            }

            // Continue processing ONLY for movement and wheel keys
            if event.pressed {
                let is_movement_key = matches!(
                    key,
                    KeyCode::MouseUp | KeyCode::MouseDown | KeyCode::MouseLeft | KeyCode::MouseRight
                );
                let is_wheel_key = matches!(
                    key,
                    KeyCode::MouseWheelUp
                        | KeyCode::MouseWheelDown
                        | KeyCode::MouseWheelLeft
                        | KeyCode::MouseWheelRight
                );

                // Only continue processing for movement and wheel keys
                if is_movement_key || is_wheel_key {
                    // Determine the delay for the next repeat using convenience methods
                    let delay = {
                        let config = &self.keymap.borrow().behavior.mouse_key;
                        if is_movement_key {
                            config.get_movement_delay(self.mouse_repeat)
                        } else {
                            config.get_wheel_delay(self.mouse_wheel_repeat)
                        }
                    };

                    // Increment the appropriate repeat counter
                    if is_movement_key && self.mouse_repeat < u8::MAX {
                        self.mouse_repeat += 1;
                    }
                    if is_wheel_key && self.mouse_wheel_repeat < u8::MAX {
                        self.mouse_wheel_repeat += 1;
                    }

                    // Schedule next movement after the delay
                    embassy_time::Timer::after_millis(delay as u64).await;
                    // Check if there's a release event in the channel, if there's no release event, re-send the event
                    let len = KEY_EVENT_CHANNEL.len();
                    let mut released = false;
                    for _ in 0..len {
                        let queued_event = KEY_EVENT_CHANNEL.receive().await;
                        if queued_event.pos != event.pos || !queued_event.pressed {
                            KEY_EVENT_CHANNEL.send(queued_event).await;
                        }
                        // If there's a release event in the channel
                        if queued_event.pos == event.pos && !queued_event.pressed {
                            released = true;
                        }
                    }
                    if !released {
                        KEY_EVENT_CHANNEL.send(event).await;
                    }
                }
            }
        }
    }

    async fn process_user(&mut self, key: KeyCode, event: KeyboardEvent) {
        debug!("Processing user key: {:?}, event: {:?}", key, event);
        #[cfg(feature = "_ble")]
        {
            use crate::NUM_BLE_PROFILE;
            use crate::ble::trouble::profile::BleProfileAction;
            use crate::channel::BLE_PROFILE_CHANNEL;
            // Get user key id
            let id = key as u8 - KeyCode::User0 as u8;
            if event.pressed {
                // Clear Peer is processed when pressed
                if id == NUM_BLE_PROFILE as u8 + 4 {
                    #[cfg(feature = "split")]
                    if event.pressed {
                        // Wait for 5s, if the key is still pressed, clear split peer info
                        // If there's any other key event received during this period, skip
                        match select(embassy_time::Timer::after_millis(5000), KEY_EVENT_CHANNEL.receive()).await {
                            Either::First(_) => {
                                // Timeout reached, send clear peer message
                                info!("Clear peer");
                                if let Ok(publisher) = crate::channel::SPLIT_MESSAGE_PUBLISHER.publisher() {
                                    publisher.publish_immediate(crate::split::SplitMessage::ClearPeer);
                                }
                            }
                            Either::Second(e) => {
                                // Received a new key event before timeout, add to unprocessed list
                                if self.unprocessed_events.push(e).is_err() {
                                    warn!("Unprocessed event queue is full, dropping event");
                                }
                            }
                        }
                    }
                }
            } else {
                // Other user keys are processed when released
                if id < NUM_BLE_PROFILE as u8 {
                    info!("Switch to profile: {}", id);
                    // User0~7: Swtich to the specific profile
                    BLE_PROFILE_CHANNEL.send(BleProfileAction::SwitchProfile(id)).await;
                } else if id == NUM_BLE_PROFILE as u8 {
                    // User8: Next profile
                    BLE_PROFILE_CHANNEL.send(BleProfileAction::NextProfile).await;
                } else if id == NUM_BLE_PROFILE as u8 + 1 {
                    // User9: Previous profile
                    BLE_PROFILE_CHANNEL.send(BleProfileAction::PreviousProfile).await;
                } else if id == NUM_BLE_PROFILE as u8 + 2 {
                    // User10: Clear profile
                    BLE_PROFILE_CHANNEL.send(BleProfileAction::ClearProfile).await;
                } else if id == NUM_BLE_PROFILE as u8 + 3 {
                    // User11:
                    BLE_PROFILE_CHANNEL.send(BleProfileAction::ToggleConnection).await;
                }
            }
        }
    }

    fn process_boot(&mut self, key: KeyCode, event: KeyboardEvent) {
        // When releasing the key, process the boot action
        if !event.pressed {
            match key {
                KeyCode::Bootloader => {
                    boot::jump_to_bootloader();
                }
                KeyCode::Reboot => {
                    boot::reboot_keyboard();
                }
                _ => (), // unreachable, do nothing
            };
        }
    }

    async fn process_action_macro(&mut self, key: KeyCode, event: KeyboardEvent) {
        // Get macro index
        if let Some(macro_idx) = key.as_macro_index() {
            self.execute_macro(macro_idx, event).await;
        }
    }

    async fn execute_macro(&mut self, macro_idx: u8, event: KeyboardEvent) {
        // Execute the macro only when releasing the key
        if event.pressed {
            return;
        }

        // Read macro operations until the end of the macro
        let macro_idx = self.keymap.borrow().get_macro_sequence_start(macro_idx);
        if let Some(macro_start_idx) = macro_idx {
            let mut offset = 0;
            loop {
                // First, get the next macro operation
                let (operation, new_offset) = self.keymap.borrow().get_next_macro_operation(macro_start_idx, offset);
                // Execute the operation
                match operation {
                    MacroOperation::Press(k) => {
                        self.macro_texting = false;
                        self.register_key(k, event);
                        self.send_keyboard_report_with_resolved_modifiers(true).await;
                    }
                    MacroOperation::Release(k) => {
                        self.macro_texting = false;
                        self.unregister_key(k, event);
                        self.send_keyboard_report_with_resolved_modifiers(false).await;
                    }
                    MacroOperation::Tap(k) => {
                        self.macro_texting = false;
                        self.register_key(k, event);
                        self.send_keyboard_report_with_resolved_modifiers(true).await;
                        embassy_time::Timer::after_millis(2).await;
                        self.unregister_key(k, event);
                        self.send_keyboard_report_with_resolved_modifiers(false).await;
                    }
                    MacroOperation::Text(k, is_cap) => {
                        self.macro_texting = true;
                        self.macro_caps = is_cap;
                        if is_cap {
                            self.send_keyboard_report_with_resolved_modifiers(true).await;
                            embassy_time::Timer::after_millis(12).await;
                        }
                        self.register_keycode(k, event);
                        self.send_keyboard_report_with_resolved_modifiers(true).await;
                        embassy_time::Timer::after_millis(12).await;
                        self.unregister_keycode(k, event);
                        self.send_keyboard_report_with_resolved_modifiers(false).await;
                        if is_cap {
                            self.macro_caps = false;
                            embassy_time::Timer::after_millis(12).await;
                            self.send_keyboard_report_with_resolved_modifiers(false).await;
                        }
                    }
                    MacroOperation::Delay(t) => {
                        embassy_time::Timer::after_millis(t as u64).await;
                    }
                    MacroOperation::End => {
                        if self.macro_texting {
                            //restore the state of the keyboard (held modifiers, etc.) after text typing
                            self.send_keyboard_report_with_resolved_modifiers(false).await;
                            self.macro_texting = false;
                        }
                        break;
                    }
                };

                offset = new_offset;
                if offset > self.keymap.borrow().behavior.keyboard_macros.macro_sequences.len() {
                    break;
                }
                embassy_time::Timer::after_millis(1).await;
            }
        } else {
            error!("Macro not found");
        }
    }

    pub(crate) async fn send_keyboard_report_with_resolved_modifiers(&mut self, pressed: bool) {
        // all modifier related effects are combined here to be sent with the hid report:
        let modifiers = self.resolve_modifiers(pressed);
        info!("Sending keyboard report, pressed: {}", pressed);
        self.send_report(Report::KeyboardReport(KeyboardReport {
            modifier: modifiers.into_bits(),
            reserved: 0,
            leds: LOCK_LED_STATES.load(core::sync::atomic::Ordering::Relaxed),
            keycodes: self.held_keycodes.map(|k| k as u8),
        }))
        .await;

        // Yield once after sending the report to channel
        yield_now().await;
    }

    /// Send system control report if needed
    pub(crate) async fn send_system_control_report(&mut self) {
        self.send_report(Report::SystemControlReport(self.system_control_report))
            .await;
        self.system_control_report.usage_id = 0;
        yield_now().await;
    }

    /// Send media report if needed
    pub(crate) async fn send_media_report(&mut self) {
        self.send_report(Report::MediaKeyboardReport(self.media_report)).await;
        self.media_report.usage_id = 0;
        yield_now().await;
    }

    /// Send mouse report if needed
    pub(crate) async fn send_mouse_report(&mut self) {
        // Prevent mouse report flooding, set maximum mouse report rate to 50 HZ
        self.send_report(Report::MouseReport(self.mouse_report)).await;
        yield_now().await;
    }

    fn update_osm(&mut self, event: KeyboardEvent) {
        match self.osm_state {
            OneShotState::Initial(m) => self.osm_state = OneShotState::Held(m),
            OneShotState::Single(_) => {
                if !event.pressed {
                    self.osm_state = OneShotState::None;
                }
            }
            _ => (),
        }
    }

    fn update_osl(&mut self, event: KeyboardEvent) {
        match self.osl_state {
            OneShotState::Initial(l) => self.osl_state = OneShotState::Held(l),
            OneShotState::Single(layer_num) => {
                if !event.pressed {
                    self.keymap.borrow_mut().deactivate_layer(layer_num);
                    self.osl_state = OneShotState::None;
                }
            }
            _ => (),
        }
    }

    /// Register a key, the key can be a basic keycode or a modifier.
    fn register_key(&mut self, key: KeyCode, event: KeyboardEvent) {
        if key.is_modifier() {
            self.register_modifier_key(key);
        } else if key.is_basic() {
            self.register_keycode(key, event);
        }
    }

    /// Unregister a key, the key can be a basic keycode or a modifier.
    fn unregister_key(&mut self, key: KeyCode, event: KeyboardEvent) {
        if key.is_modifier() {
            self.unregister_modifier_key(key);
        } else if key.is_basic() {
            self.unregister_keycode(key, event);
        }
    }

    /// Set the timer value for a key event
    fn set_timer_value(&mut self, event: KeyboardEvent, value: Option<Instant>) {
        match event.pos {
            KeyboardEventPos::Key(pos) => {
                self.timer[pos.col as usize][pos.row as usize] = value;
            }
            KeyboardEventPos::RotaryEncoder(encoder_pos) => {
                // Check if the rotary encoder id is valid
                if let Some(encoder) = self.rotary_encoder_timer.get_mut(encoder_pos.id as usize) {
                    if encoder_pos.direction != Direction::None {
                        encoder[encoder_pos.direction as usize] = value;
                    }
                }
            }
        }
    }

    /// Get the timer value for a key event, if the key event is not in the timer, return the current time
    fn get_timer_value(&self, event: KeyboardEvent) -> Option<Instant> {
        match event.pos {
            KeyboardEventPos::Key(pos) => self.timer[pos.col as usize][pos.row as usize],
            KeyboardEventPos::RotaryEncoder(encoder_pos) => {
                // Check if the rotary encoder id is valid
                if let Some(encoder) = self.rotary_encoder_timer.get(encoder_pos.id as usize) {
                    if encoder_pos.direction != Direction::None {
                        return encoder[encoder_pos.direction as usize];
                    }
                }
                None
            }
        }
    }

    /// Register a key to be sent in hid report.
    fn register_keycode(&mut self, key: KeyCode, event: KeyboardEvent) {
        // First, find the key event slot according to the position
        let slot = self.registered_keys.iter().enumerate().find_map(|(i, k)| {
            if let Some(e) = k
                && event.pos == (*e).pos
            {
                return Some(i);
            }
            None
        });

        // If the slot is found, update the key in the slot
        if let Some(index) = slot {
            self.held_keycodes[index] = key;
            self.registered_keys[index] = Some(event);
        } else {
            // Otherwise, find the first free slot
            if let Some(index) = self.held_keycodes.iter().position(|&k| k == KeyCode::No) {
                self.held_keycodes[index] = key;
                self.registered_keys[index] = Some(event);
            }
        }
    }

    /// Unregister a key from hid report.
    fn unregister_keycode(&mut self, key: KeyCode, event: KeyboardEvent) {
        // First, find the key event slot according to the position
        let slot = self.registered_keys.iter().enumerate().find_map(|(i, k)| {
            if let Some(e) = k
                && event.pos == (*e).pos
            {
                return Some(i);
            }
            None
        });

        // If the slot is found, update the key in the slot
        if let Some(index) = slot {
            self.held_keycodes[index] = KeyCode::No;
            self.registered_keys[index] = None;
        } else {
            // Otherwise, release the first same key
            if let Some(index) = self.held_keycodes.iter().position(|&k| k == key) {
                self.held_keycodes[index] = KeyCode::No;
                self.registered_keys[index] = None;
            }
        }
    }

    /// Register a modifier to be sent in hid report.
    fn register_modifier_key(&mut self, key: KeyCode) {
        self.held_modifiers |= key.to_hid_modifiers();

        #[cfg(feature = "controller")]
        send_controller_event(
            &mut self.controller_pub,
            ControllerEvent::Modifier(ModifierCombination::from_hid_modifiers(self.held_modifiers)),
        );

        // if a modifier key arrives after fork activation, it should be kept
        self.fork_keep_mask |= key.to_hid_modifiers();
    }

    /// Unregister a modifier from hid report.
    fn unregister_modifier_key(&mut self, key: KeyCode) {
        self.held_modifiers &= !key.to_hid_modifiers();

        #[cfg(feature = "controller")]
        send_controller_event(
            &mut self.controller_pub,
            ControllerEvent::Modifier(ModifierCombination::from_hid_modifiers(self.held_modifiers)),
        );
    }

    /// Register a modifier combination to be sent in hid report.
    fn register_modifiers(&mut self, modifiers: ModifierCombination) {
        self.held_modifiers |= modifiers.to_hid_modifiers();

        #[cfg(feature = "controller")]
        send_controller_event(
            &mut self.controller_pub,
            ControllerEvent::Modifier(ModifierCombination::from_hid_modifiers(self.held_modifiers)),
        );

        // if a modifier key arrives after fork activation, it should be kept
        self.fork_keep_mask |= modifiers.to_hid_modifiers();
    }

    /// Unregister a modifier combination from hid report.
    fn unregister_modifiers(&mut self, modifiers: ModifierCombination) {
        self.held_modifiers &= !modifiers.to_hid_modifiers();

        #[cfg(feature = "controller")]
        send_controller_event(
            &mut self.controller_pub,
            ControllerEvent::Modifier(ModifierCombination::from_hid_modifiers(self.held_modifiers)),
        );
    }

    /// Calculate mouse movement distance based on current repeat count and acceleration settings
    fn calculate_mouse_move_unit(&self) -> i8 {
        let config = &self.keymap.borrow().behavior.mouse_key;

        let unit = if self.mouse_accel & (1 << 2) != 0 {
            20
        } else if self.mouse_accel & (1 << 1) != 0 {
            12
        } else if self.mouse_accel & (1 << 0) != 0 {
            4
        } else if self.mouse_repeat == 0 {
            config.move_delta as u16
        } else if self.mouse_repeat >= config.time_to_max {
            (config.move_delta as u16).saturating_mul(config.max_speed as u16)
        } else {
            // Natural acceleration with smooth unit progression.
            // Calculate smooth progress using asymptotic curve: f(x) = 2x - x².
            // Where x = repeat_count / time_to_max, giving smooth progression from 0 to 1
            let repeat_count = self.mouse_repeat as u16;
            let time_to_max = config.time_to_max as u16;
            let min_unit = config.move_delta as u16;
            let max_unit = (config.move_delta as u16).saturating_mul(config.max_speed as u16);
            let unit_range = max_unit - min_unit;

            // Use saturating operations to handle overflow cases
            let linear_term = 2u16.saturating_mul(repeat_count).saturating_mul(time_to_max);
            let quadratic_term = repeat_count.saturating_mul(repeat_count);
            let progress_numerator = linear_term.saturating_sub(quadratic_term);
            let progress_denominator = time_to_max.saturating_mul(time_to_max);
            min_unit + (unit_range.saturating_mul(progress_numerator) / progress_denominator.max(1))
        };

        let final_unit = if unit > config.move_max as u16 {
            config.move_max as u16
        } else if unit == 0 {
            1
        } else {
            unit
        };

        final_unit.min(i8::MAX as u16) as i8
    }

    /// Calculate mouse wheel movement distance based on current repeat count and acceleration settings
    fn calculate_mouse_wheel_unit(&self) -> i8 {
        let config = &self.keymap.borrow().behavior.mouse_key;

        let unit = if self.mouse_accel & (1 << 2) != 0 {
            4
        } else if self.mouse_accel & (1 << 1) != 0 {
            2
        } else if self.mouse_accel & (1 << 0) != 0 {
            1
        } else if self.mouse_wheel_repeat == 0 {
            config.wheel_delta as u16
        } else if self.mouse_wheel_repeat >= config.wheel_time_to_max {
            (config.wheel_delta as u16).saturating_mul(config.wheel_max_speed_multiplier as u16)
        } else {
            // Natural acceleration with smooth unit progression.
            let repeat_count = self.mouse_wheel_repeat as u16;
            let time_to_max = config.wheel_time_to_max as u16;
            let min_unit = config.wheel_delta as u16;
            let max_unit = (config.wheel_delta as u16).saturating_mul(config.wheel_max_speed_multiplier as u16);
            let unit_range = max_unit - min_unit;

            // Calculate smooth progress using asymptotic curve: f(x) = 2x - x².
            // Use saturating operations to handle overflow cases.
            let linear_term = 2u16.saturating_mul(repeat_count).saturating_mul(time_to_max);
            let quadratic_term = repeat_count.saturating_mul(repeat_count);
            let progress_numerator = linear_term.saturating_sub(quadratic_term);
            let progress_denominator = time_to_max.saturating_mul(time_to_max);

            min_unit + (unit_range.saturating_mul(progress_numerator) / progress_denominator.max(1))
        };

        let final_unit = if unit > config.wheel_max as u16 {
            config.wheel_max as u16
        } else if unit == 0 {
            1
        } else {
            unit
        };

        final_unit.min(i8::MAX as u16) as i8
    }

    /// Apply diagonal movement compensation (approximation of 1/sqrt(2))
    fn apply_diagonal_compensation(&self, mut x: i8, mut y: i8) -> (i8, i8) {
        if x != 0 && y != 0 {
            // Apply 1/sqrt(2) approximation using 181/256 (0.70703125)
            let x_compensated = (x as i16 * 181 + 128) / 256;
            let y_compensated = (y as i16 * 181 + 128) / 256;

            x = if x_compensated == 0 && x != 0 {
                if x > 0 { 1 } else { -1 }
            } else {
                x_compensated as i8
            };

            y = if y_compensated == 0 && y != 0 {
                if y > 0 { 1 } else { -1 }
            } else {
                y_compensated as i8
            };
        }
        (x, y)
    }
}

#[derive(Debug, PartialEq, Eq)]
#[cfg_attr(feature = "defmt", derive(defmt::Format))]
pub enum KeyBehaviorDecision {
    // Clean holding buffer due to permissive hold is triggered
    CleanBuffer,
    // Skip key action processing and buffer key event
    Buffer,
    // Continue processing as normal key event
    Ignore,
    // Release current key
    Release,
}

#[derive(Debug, PartialEq, Eq)]
#[cfg_attr(feature = "defmt", derive(defmt::Format))]
pub enum HeldKeyDecision {
    // Ignore it
    Ignore,
    // Unilateral tap triggered
    UnilateralTap,
    // Permissive hold triggered
    PermissiveHold,
    // Hold on other key press triggered
    HoldOnOtherKeyPress,
    // Used for the buffered key which is releasing now
    Release,
    // Releasing a key that is pressed before any keys in the buffer
    NotInBuffer,
    // The held key is a normal key,
    // It will always be added to the decision list, and the decision will be made later
    Normal,
}

#[cfg(test)]
mod test {

    use embassy_futures::block_on;
    use embassy_time::{Duration, Timer};
    use rusty_fork::rusty_fork_test;

    use super::*;
    use crate::action::KeyAction;
    use crate::config::{BehaviorConfig, CombosConfig, ForksConfig};
    use crate::event::{KeyPos, KeyboardEvent, KeyboardEventPos};
    use crate::fork::Fork;
    use crate::hid_state::HidModifiers;
    use crate::{a, k, layer, mo, th};

    // Init logger for tests
    #[ctor::ctor]
    fn init_log() {
        let _ = env_logger::builder()
            .filter_level(log::LevelFilter::Debug)
            .is_test(true)
            .try_init();
    }

    #[rustfmt::skip]
    pub const fn get_keymap() -> [[[KeyAction; 14]; 5]; 2] {
        [
            layer!([
                [k!(Grave), k!(Kc1), k!(Kc2), k!(Kc3), k!(Kc4), k!(Kc5), k!(Kc6), k!(Kc7), k!(Kc8), k!(Kc9), k!(Kc0), k!(Minus), k!(Equal), k!(Backspace)],
                [k!(Tab), k!(Q), k!(W), k!(E), k!(R), k!(T), k!(Y), k!(U), k!(I), k!(O), k!(P), k!(LeftBracket), k!(RightBracket), k!(Backslash)],
                [k!(Escape), th!(A, LShift), th!(S, LGui), k!(D), k!(F), k!(G), k!(H), k!(J), k!(K), k!(L), k!(Semicolon), k!(Quote), a!(No), k!(Enter)],
                [k!(LShift), k!(Z), k!(X), k!(C), k!(V), k!(B), k!(N), k!(M), k!(Comma), k!(Dot), k!(Slash), a!(No), a!(No), k!(RShift)],
                [k!(LCtrl), k!(LGui), k!(LAlt), a!(No), a!(No), k!(Space), a!(No), a!(No), a!(No), mo!(1), k!(RAlt), a!(No), k!(RGui), k!(RCtrl)]
            ]),
            layer!([
                [k!(Grave), k!(F1), k!(F2), k!(F3), k!(F4), k!(F5), k!(F6), k!(F7), k!(F8), k!(F9), k!(F10), k!(F11), k!(F12), k!(Delete)],
                [a!(No), a!(Transparent), a!(No), a!(No), a!(No), a!(No), a!(No), a!(No), a!(No), a!(No), a!(No), a!(No), a!(No), a!(No)],
                [k!(CapsLock), a!(No), a!(No), a!(No), a!(No), a!(No), a!(No), a!(No), a!(No), a!(No), a!(No), a!(No), a!(No), a!(No)],
                [a!(No), a!(No), a!(No), a!(No), a!(No), a!(No), a!(No), a!(No), a!(No), a!(No), a!(No), a!(No), a!(No), k!(Up)],
                [a!(No), a!(No), a!(No), a!(No), a!(No), a!(No), a!(No), a!(No), a!(No), a!(No), k!(Left), a!(No), k!(Down), k!(Right)]
            ]),
        ]
    }

    #[rustfmt::skip]
    fn get_combos_config() -> CombosConfig {
        // Define the function to return the appropriate combo configuration
        CombosConfig {
            combos: Vec::from_iter([
                Combo::new(
                    [
                        k!(V), //3,4
                        k!(B), //3,5
                    ]
                    .to_vec(),
                    k!(LShift),
                    Some(0),
                ),
                Combo::new(
                    [
                        k!(R), //1,4
                        k!(T), //1,5
                    ]
                    .to_vec(),
                    k!(LAlt),
                    Some(0),
                ),
            ]),
            timeout: Duration::from_millis(100),
        }
    }

    fn create_test_keyboard_with_config(config: BehaviorConfig) -> Keyboard<'static, 5, 14, 2> {
        static BEHAVIOR_CONFIG: static_cell::StaticCell<BehaviorConfig> = static_cell::StaticCell::new();
        let behavior_config = BEHAVIOR_CONFIG.init(config);

        // Box::leak is acceptable in tests
        let keymap = Box::new(get_keymap());
        let leaked_keymap = Box::leak(keymap);

        let keymap = block_on(KeyMap::new(leaked_keymap, None, behavior_config));
        let keymap_cell = RefCell::new(keymap);
        let keymap_ref = Box::leak(Box::new(keymap_cell));

        Keyboard::new(keymap_ref)
    }

    fn create_test_keyboard() -> Keyboard<'static, 5, 14, 2> {
        create_test_keyboard_with_config(BehaviorConfig::default())
    }

    async fn force_timeout_first_hold(keyboard: &mut Keyboard<'static, 5, 14, 2>) {
        let key = keyboard.next_buffered_key().unwrap();
        keyboard.process_buffered_key(key).await;
    }

    fn create_test_keyboard_with_forks(fork1: Fork, fork2: Fork) -> Keyboard<'static, 5, 14, 2> {
        let mut cfg = ForksConfig::default();
        let _ = cfg.forks.push(fork1);
        let _ = cfg.forks.push(fork2);
        create_test_keyboard_with_config(BehaviorConfig {
            fork: cfg,
            ..BehaviorConfig::default()
        })
    }

    fn event(row: u8, col: u8, pressed: bool) -> KeyboardEvent {
        KeyboardEvent::key(row, col, pressed)
    }

    rusty_fork_test! {
        #[test]
        fn test_register_key() {
            let main = async {
                let mut keyboard = create_test_keyboard();
                keyboard.register_key(KeyCode::A, KeyboardEvent::key(2, 1, true));
                assert_eq!(keyboard.held_keycodes[0], KeyCode::A);
            };
            block_on(main);
        }

        #[test]
        fn test_basic_key_press_release() {
            let main = async {
                let mut keyboard = create_test_keyboard();

                // Press A key
                keyboard.process_inner(KeyboardEvent::key(0, 0, true)).await;
                assert_eq!(keyboard.held_keycodes[0], KeyCode::Grave); // A key's HID code is 0x04

                // Release A key
                keyboard.process_inner(KeyboardEvent::key(0, 0, false)).await;
                assert_eq!(keyboard.held_keycodes[0], KeyCode::No);
            };
            block_on(main);
        }

        #[test]
        fn test_modifier_key() {
            let main = async {
                let mut keyboard = create_test_keyboard();

                // Press Shift key
                keyboard.register_key(KeyCode::LShift, KeyboardEvent::key(3, 0, true));
                assert_eq!(keyboard.held_modifiers, HidModifiers::new().with_left_shift(true)); // Left Shift's modifier bit is 0x02

                // Release Shift key
                keyboard.unregister_key(KeyCode::LShift, KeyboardEvent::key(3, 0, false));
                assert_eq!(keyboard.held_modifiers, HidModifiers::new());
            };
            block_on(main);
        }

        #[test]
        fn test_multiple_keys() {
            let main = async {
                let mut keyboard = create_test_keyboard();

                keyboard.process_inner(KeyboardEvent::key(0, 0, true)).await;
                assert!(keyboard.held_keycodes.contains(&KeyCode::Grave));

                keyboard.process_inner(KeyboardEvent::key(1, 0, true)).await;
                assert!(keyboard.held_keycodes.contains(&KeyCode::Grave) && keyboard.held_keycodes.contains(&KeyCode::Tab));

                keyboard.process_inner(KeyboardEvent::key(1, 0, false)).await;
                assert!(keyboard.held_keycodes.contains(&KeyCode::Grave) && !keyboard.held_keycodes.contains(&KeyCode::Tab));

                keyboard.process_inner(KeyboardEvent::key(0, 0, false)).await;
                assert!(!keyboard.held_keycodes.contains(&KeyCode::Grave));
                assert!(keyboard.held_keycodes.iter().all(|&k| k == KeyCode::No));
            };

            block_on(main);
        }

        #[test]
        fn test_repeat_key_single() {
            let main = async {
                let mut keyboard = create_test_keyboard();
                keyboard.keymap.borrow_mut().set_action_at(
                    KeyboardEventPos::Key(KeyPos { row: 0, col: 0 }),
                    0,
                    KeyAction::Single(Action::Key(KeyCode::Again)),
                );

                // first press ever of the Again issues KeyCode:No
                keyboard.process_inner(KeyboardEvent::key(0, 0, true)).await;
                assert_eq!(keyboard.held_keycodes[0], KeyCode::No); // A key's HID code is 0x04

                // Press A key
                keyboard.process_inner(KeyboardEvent::key(2, 0, true)).await;
                assert_eq!(keyboard.held_keycodes[0], KeyCode::Escape); // A key's HID code is 0x04

                // Release A key
                keyboard.process_inner(KeyboardEvent::key(2, 0, false)).await;
                assert_eq!(keyboard.held_keycodes[0], KeyCode::No);

                // after another key is pressed, that key is repeated
                keyboard.process_inner(KeyboardEvent::key(0, 0, true)).await;
                assert_eq!(keyboard.held_keycodes[0], KeyCode::Escape); // A key's HID code is 0x04

                // releasing the repeat key
                keyboard.process_inner(KeyboardEvent::key(0, 0, false)).await;
                assert_eq!(keyboard.held_keycodes[0], KeyCode::No); // A key's HID code is 0x04

                // Press S key
                keyboard.process_inner(KeyboardEvent::key(1, 2, true)).await;
                assert_eq!(keyboard.held_keycodes[0], KeyCode::W); // A key's HID code is 0x04

                // after another key is pressed, that key is repeated
                keyboard.process_inner(KeyboardEvent::key(0, 0, true)).await;
                assert_eq!(keyboard.held_keycodes[0], KeyCode::W); // A key's HID code is 0x04
            };
            block_on(main);
        }


        #[test]
        fn test_repeat_key_th() {
            let main = async {
                let mut keyboard = create_test_keyboard();
                keyboard.keymap.borrow_mut().set_action_at(
                    KeyboardEventPos::Key(KeyPos { row: 0, col: 0 }),
                    0,
                    KeyAction::TapHold(Action::Key(KeyCode::F), Action::Key(KeyCode::Again)),
                );
                keyboard.keymap.borrow_mut().set_action_at(
                    KeyboardEventPos::Key(KeyPos { row: 2, col: 1 }),
                    0,
                    KeyAction::Single(Action::Key(KeyCode::A)),
                );
                keyboard.keymap.borrow_mut().set_action_at(
                    KeyboardEventPos::Key(KeyPos { row: 2, col: 2 }),
                    0,
                    KeyAction::Single(Action::Key(KeyCode::S)),
                );

                // Press down F
                // first press ever of the Again issues KeyCode:No
                keyboard.process_inner(KeyboardEvent::key(0, 0, true)).await;
                keyboard
                    .send_keyboard_report_with_resolved_modifiers(true)
                    .await;
                assert_eq!(keyboard.held_keycodes[0], KeyCode::No);
                // Release F
                keyboard.process_inner(KeyboardEvent::key(0, 0, false)).await;

                // Press A key
                keyboard.process_inner(KeyboardEvent::key(2, 1, true)).await;
                assert_eq!(keyboard.held_keycodes[0], KeyCode::A);

                // Release A key
                keyboard.process_inner(KeyboardEvent::key(2, 1, false)).await;
                assert_eq!(keyboard.held_keycodes[0], KeyCode::No);

                // Release F
                keyboard.process_inner(KeyboardEvent::key(0, 0, false)).await;

                // Here release event should make again into hold

                embassy_time::Timer::after_millis(200 as u64).await;
                // after another key is pressed, that key is repeated
                keyboard.process_inner(KeyboardEvent::key(0, 0, true)).await;
                force_timeout_first_hold(&mut keyboard).await;

                assert_eq!(keyboard.held_keycodes[0], KeyCode::A);

                // releasing the repeat key
                keyboard.process_inner(KeyboardEvent::key(0, 0, false)).await;
                assert_eq!(keyboard.held_keycodes[0], KeyCode::No);

                // Press S key
                keyboard.process_inner(KeyboardEvent::key(2, 2, true)).await;
                assert_eq!(keyboard.held_keycodes[0], KeyCode::S);

                // after another key is pressed, that key is repeated
                keyboard.process_inner(KeyboardEvent::key(0, 0, true)).await;
                assert_eq!(keyboard.held_keycodes[0], KeyCode::S);
            };
            block_on(main);
        }

        #[test]
        fn test_key_action_transparent() {
            let main = async {
                let mut keyboard = create_test_keyboard();

                // Activate layer 1
                keyboard.process_action_layer_switch(1, KeyboardEvent::key(0, 0, true));

                // Press Transparent key (Q on lower layer)
                keyboard.process_inner(KeyboardEvent::key(1, 1, true)).await;
                assert_eq!(keyboard.held_keycodes[0], KeyCode::Q); // Q key's HID code is 0x14

                // Release Transparent key
                keyboard.process_inner(KeyboardEvent::key(1, 1, false)).await;
                assert_eq!(keyboard.held_keycodes[0], KeyCode::No);
            };
            block_on(main);
        }

        #[test]
        fn test_key_action_no() {
            let main = async {
                let mut keyboard = create_test_keyboard();

                // Press No key
                keyboard.process_inner(KeyboardEvent::key(4, 3, true)).await;
                assert_eq!(keyboard.held_keycodes[0], KeyCode::No);

                // Release No key
                keyboard.process_inner(KeyboardEvent::key(4, 3, false)).await;
                assert_eq!(keyboard.held_keycodes[0], KeyCode::No);
            };
            block_on(main);
        }


        #[test]
        fn test_fork_with_held_modifier() {
            let main = async {
                //{ trigger = "Dot", negative_output = "Dot", positive_output = "WM(Semicolon, LShift)", match_any = "LShift|RShift" },
                let fork1 = Fork {
                    trigger: KeyAction::Single(Action::Key(KeyCode::Dot)),
                    negative_output: KeyAction::Single(Action::Key(KeyCode::Dot)),
                    positive_output: KeyAction::Single(
                        Action::KeyWithModifier(KeyCode::Semicolon,
                        ModifierCombination::default().with_shift(true),)
                    ),
                    match_any: StateBits {
                        modifiers: HidModifiers::default().with_left_shift(true).with_right_shift(true),
                        leds: LedIndicator::default(),
                        mouse: HidMouseButtons::default(),
                    },
                    match_none: StateBits::default(),
                    kept_modifiers: HidModifiers::default(),
                    bindable: false,
                };

                //{ trigger = "Comma", negative_output = "Comma", positive_output = "Semicolon", match_any = "LShift|RShift" },
                let fork2 = Fork {
                    trigger: KeyAction::Single(Action::Key(KeyCode::Comma)),
                    negative_output: KeyAction::Single(Action::Key(KeyCode::Comma)),
                    positive_output: KeyAction::Single(Action::Key(KeyCode::Semicolon)),
                    match_any: StateBits {
                        modifiers: HidModifiers::default().with_left_shift(true).with_right_shift(true),
                        leds: LedIndicator::default(),
                        mouse: HidMouseButtons::default(),
                    },
                    match_none: StateBits::default(),
                    kept_modifiers: HidModifiers::default(),
                    bindable: false,
                };

                let mut keyboard = create_test_keyboard_with_forks(fork1, fork2);

                // Press Dot key, by itself it should emit '.'
                keyboard.process_inner(KeyboardEvent::key(3, 9, true)).await;
                assert_eq!(keyboard.held_keycodes[0], KeyCode::Dot);

                // Release Dot key
                keyboard.process_inner(KeyboardEvent::key(3, 9, false)).await;
                assert_eq!(keyboard.held_keycodes[0], KeyCode::No);

                // Press LShift key
                keyboard.process_inner(KeyboardEvent::key(3, 0, true)).await;

                // Press Dot key, with shift it should emit ':'
                keyboard.process_inner(KeyboardEvent::key(3, 9, true)).await;
                assert_eq!(
                    keyboard.resolve_modifiers(true),
                    HidModifiers::new().with_left_shift(true)
                );
                assert_eq!(keyboard.held_keycodes[0], KeyCode::Semicolon);

                //Release Dot key
                keyboard.process_inner(KeyboardEvent::key(3, 9, false)).await;
                assert_eq!(keyboard.held_keycodes[0], KeyCode::No);
                assert_eq!(
                    keyboard.resolve_modifiers(false),
                    HidModifiers::new().with_left_shift(true)
                );

                // Release LShift key
                keyboard.process_inner(KeyboardEvent::key(3, 0, false)).await;
                assert_eq!(keyboard.held_modifiers, HidModifiers::new());
                assert_eq!(keyboard.resolve_modifiers(false), HidModifiers::new());

                // Press Comma key, by itself it should emit ','
                keyboard.process_inner(KeyboardEvent::key(3, 8, true)).await;
                assert_eq!(keyboard.held_keycodes[0], KeyCode::Comma);

                // Release Dot key
                keyboard.process_inner(KeyboardEvent::key(3, 8, false)).await;
                assert_eq!(keyboard.held_keycodes[0], KeyCode::No);

                // Press LShift key
                keyboard.process_inner(KeyboardEvent::key(3, 0, true)).await;

                // Press Comma key, with shift it should emit ';' (shift is suppressed)
                keyboard.process_inner(KeyboardEvent::key(3, 8, true)).await;
                assert_eq!(keyboard.resolve_modifiers(true), HidModifiers::new());
                assert_eq!(keyboard.held_keycodes[0], KeyCode::Semicolon);

                // Release Comma key, shift is still held
                keyboard.process_inner(KeyboardEvent::key(3, 8, false)).await;
                assert_eq!(keyboard.held_keycodes[0], KeyCode::No);
                assert_eq!(
                    keyboard.resolve_modifiers(false),
                    HidModifiers::new().with_left_shift(true)
                );

                // Release LShift key
                keyboard.process_inner(KeyboardEvent::key(3, 0, false)).await;
                assert_eq!(keyboard.held_modifiers, HidModifiers::new());
                assert_eq!(keyboard.resolve_modifiers(false), HidModifiers::new());
            };

            block_on(main);
        }
        #[test]
        fn test_fork_with_held_mouse_button() {
            let main = async {
                //{ trigger = "Z", negative_output = "MouseBtn5", positive_output = "C", match_any = "LCtrl|RCtrl|LShift|RShift", kept_modifiers="LShift|RShift" },
                let fork1 = Fork {
                    trigger: KeyAction::Single(Action::Key(KeyCode::Z)),
                    negative_output: KeyAction::Single(Action::Key(KeyCode::MouseBtn5)),
                    positive_output: KeyAction::Single(Action::Key(KeyCode::C)),
                    match_any: StateBits {
                        modifiers: HidModifiers::default()
                            .with_left_ctrl(true)
                            .with_right_ctrl(true)
                            .with_left_shift(true)
                            .with_right_shift(true),
                        leds: LedIndicator::default(),
                        mouse: HidMouseButtons::default(),
                    },
                    match_none: StateBits::default(),
                    kept_modifiers: HidModifiers::default().with_left_shift(true).with_right_shift(true),
                    bindable: false,
                };

                //{ trigger = "A", negative_output = "S", positive_output = "D", match_any = "MouseBtn5" },
                let fork2 = Fork {
                    trigger: KeyAction::Single(Action::Key(KeyCode::A)),
                    negative_output: KeyAction::Single(Action::Key(KeyCode::S)),
                    positive_output: KeyAction::Single(Action::Key(KeyCode::D)),
                    match_any: StateBits {
                        modifiers: HidModifiers::default(),
                        leds: LedIndicator::default(),
                        mouse: HidMouseButtons::default().with_button5(true),
                    },
                    match_none: StateBits::default(),
                    kept_modifiers: HidModifiers::default(),
                    bindable: false,
                };

                let mut keyboard = create_test_keyboard_with_forks(fork1, fork2);

                // disable th on a
                keyboard.keymap.borrow_mut().set_action_at(
                    KeyboardEventPos::Key(KeyPos { row: 2, col: 1 }),
                    0,
                    KeyAction::Single(Action::Key(KeyCode::A)),
                );


                // Press Z key, by itself it should emit 'MouseBtn5'
                keyboard.process_inner(KeyboardEvent::key(3, 1, true)).await;
                assert_eq!(keyboard.held_keycodes[0], KeyCode::No);
                assert_eq!(keyboard.mouse_report.buttons, 1u8 << 4); // MouseBtn5

                // Release Z key
                keyboard.process_inner(KeyboardEvent::key(3, 1, false)).await;
                assert_eq!(keyboard.held_keycodes[0], KeyCode::No);
                assert_eq!(keyboard.mouse_report.buttons, 0);

                // Press LCtrl key
                keyboard.process_inner(KeyboardEvent::key(4, 0, true)).await;
                // Press LShift key
                keyboard.process_inner(KeyboardEvent::key(3, 0, true)).await;
                assert_eq!(
                    keyboard.resolve_modifiers(true),
                    HidModifiers::new().with_left_ctrl(true).with_left_shift(true)
                );

                // Press 'Z' key, with Ctrl it should emit 'C', with suppressed ctrl, but kept shift
                keyboard.process_inner(KeyboardEvent::key(3, 1, true)).await;
                assert_eq!(
                    keyboard.resolve_modifiers(true),
                    HidModifiers::new().with_left_shift(true)
                );
                assert_eq!(keyboard.held_keycodes[0], KeyCode::C);
                assert_eq!(keyboard.mouse_report.buttons, 0);

                // Release 'Z' key, suppression of ctrl is removed
                keyboard.process_inner(KeyboardEvent::key(3, 1, false)).await;
                assert_eq!(keyboard.held_keycodes[0], KeyCode::No);
                assert_eq!(
                    keyboard.resolve_modifiers(false),
                    HidModifiers::new().with_left_ctrl(true).with_left_shift(true)
                );

                // Release LCtrl key
                keyboard.process_inner(KeyboardEvent::key(4, 0, false)).await;
                assert_eq!(
                    keyboard.resolve_modifiers(false),
                    HidModifiers::new().with_left_shift(true)
                );

                // Release LShift key
                keyboard.process_inner(KeyboardEvent::key(3, 0, false)).await;
                assert_eq!(keyboard.resolve_modifiers(false), HidModifiers::new());

                // Press 'A' key, by itself it should emit 'S'
                keyboard.process_inner(KeyboardEvent::key(2, 1, true)).await;
                assert_eq!(keyboard.held_keycodes[0], KeyCode::S);

                // Release 'A' key
                keyboard.process_inner(KeyboardEvent::key(2, 1, false)).await;
                assert_eq!(keyboard.held_keycodes[0], KeyCode::No);
                assert_eq!(keyboard.resolve_modifiers(false), HidModifiers::new());
                assert_eq!(keyboard.mouse_report.buttons, 0);

                Timer::after(Duration::from_millis(200)).await; // wait a bit

                // Press Z key, by itself it should emit 'MouseBtn5'
                keyboard.process_inner(KeyboardEvent::key(3, 1, true)).await;
                assert_eq!(keyboard.held_keycodes[0], KeyCode::No);
                assert_eq!(keyboard.mouse_report.buttons, 1u8 << 4); // MouseBtn5 //this fails, but ok in debug - why?

                // Press 'A' key, with 'MouseBtn5' it should emit 'D'
                keyboard.process_inner(KeyboardEvent::key(2, 1, true)).await;
                assert_eq!(keyboard.held_keycodes[0], KeyCode::D);

                // Release Z (MouseBtn1) key, 'D' is still held
                keyboard.process_inner(KeyboardEvent::key(3, 1, false)).await;
                assert_eq!(keyboard.held_keycodes[0], KeyCode::D);

                // Release 'A' key -> releases 'D'
                keyboard.process_inner(KeyboardEvent::key(2, 1, false)).await;
                assert_eq!(keyboard.held_keycodes[0], KeyCode::No);
            };

            block_on(main);
        }
    }
}<|MERGE_RESOLUTION|>--- conflicted
+++ resolved
@@ -359,14 +359,7 @@
         }
     }
 
-<<<<<<< HEAD
-    async fn process_key_action(&mut self, key_action: KeyAction, event: KeyboardEvent, is_combo: bool) -> LoopState {
-        // Global hold timeout
-        let timeout = self.keymap.borrow().behavior.morse.timeout.as_millis() as u16;
-
-=======
     async fn process_key_action(&mut self, key_action: &KeyAction, event: KeyboardEvent, is_combo: bool) -> LoopState {
->>>>>>> 73cfa3ad
         // When pressing a morse key, check flow tap first.
         if event.pressed
             && self.keymap.borrow().behavior.tap_hold.enable_hrm
@@ -386,17 +379,10 @@
             let time_out = now + Self::morse_timeout(&self.keymap.borrow().behavior, key_action);
             self.held_buffer.push(HeldKey::new(
                 event,
-<<<<<<< HEAD
-                key_action,
-                KeyState::PostTap(0),
-                Instant::now(),
-                Instant::now() + Duration::from_millis(m.get_timeout(timeout) as u64),
-=======
                 *key_action,
                 KeyState::ProcessedButReleaseNotReportedYet(action),
                 now,
                 time_out,
->>>>>>> 73cfa3ad
             ));
             return LoopState::OK;
         }
@@ -423,13 +409,8 @@
             KeyBehaviorDecision::Buffer => {
                 debug!("Current key is buffered, return LoopState::Queue");
                 let press_time = Instant::now();
-<<<<<<< HEAD
-                let timeout_time = if let KeyAction::Morse(m) = key_action {
-                    press_time + Duration::from_millis(m.get_timeout(timeout) as u64)
-=======
                 let timeout_time = if key_action.is_morse() {
                     press_time + Self::morse_timeout(&self.keymap.borrow().behavior, key_action)
->>>>>>> 73cfa3ad
                 } else {
                     press_time
                 };
@@ -716,13 +697,7 @@
                         // 1. Check unilateral tap of held key
                         // Note: `decision for current key == Release` means that current held key is pressed AFTER the current releasing key,
                         // releasing a key should not trigger unilateral tap of keys which are pressed AFTER the released key
-<<<<<<< HEAD
-                        // TODO: Use perkey unilateral tap config
-                        let unilateral_tap_enabled = self.keymap.borrow().behavior.morse.unilateral_tap;
-                        if unilateral_tap_enabled
-=======
                         if unilateral_tap
->>>>>>> 73cfa3ad
                             && event.pos != held_key.event.pos
                             && decision_for_current_key != KeyBehaviorDecision::Release
                             && event.pos.is_same_hand::<ROW, COL>(held_key.event.pos)
