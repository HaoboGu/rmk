--- conflicted
+++ resolved
@@ -701,7 +701,6 @@
         #[cfg(feature = "controller")]
         send_controller_event(&mut self.controller_pub, ControllerEvent::Key(event, key_action));
 
-<<<<<<< HEAD
         if let Some(morse) = morse {
             self.process_key_action_morse(key_action, morse, event).await;
         } else {
@@ -710,27 +709,6 @@
                 KeyAction::Single(a) => {
                     debug!("Process Single key action: {:?}, {:?}", a, event);
                     self.process_key_action_normal(a, event).await;
-=======
-        match key_action {
-            KeyAction::No | KeyAction::Transparent => (),
-            KeyAction::Single(a) => {
-                debug!("Process Single key action: {:?}, {:?}", a, event);
-                self.process_key_action_normal(a, event).await;
-            }
-            KeyAction::Tap(a) => self.process_key_action_tap(a, event).await,
-            KeyAction::Morse(morse) => {
-                self.process_key_action_morse(morse, event).await;
-            }
-            KeyAction::TapDance(idx) => {
-                // Get morse first, to avoid keymap being borrowed
-                let morse = match self.keymap.borrow().behavior.tap_dance.tap_dances.get(idx as usize) {
-                    Some(td) => Some(td.0),
-                    None => None,
-                };
-
-                if let Some(m) = morse {
-                    self.process_key_action_morse(m, event).await;
->>>>>>> 6dc7f6b8
                 }
                 KeyAction::Tap(a) => self.process_key_action_tap(a, event).await,
                 _ => {}
