use core::cell::RefCell;
use core::fmt::Debug;

use embassy_futures::select::{Either, select};
use embassy_futures::yield_now;
#[cfg(feature = "_ble")]
use embassy_sync::signal::Signal;
use embassy_time::{Duration, Instant, Timer, with_deadline};
use heapless::Vec;
use rmk_types::action::{Action, KeyAction, MorseMode};
use rmk_types::keycode::KeyCode;
use rmk_types::led_indicator::LedIndicator;
use rmk_types::modifier::ModifierCombination;
use rmk_types::mouse_button::MouseButtons;
use usbd_hid::descriptor::{MediaKeyboardReport, MouseReport, SystemControlReport};
#[cfg(feature = "controller")]
use {
    crate::channel::{CONTROLLER_CHANNEL, ControllerPub, send_controller_event},
    crate::event::ControllerEvent,
};

use crate::channel::{KEY_EVENT_CHANNEL, KEYBOARD_REPORT_CHANNEL};
use crate::combo::Combo;
use crate::config::Hand;
use crate::descriptor::KeyboardReport;
use crate::event::{KeyPos, KeyboardEvent, KeyboardEventPos};
use crate::fork::{ActiveFork, StateBits};
use crate::hid::Report;
use crate::input_device::Runnable;
use crate::input_device::rotary_encoder::Direction;
use crate::keyboard::held_buffer::{HeldBuffer, HeldKey, KeyState};
use crate::keyboard_macros::MacroOperation;
use crate::keymap::KeyMap;
use crate::morse::{MorsePattern, TAP};
#[cfg(all(feature = "split", feature = "_ble"))]
use crate::split::ble::central::update_activity_time;
use crate::{FORK_MAX_NUM, boot};

pub(crate) mod combo;
pub(crate) mod held_buffer;
pub(crate) mod morse;
pub(crate) mod mouse;
pub(crate) mod oneshot;

const HOLD_BUFFER_SIZE: usize = 16;

// Timestamp of the last key action, the value is the number of seconds since the boot
#[cfg(feature = "_ble")]
pub(crate) static LAST_KEY_TIMESTAMP: Signal<crate::RawMutex, u32> = Signal::new();

/// Led states for the keyboard hid report (its value is received by by the light service in a hid report)
/// LedIndicator type would be nicer, but that does not have const expr constructor
pub(crate) static LOCK_LED_STATES: core::sync::atomic::AtomicU8 = core::sync::atomic::AtomicU8::new(0u8);

/// State machine for one shot keys
#[derive(Default)]
enum OneShotState<T> {
    /// First one shot key press
    Initial(T),
    /// One shot key was released before any other key, normal one shot behavior
    Single(T),
    /// Another key was pressed before one shot key was released, treat as a normal modifier/layer
    Held(T),
    /// One shot inactive
    #[default]
    None,
}

impl<T> OneShotState<T> {
    /// Get the current one shot value if any
    pub fn value(&self) -> Option<&T> {
        match self {
            OneShotState::Initial(v) | OneShotState::Single(v) | OneShotState::Held(v) => Some(v),
            OneShotState::None => None,
        }
    }
}

impl<const ROW: usize, const COL: usize, const NUM_LAYER: usize, const NUM_ENCODER: usize> Runnable
    for Keyboard<'_, ROW, COL, NUM_LAYER, NUM_ENCODER>
{
    /// Main keyboard processing task, it receives input devices result, processes keys.
    /// The report is sent using `send_report`.
    async fn run(&mut self) {
        loop {
            // TODO: Now the unprocessed_events is only used in one-shot keys and clear peer key.
            // Maybe it can be removed in the future?
            if !self.unprocessed_events.is_empty() {
                // Process unprocessed events
                let e = self.unprocessed_events.remove(0);
                debug!("Unprocessed event: {:?}", e);
                self.process_inner(e).await
            } else if let Some(key) = self.next_buffered_key() {
                // Process buffered held key
                self.process_buffered_key(key).await
            } else {
                // No buffered tap-hold event, wait for new key
                let event = KEY_EVENT_CHANNEL.receive().await;
                // Process the key event
                self.process_inner(event).await
            };
        }
    }
}

pub struct Keyboard<'a, const ROW: usize, const COL: usize, const NUM_LAYER: usize, const NUM_ENCODER: usize = 0> {
    /// Keymap
    pub(crate) keymap: &'a RefCell<KeyMap<'a, ROW, COL, NUM_LAYER, NUM_ENCODER>>,

    /// Unprocessed events
    unprocessed_events: Vec<KeyboardEvent, 4>,

    /// Buffered held keys
    pub held_buffer: HeldBuffer,

    /// Timer which records the timestamp of key changes
    pub(crate) timer: [[Option<Instant>; ROW]; COL],

    /// Timer which records the timestamp of rotary encoder changes
    pub(crate) rotary_encoder_timer: [[Option<Instant>; 2]; NUM_ENCODER],

    /// Record the timestamp of last **simple key** press.
    /// It's used in tap-hold prior-idle-time check.
    last_press_time: Instant,

    /// stores the last KeyCode executed, to be repeated if the repeat key os pressed
    /// Used in repeat-key
    last_key_code: KeyCode,

    /// One shot layer state
    osl_state: OneShotState<u8>,

    /// One shot modifier state
    osm_state: OneShotState<ModifierCombination>,

    /// Caps word state - whether caps word is currently active
    caps_word_active: bool,
    /// Caps word idle timer - tracks when caps word should timeout
    caps_word_timer: Option<Instant>,

    /// The modifiers coming from (last) Action::KeyWithModifier
    with_modifiers: ModifierCombination,

    /// Macro text typing state (affects the effective modifiers)
    macro_texting: bool,
    macro_caps: bool,

    /// The real state before fork activations is stored here
    fork_states: [Option<ActiveFork>; FORK_MAX_NUM], // chosen replacement key of the currently triggered forks and the related modifier suppression
    fork_keep_mask: ModifierCombination, // aggregate here the explicit modifiers pressed since the last fork activations

    /// The held modifiers for the keyboard hid report
    held_modifiers: ModifierCombination,

    /// The held keys for the keyboard hid report, except the modifiers
    held_keycodes: [KeyCode; 6],

    /// Registered key position.
    /// This is still needed besides `held_keycodes` because multiple keys with same keycode can be registered.
    registered_keys: [Option<KeyboardEvent>; 6],

    /// Internal mouse report buf
    mouse_report: MouseReport,

    /// Internal media report buf
    media_report: MediaKeyboardReport,

    /// Internal system control report buf
    system_control_report: SystemControlReport,

    /// Mouse acceleration state
    mouse_accel: u8,
    mouse_repeat: u8,
    mouse_wheel_repeat: u8,

    /// Used for temporarily disabling combos
    combo_on: bool,

    /// Publisher for controller channel
    #[cfg(feature = "controller")]
    controller_pub: ControllerPub,
}

impl<'a, const ROW: usize, const COL: usize, const NUM_LAYER: usize, const NUM_ENCODER: usize>
    Keyboard<'a, ROW, COL, NUM_LAYER, NUM_ENCODER>
{
    pub fn new(keymap: &'a RefCell<KeyMap<'a, ROW, COL, NUM_LAYER, NUM_ENCODER>>) -> Self {
        Keyboard {
            keymap,
            timer: [[None; ROW]; COL],
            rotary_encoder_timer: [[None; 2]; NUM_ENCODER],
            last_press_time: Instant::now(),
            osl_state: OneShotState::default(),
            osm_state: OneShotState::default(),
            caps_word_active: false,
            caps_word_timer: None,
            with_modifiers: ModifierCombination::default(),
            macro_texting: false,
            macro_caps: false,
            fork_states: [None; FORK_MAX_NUM],
            fork_keep_mask: ModifierCombination::default(),
            unprocessed_events: Vec::new(),
            held_buffer: HeldBuffer::new(),
            registered_keys: [None; 6],
            held_modifiers: ModifierCombination::default(),
            held_keycodes: [KeyCode::No; 6],
            mouse_report: MouseReport {
                buttons: 0,
                x: 0,
                y: 0,
                wheel: 0,
                pan: 0,
            },
            media_report: MediaKeyboardReport { usage_id: 0 },
            system_control_report: SystemControlReport { usage_id: 0 },
            last_key_code: KeyCode::No,
            mouse_accel: 0,
            mouse_repeat: 0,
            mouse_wheel_repeat: 0,
            combo_on: true,
            #[cfg(feature = "controller")]
            controller_pub: unwrap!(CONTROLLER_CHANNEL.publisher()),
        }
    }

    /// Send a keyboard report to the host
    async fn send_report(&self, report: Report) {
        KEYBOARD_REPORT_CHANNEL.sender().send(report).await
    }

    /// Get a copy of the next timeout key in the buffer,
    /// which is either a combo component that is waiting for other combo keys,
    /// or a morse key that is in the pressed or released state.
    fn next_buffered_key(&mut self) -> Option<HeldKey> {
        self.held_buffer.next_timeout(|k| {
            matches!(k.state, KeyState::Released(_) | KeyState::WaitingCombo)
                || (matches!(k.state, KeyState::Pressed(_)) && k.action.is_morse())
        })
    }

    // Clean up for leak keys, remove non morse keys in ProcessedButReleaseNotReportedYet state from the buffer
    pub(crate) fn clean_buffered_processed_keys(&mut self) {
        self.held_buffer.keys.retain(|k| {
            if k.action.is_morse() {
                true
            } else {
                match k.state {
                    KeyState::ProcessedButReleaseNotReportedYet(_) => {
                        warn!("NEED CLEAN: Processing buffering TAP keys with post tap: {:?}", k.event);
                        false
                    }
                    _ => true,
                }
            }
        });
    }

    /// Process the latest buffered key.
    ///
    /// The given holding key is a copy of the buffered key. Only tap-hold keys are considered now.
    async fn process_buffered_key(&mut self, key: HeldKey) {
        debug!(
            "Processing buffered key: \nevent: {:?} state: {:?}",
            key.event, key.state
        );
        match key.state {
            KeyState::WaitingCombo => {
                debug!(
                    "[Combo] Waiting combo, timeout in: {:?}ms",
                    (key.timeout_time.saturating_duration_since(Instant::now())).as_millis()
                );
                match with_deadline(key.timeout_time, KEY_EVENT_CHANNEL.receive()).await {
                    Ok(event) => {
                        // Process new key event
                        debug!("[Combo] Interrupted by a new key event: {:?}", event);
                        self.process_inner(event).await;
                    }
                    Err(_timeout) => {
                        // Timeout, dispatch combo
                        debug!("[Combo] Timeout, dispatch combo");
                        self.dispatch_combos().await;
                    }
                }
            }
            KeyState::Pressed(_) | KeyState::Released(_) => {
                if key.action.is_morse() {
                    // Wait for timeout or new key event
                    info!("Waiting morse key: {:?}", key.action);
                    match with_deadline(key.timeout_time, KEY_EVENT_CHANNEL.receive()).await {
                        Ok(event) => {
                            debug!("Buffered morse key interrupted by a new key event: {:?}", event);
                            self.process_inner(event).await;
                        }
                        Err(_timeout) => {
                            debug!("Buffered morse key timeout");
                            self.handle_morse_timeout(&key).await;
                        }
                    }
                }
            }
            _ => (),
        }
    }

    /// Process key changes at (row, col)
    async fn process_inner(&mut self, event: KeyboardEvent) {
        #[cfg(feature = "vial_lock")]
        self.keymap.borrow_mut().matrix_state.update(&event);

        // Matrix should process key pressed event first, record the timestamp of key changes
        if event.pressed {
            self.set_timer_value(event, Some(Instant::now()));
        }
        // Update activity time for BLE split central sleep management
        #[cfg(all(feature = "split", feature = "_ble"))]
        update_activity_time();

        // Process key
        let key_action = &self.keymap.borrow_mut().get_action_with_layer_cache(event);

        if self.combo_on {
            if let (Some(key_action), is_combo) = self.process_combo(key_action, event).await {
                self.process_key_action(&key_action, event, is_combo).await
            }
        } else {
            self.process_key_action(key_action, event, false).await
        }
    }

    async fn process_key_action(&mut self, key_action: &KeyAction, event: KeyboardEvent, is_combo: bool) {
        // First, make the decision for current key and held keys
        let (decision_for_current_key, decisions) = self.make_decisions_for_keys(key_action, event);

        // Fire held keys if needed
        let (keyboard_state_updated, updated_decision_for_cur_key) =
            self.fire_held_keys(decision_for_current_key, decisions).await;

        // Process current key action after all held keys are resolved
        match updated_decision_for_cur_key {
            KeyBehaviorDecision::CleanBuffer | KeyBehaviorDecision::Release => {
                debug!("Clean buffer, then process current key normally");
                let key_action = if keyboard_state_updated && !is_combo {
                    // The key_action needs to be updated due to the morse key might be triggered
                    &self.keymap.borrow_mut().get_action_with_layer_cache(event)
                } else {
                    key_action
                };
                self.process_key_action_inner(key_action, event).await
            }
            KeyBehaviorDecision::Buffer => {
                debug!("Current key is buffered");
                let press_time = Instant::now();
                let timeout_time = if key_action.is_morse() {
                    press_time + Self::morse_timeout(&self.keymap.borrow(), key_action, true)
                } else {
                    press_time
                };
                self.held_buffer.push(HeldKey::new(
                    event,
                    *key_action,
                    KeyState::Pressed(MorsePattern::default()),
                    press_time,
                    timeout_time,
                ));
            }
            KeyBehaviorDecision::Ignore => {
                debug!("Current key is ignored or not buffered, process normally: {:?}", event);
                // Process current key normally
                let key_action = if keyboard_state_updated && !is_combo {
                    // The key_action needs to be updated due to the morse key might be triggered
                    &self.keymap.borrow_mut().get_action_with_layer_cache(event)
                } else {
                    key_action
                };
                self.process_key_action_inner(key_action, event).await
            }
            KeyBehaviorDecision::FlowTap => {
                let action = Self::action_from_pattern(self.keymap.borrow().behavior, key_action, TAP); //tap action
                self.process_key_action_normal(action, event).await;
                // Push back after triggered press
                let now = Instant::now();
                let time_out = now + Self::morse_timeout(&self.keymap.borrow(), key_action, true);
                self.held_buffer.push(HeldKey::new(
                    event,
                    *key_action,
                    KeyState::ProcessedButReleaseNotReportedYet(action),
                    now,
                    time_out,
                ));
            }
        }
    }

    /// Fire held keys according to their decisions.
    ///
    /// This function fires held keys according to their decisions, and returns
    /// whether the keyboard state is updated after firing those keys and
    /// the updated decision for current key.
    async fn fire_held_keys(
        &mut self,
        mut decision_for_current_key: KeyBehaviorDecision,
        decisions: Vec<(KeyboardEventPos, HeldKeyDecision), 16>,
    ) -> (bool, KeyBehaviorDecision) {
        let mut keyboard_state_updated = false;
        // Fire buffered keys
        for (pos, decision) in decisions {
            // Some decisions of held keys have been made, fire those keys
            // debug!("✅ Decision for held key: {:?}: {:?}", pos, decision)
            match decision {
                HeldKeyDecision::UnilateralTap | HeldKeyDecision::FlowTap => {
                    if let Some(mut held_key) = self.held_buffer.remove_if(|k| k.event.pos == pos)
                        && held_key.action.is_morse() {
                            // Unilateral tap of the held key is triggered
                            debug!("Cleaning buffered morse key due to unilateral tap or flow tap");
                            match held_key.state {
                                KeyState::Pressed(_) | KeyState::Holding(_) => {
                                    // In this state pattern is not surely finished,
                                    // however an other key is pressed so terminate the sequence
                                    // with a tap due to UnilateralTap decision; try to resolve as is
                                    let pattern = match held_key.state {
                                        KeyState::Pressed(pattern) => pattern.followed_by_tap(), // The HeldKeyDecision turned this into tap!
                                        KeyState::Holding(pattern) => pattern,
                                        _ => unreachable!(),
                                    };
                                    debug!("Pattern after unilateral tap or flow tap: {:?}", pattern);
                                    let action = Self::action_from_pattern(
                                        self.keymap.borrow().behavior,
                                        &held_key.action,
                                        pattern,
                                    );
                                    self.process_key_action_normal(action, held_key.event).await;
                                    held_key.state = KeyState::ProcessedButReleaseNotReportedYet(action);
                                    // Push back after triggered tap
                                    self.held_buffer.push_without_sort(held_key);
                                }
                                KeyState::Released(pattern) => {
                                    // In this state pattern is not surely finished,
                                    // however an other key is pressed so terminate the sequence, try to resolve as is
                                    debug!("Pattern after released, unilateral tap or flow tap: {:?}", pattern);
                                    let action = Self::action_from_pattern(
                                        self.keymap.borrow().behavior,
                                        &held_key.action,
                                        pattern,
                                    );
                                    held_key.event.pressed = true;
                                    self.process_key_action_tap(action, held_key.event).await;
                                    // The tap is fully fired, don't push it back to buffer again
                                    // Removing from the held buffer is like setting to an idle state
                                }
                                _ => (),
                            }
                        }
                }
                HeldKeyDecision::PermissiveHold | HeldKeyDecision::HoldOnOtherKeyPress => {
                    if let Some(mut held_key) = self.held_buffer.remove_if(|k| k.event.pos == pos) {
                        let action = self.keymap.borrow_mut().get_action_with_layer_cache(held_key.event);

                        if action.is_morse() {
                            // Permissive hold of held key is triggered
                            debug!("Cleaning buffered morse key due to permissive hold or hold on other key press");
                            match held_key.state {
                                KeyState::Pressed(_) | KeyState::Holding(_) => {
                                    // In this state pattern is not surely finished,
                                    // however an other key is pressed so terminate the sequence
                                    // with a hold due to PermissiveHold/HoldOnOtherKeyPress decision; try to resolve as is
                                    let pattern = match held_key.state {
                                        KeyState::Pressed(pattern) => pattern.followed_by_hold(), // The HeldKeyDecision turned this into hold!
                                        KeyState::Holding(pattern) => pattern,
                                        _ => unreachable!(),
                                    };
                                    keyboard_state_updated = true;
                                    debug!("pattern after permissive hold: {:?}", pattern);
                                    let action =
                                        Self::action_from_pattern(self.keymap.borrow().behavior, &action, pattern);
                                    self.process_key_action_normal(action, held_key.event).await;
                                    held_key.state = KeyState::ProcessedButReleaseNotReportedYet(action);
                                    // Push back after triggered hold
                                    self.held_buffer.push_without_sort(held_key);
                                }
                                KeyState::Released(pattern) => {
                                    debug!("pattern after released, permissive hold: {:?}", pattern);
                                    let action =
                                        Self::action_from_pattern(self.keymap.borrow().behavior, &action, pattern);
                                    held_key.event.pressed = true;
                                    self.process_key_action_tap(action, held_key.event).await;
                                    // The tap is fully fired, don't push it back to buffer again
                                    // Removing from the held buffer is like setting to an idle state
                                }
                                _ => (),
                            }
                        }
                    }
                }
                HeldKeyDecision::Release => {
                    // Releasing the current key, will always be tapping, because timeout isn't here
                    if let Some(mut held_key) = self.held_buffer.remove_if(|k| k.event.pos == pos) {
                        let key_action = if keyboard_state_updated {
                            self.keymap.borrow_mut().get_action_with_layer_cache(held_key.event)
                        } else {
                            held_key.action
                        };
                        debug!("Processing current key before releasing: {:?}", held_key.event);
                        if !key_action.is_morse() {
                            match key_action {
                                KeyAction::Single(action) => {
                                    self.process_key_action_normal(action, held_key.event).await;
                                }
                                KeyAction::Tap(action) => {
                                    self.process_key_action_tap(action, held_key.event).await;
                                }
                                _ => unreachable!(),
                            }
                        } else {
                            match held_key.state {
                                KeyState::Pressed(_) | KeyState::Holding(_) => {
                                    debug!("Cleaning buffered Release key");

                                    let pattern = match held_key.state {
                                        KeyState::Pressed(pattern) => pattern.followed_by_tap(), // TODO? should we double check the timeout with Instant::now() >= held_key.timeout_time?
                                        KeyState::Holding(pattern) => pattern,
                                        _ => unreachable!(),
                                    };

                                    debug!("pattern by decided tap release: {:?}", pattern);

                                    let final_action = Self::try_predict_final_action(
                                        self.keymap.borrow().behavior,
                                        &key_action,
                                        pattern,
                                    );
                                    if let Some(action) = final_action {
                                        debug!("tap prediction {:?} -> {:?}", pattern, action);
                                        self.process_key_action_normal(action, held_key.event).await;
                                        held_key.state = KeyState::ProcessedButReleaseNotReportedYet(action);
                                    }
                                }
                                _ => {} // For morse, the releasing will not be processed immediately, so just ignore it
                            }
                            // Push back after triggered hold
                            self.held_buffer.push_without_sort(held_key);
                        }
                    }

                    // After processing current key in `Release` state, mark the `decision_for_current_key` to `CleanBuffer`
                    // That means all normal keys pressed AFTER the press of current releasing key will be fired
                    decision_for_current_key = KeyBehaviorDecision::CleanBuffer;
                }
                HeldKeyDecision::Normal => {
                    // Check if the normal keys in the buffer should be triggered.
                    let trigger_normal = matches!(decision_for_current_key, KeyBehaviorDecision::CleanBuffer);

                    if trigger_normal && let Some(held_key) = self.held_buffer.remove_if(|k| k.event.pos == pos) {
                        debug!("Cleaning buffered normal key");
                        let action = if keyboard_state_updated {
                            self.keymap.borrow_mut().get_action_with_layer_cache(held_key.event)
                        } else {
                            held_key.action
                        };

                        // Note: Morse like actions are not expected here.
                        assert!(!action.is_morse());
                        debug!("Tap Key {:?} now press down, action: {:?}", held_key.event, action);
                        self.process_key_action_inner(&action, held_key.event).await;
                    }
                }
                _ => (),
            }
        }
        (keyboard_state_updated, decision_for_current_key)
    }

<<<<<<< HEAD
    fn get_hand(hand_info: &[[Hand; COL]; ROW], pos: KeyPos) -> Hand {
        let col = pos.col as usize;
        let row = pos.row as usize;
        if col < COL && row < ROW {
            hand_info[row][col]
        } else {
            Hand::Unknown
        }
=======
    fn get_hand(key_info: &Option<[[KeyInfo; COL]; ROW]>, pos: KeyPos) -> Hand {
        key_info
            .map(|info| info[pos.row as usize][pos.col as usize].hand)
            .unwrap_or({
                if COL >= ROW {
                    // Horizontal
                    if pos.col < (COL as u8 / 2) {
                        Hand::Left
                    } else {
                        Hand::Right
                    }
                } else {
                    // Vertical
                    if pos.row < (ROW as u8 / 2) {
                        Hand::Left
                    } else {
                        Hand::Right
                    }
                }
            })
>>>>>>> d0f4b6ee
    }

    /// Make decisions for current key and each held key.
    ///
    /// This function iterates all held keys and makes decision for them if a special mode is triggered, such as permissive hold, etc.
    fn make_decisions_for_keys(
        &mut self,
        key_action: &KeyAction,
        event: KeyboardEvent,
    ) -> (
        KeyBehaviorDecision,
        Vec<(KeyboardEventPos, HeldKeyDecision), HOLD_BUFFER_SIZE>,
    ) {
        // Decision of current key and held keys
        let mut decision_for_current_key = KeyBehaviorDecision::Ignore;
        let mut decisions: Vec<(_, HeldKeyDecision), HOLD_BUFFER_SIZE> = Vec::new();

        // When pressing a morse key, check flow tap first.
        if event.pressed
            && self.keymap.borrow().behavior.morse.enable_flow_tap
            && key_action.is_morse()
            && self.last_press_time.elapsed() < self.keymap.borrow().behavior.morse.prior_idle_time
        {
            // It's in key streak, trigger the first tap action
            debug!("Flow tap detected, trigger tap action for current morse key");

            decision_for_current_key = KeyBehaviorDecision::FlowTap;
        }

        // Whether the held buffer needs to be checked.
        let check_held_buffer = event.pressed
            || self
                .held_buffer
                .find_action(key_action)
                .is_some_and(|k| matches!(k.state, KeyState::Pressed(_) | KeyState::Released(_)));

        if check_held_buffer {
            // First, sort by press time
            self.held_buffer.keys.sort_unstable_by_key(|k| k.press_time);

            // Check all unresolved held keys, calculate their decision one-by-one
            for held_key in self
                .held_buffer
                .keys
                .iter()
                .filter(|k| matches!(k.state, KeyState::Pressed(_) | KeyState::Released(_)))
            {
                // Releasing a key is already buffered
                if !event.pressed && held_key.action == *key_action {
                    debug!("Releasing a held key: {:?}", event);
                    let _ = decisions.push((held_key.event.pos, HeldKeyDecision::Release));
                    decision_for_current_key = KeyBehaviorDecision::Release;
                    continue;
                }

                // Buffered normal keys should be added to the decision list,
                // they will be processed later according to the decision of current key
                if !held_key.action.is_morse() && matches!(held_key.state, KeyState::Pressed(_)) {
                    let _ = decisions.push((held_key.event.pos, HeldKeyDecision::Normal));
                    continue;
                }

                // The remaining keys are not same as the current key, check only morse keys
                if held_key.event.pos != event.pos && held_key.action.is_morse() {
                    let mode = Self::tap_hold_mode(&self.keymap.borrow(), &held_key.action);

                    if event.pressed {
                        // The current key is being pressed

                        if decision_for_current_key == KeyBehaviorDecision::FlowTap
                            && matches!(held_key.state, KeyState::Pressed(_))
                        {
                            debug!("Flow tap triggered, resolve buffered morse key as tapping");
                            // If flow tap of current key is triggered, tapping all held keys
                            let _ = decisions.push((held_key.event.pos, HeldKeyDecision::FlowTap));
                            continue;
                        }

                        // Check morse key mode
                        match mode {
                            MorseMode::PermissiveHold => {
                                // Permissive hold mode checks key releases, so push current key press into buffer.
                                decision_for_current_key = KeyBehaviorDecision::Buffer;
                            }
                            MorseMode::HoldOnOtherPress => {
                                debug!(
                                    "Trigger morse key due to hold on other key press: {:?}",
                                    held_key.action
                                );
                                let _ = decisions.push((held_key.event.pos, HeldKeyDecision::HoldOnOtherKeyPress));
                                decision_for_current_key = KeyBehaviorDecision::CleanBuffer;
                            }
                            _ => {}
                        }
                    } else {
                        let unilateral_tap = Self::is_unilateral_tap_enabled(&self.keymap.borrow(), &held_key.action);

                        // 1. Check unilateral tap of held key
                        // Note: `decision for current key == Release` means that current held key is pressed AFTER the current releasing key,
                        // releasing a key should not trigger unilateral tap of keys which are pressed AFTER the released key
                        if unilateral_tap
                            && event.pos != held_key.event.pos
                            && decision_for_current_key != KeyBehaviorDecision::Release
                            && let KeyboardEventPos::Key(pos1) = held_key.event.pos
                            && let KeyboardEventPos::Key(pos2) = event.pos
                        {
                            let hand_info = &self.keymap.borrow().positional_config.hand;

                            let hand1 = Self::get_hand(hand_info, pos1);
                            let hand2 = Self::get_hand(hand_info, pos2);

                            if hand1 == hand2 && hand1 != Hand::Unknown {
                                //if same hand
                                debug!("Unilateral tap triggered, resolve morse key as tapping");
                                let _ = decisions.push((held_key.event.pos, HeldKeyDecision::UnilateralTap));
                                continue;
                            }
                        }

                        // The current key is being released, check only the held key in permissive hold mode
                        if decision_for_current_key != KeyBehaviorDecision::Release && mode == MorseMode::PermissiveHold
                        {
                            debug!("Permissive hold!");
                            // Check first current releasing key is in the buffer, AND after the current key
                            let _ = decisions.push((held_key.event.pos, HeldKeyDecision::PermissiveHold));
                            decision_for_current_key = KeyBehaviorDecision::CleanBuffer;
                        }
                    }
                }
            }
        }
        (decision_for_current_key, decisions)
    }

    async fn process_key_action_inner(&mut self, original_key_action: &KeyAction, event: KeyboardEvent) {
        // Start forks
        let key_action = self.try_start_forks(original_key_action, event);

        // Clear with_modifier if a new key is pressed
        if self.with_modifiers.into_bits() != 0 && event.pressed {
            self.with_modifiers = ModifierCombination::new();
        }

        #[cfg(feature = "_ble")]
        LAST_KEY_TIMESTAMP.signal(Instant::now().as_secs() as u32);

        #[cfg(feature = "controller")]
        send_controller_event(&mut self.controller_pub, ControllerEvent::Key(event, key_action));

        if !key_action.is_morse() {
            match key_action {
                KeyAction::No | KeyAction::Transparent => (),
                KeyAction::Single(action) => {
                    debug!("Process Single key action: {:?}, {:?}", action, event);
                    self.process_key_action_normal(action, event).await;
                }
                KeyAction::Tap(action) => self.process_key_action_tap(action, event).await,
                _ => unreachable!(),
            }
        } else {
            self.process_key_action_morse(&key_action, event).await;
        }
        self.try_finish_forks(original_key_action, event);
    }

    /// Replaces the incoming key_action if a fork is configured for that key.
    /// The replacement decision is made at key_press time, and the decision
    /// is kept until the key is released.
    fn try_start_forks(&mut self, key_action: &KeyAction, event: KeyboardEvent) -> KeyAction {
        if self.keymap.borrow().behavior.fork.forks.is_empty() {
            return *key_action;
        }

        if !event.pressed {
            for (i, fork) in (&self.keymap.borrow().behavior.fork.forks).into_iter().enumerate() {
                if fork.trigger == *key_action
                    && let Some(active) = self.fork_states[i] {
                        // If the originating key of a fork is released, simply release the replacement key
                        // (The fork deactivation is delayed, will happen after the release hid report is sent)
                        debug!("replace input with fork action {:?}", active);
                        return active.replacement;
                    }
            }
            return *key_action;
        }

        let mut decision_state = StateBits {
            // "explicit modifiers" includes the effect of one-shot modifiers, held modifiers keys only
            modifiers: self.resolve_explicit_modifiers(event.pressed),
            leds: LedIndicator::from_bits(LOCK_LED_STATES.load(core::sync::atomic::Ordering::Relaxed)),
            mouse: MouseButtons::from_bits(self.mouse_report.buttons),
        };

        let mut triggered_forks = [false; FORK_MAX_NUM]; // used to avoid loops
        let mut chain_starter: Option<usize> = None;
        let mut combined_suppress = ModifierCombination::default();
        let mut replacement = *key_action;

        'bind: loop {
            for (i, fork) in (&self.keymap.borrow().behavior.fork.forks).into_iter().enumerate() {
                if !triggered_forks[i] && self.fork_states[i].is_none() && fork.trigger == replacement {
                    let decision = (fork.match_any & decision_state) != StateBits::default()
                        && (fork.match_none & decision_state) == StateBits::default();

                    replacement = if decision {
                        fork.positive_output
                    } else {
                        fork.negative_output
                    };

                    let suppress = fork.match_any.modifiers & !fork.kept_modifiers;

                    combined_suppress |= suppress;

                    // Suppress the previously activated Action::KeyWithModifiers
                    // (even if they held for a long time, a new keypress arrived
                    // since then, which breaks the key repeat, so losing their
                    // effect likely will not cause problem...)
                    self.with_modifiers &= !suppress;

                    // Reduce the previously aggregated keeps with the match_any mask
                    // (since this is the expected behavior in most cases)
                    self.fork_keep_mask &= !fork.match_any.modifiers;

                    // Then add the user defined keeps (if any)
                    self.fork_keep_mask |= fork.kept_modifiers;

                    if chain_starter.is_none() {
                        chain_starter = Some(i);
                    }

                    if fork.bindable {
                        // If this fork is bindable look for other not yet activated forks,
                        // which can be triggered by that the current replacement key
                        triggered_forks[i] = true; // Avoid triggering the same fork again -> no infinite loops either

                        // For the next fork evaluations, update the decision state
                        // with the suppressed modifiers
                        decision_state.modifiers &= !suppress;
                        continue 'bind;
                    }

                    //return final decision is ready
                    break 'bind;
                }
            }

            // No (more) forks were triggered, so we are done
            break 'bind;
        }

        if let Some(initial) = chain_starter {
            // After the initial fork triggered, we have switched to "bind mode".
            // The later triggered forks will not really activate, only update
            // the replacement decision and modifier suppressions of the initially
            // triggered fork, which is here marked as active:
            self.fork_states[initial] = Some(ActiveFork {
                replacement,
                suppress: combined_suppress,
            });
        }

        // No (or no more) forks were triggered, so we are done
        replacement
    }

    // Release of forked key must deactivate the fork
    // (explicit modifier suppressing effect will be stopped only AFTER the release hid report is sent)
    fn try_finish_forks(&mut self, original_key_action: &KeyAction, event: KeyboardEvent) {
        if !event.pressed {
            for (i, fork) in (&self.keymap.borrow().behavior.fork.forks).into_iter().enumerate() {
                if self.fork_states[i].is_some() && fork.trigger == *original_key_action {
                    // if the originating key of a fork is released the replacement decision is not valid anymore
                    self.fork_states[i] = None;
                }
            }
        }
    }

    /// Check combo before process keys.
    ///
    /// This function returns key action after processing combo, and a boolean indicates that if current returned key action is a combo output
    async fn process_combo(&mut self, key_action: &KeyAction, event: KeyboardEvent) -> (Option<KeyAction>, bool) {
        let mut is_combo_action = false;
        let current_layer = self.keymap.borrow().get_activated_layer();
        for combo in self.keymap.borrow_mut().behavior.combo.combos.iter_mut() {
            is_combo_action |= combo.update(key_action, event, current_layer);
        }

        if event.pressed && is_combo_action {
            let pressed_time = self.get_timer_value(event).unwrap_or(Instant::now());
            self.held_buffer.push(HeldKey::new(
                event,
                *key_action,
                KeyState::WaitingCombo,
                pressed_time,
                pressed_time + self.keymap.borrow().behavior.combo.timeout,
            ));

            // FIXME: last combo is not checked
            let next_action = self
                .keymap
                .borrow_mut()
                .behavior
                .combo
                .combos
                .iter_mut()
                .find_map(|combo| (combo.is_all_pressed() && !combo.is_triggered()).then_some(combo.trigger()));

            if next_action.is_some() {
                // FIXME: This operation removes all held keys with state `WaitingCombo`.
                // If there're multiple combo are triggered SIMULTANEOUSLY, extra keys will be removed.
                debug!("[Combo] {:?} triggered", next_action);
                self.held_buffer
                    .keys
                    .retain(|item| item.state != KeyState::WaitingCombo);
                (next_action, true)
            } else {
                (next_action, false)
            }
        } else {
            if !event.pressed {
                let mut combo_output = None;
                let mut releasing_triggered_combo = false;

                for combo in self.keymap.borrow_mut().behavior.combo.combos.iter_mut() {
                    if combo.actions.contains(key_action) {
                        // Releasing a combo key in triggered combo
                        releasing_triggered_combo |= combo.is_triggered();

                        // Release the combo key, check whether the combo is fully released
                        if combo.update_released(key_action) {
                            // If the combo is fully released, update the combo output
                            debug!("[Combo] {:?} is released", combo.output);
                            combo_output = combo_output.or(Some(combo.output));
                        }
                    }
                }

                // Releasing a triggered combo
                // - Return the output of the triggered combo when the combo is fully released
                // - Return None when the combo is not fully released yet
                if releasing_triggered_combo {
                    return (combo_output, true);
                }
            }

            self.dispatch_combos().await;
            (Some(*key_action), false)
        }
    }

    // Dispatch combo keys buffered in the held buffer when the combo isn't being triggered.
    async fn dispatch_combos(&mut self) {
        // Dispatch all keys with state `WaitingCombo` in the held buffer
        let mut i = 0;
        while i < self.held_buffer.keys.len() {
            if self.held_buffer.keys[i].state == KeyState::WaitingCombo {
                let key = self.held_buffer.keys.swap_remove(i);
                debug!("[Combo] Dispatching combo: {:?}", key);
                self.process_key_action(&key.action, key.event, false).await;
            } else {
                i += 1;
            }
        }

        // Reset triggered combo states
        self.keymap
            .borrow_mut()
            .behavior
            .combo
            .combos
            .iter_mut()
            .filter(|combo| !combo.is_triggered())
            .for_each(Combo::reset);
    }

    async fn process_key_action_normal(&mut self, action: Action, event: KeyboardEvent) {
        match action {
            Action::No | Action::Transparent => {}
            Action::Key(key) => self.process_action_key(key, event).await,
            Action::LayerOn(layer_num) => self.process_action_layer_switch(layer_num, event),
            Action::LayerOff(layer_num) => {
                // Turn off a layer temporarily when the key is pressed
                // Reactivate the layer after the key is released
                if event.pressed {
                    self.keymap.borrow_mut().deactivate_layer(layer_num);
                }
            }
            Action::LayerToggle(layer_num) => {
                // Toggle a layer when the key is release
                if !event.pressed {
                    self.keymap.borrow_mut().toggle_layer(layer_num);
                }
            }
            Action::LayerToggleOnly(layer_num) => {
                // Activate a layer and deactivate all other layers(except default layer)
                if event.pressed {
                    // Disable all layers except the default layer
                    let default_layer = self.keymap.borrow().get_default_layer();
                    for i in 0..NUM_LAYER as u8 {
                        if i != default_layer {
                            self.keymap.borrow_mut().deactivate_layer(i);
                        }
                    }
                    // Activate the target layer
                    self.keymap.borrow_mut().activate_layer(layer_num);
                }
            }
            Action::DefaultLayer(layer_num) => {
                // Set the default layer
                self.keymap.borrow_mut().set_default_layer(layer_num);
            }
            Action::Modifier(modifiers) => {
                if event.pressed {
                    self.register_modifiers(modifiers);
                } else {
                    self.unregister_modifiers(modifiers);
                }
                //report the modifier press/release in its own hid report
                self.send_keyboard_report_with_resolved_modifiers(event.pressed).await;
                self.update_osl(event);
            }
            Action::TriggerMacro(macro_idx) => self.execute_macro(macro_idx, event).await,
            Action::KeyWithModifier(key_code, modifiers) => {
                if event.pressed {
                    // These modifiers will be combined into the hid report, so
                    // they will be "pressed" the same time as the key (in same hid report)
                    self.with_modifiers |= modifiers;
                } else {
                    // The modifiers will not be part of the hid report, so
                    // they will be "released" the same time as the key (in same hid report)
                    self.with_modifiers &= !(modifiers);
                }
                self.process_action_key(key_code, event).await
            }
            Action::LayerOnWithModifier(layer_num, modifiers) => {
                if event.pressed {
                    // These modifiers will be combined into the hid report, so
                    // they will be "pressed" the same time as the key (in same hid report)
                    self.with_modifiers |= modifiers;
                } else {
                    // The modifiers will not be part of the hid report, so
                    // they will be "released" the same time as the key (in same hid report)
                    self.with_modifiers &= !(modifiers);
                }
                self.process_action_layer_switch(layer_num, event)
            }
            Action::OneShotLayer(l) => {
                self.process_action_osl(l, event).await;
                // Process OSM to avoid the OSL state stuck when an OSL is followed by an OSM
                self.update_osm(event);
            }
            Action::OneShotModifier(m) => {
                self.process_action_osm(m, event).await;
                // Process OSL to avoid the OSM state stuck when an OSM is followed by an OSL
                self.update_osl(event);
            }
            Action::OneShotKey(_k) => warn!("One-shot key is not supported: {:?}", action),
        }
    }

    /// Tap action, send a key when the key is pressed, then release the key.
    async fn process_key_action_tap(&mut self, action: Action, mut event: KeyboardEvent) {
        debug!("TAP action: {:?}, {:?}", action, event);

        if event.pressed {
            self.process_key_action_normal(action, event).await;

            // Wait 10ms, then send release
            Timer::after_millis(10).await;

            event.pressed = false;
            self.process_key_action_normal(action, event).await;
        }
    }

    pub fn print_buffer(&self) {
        self.held_buffer
            .keys
            .iter()
            .enumerate()
            .for_each(|(i, k)| info!("\n✅Held buffer {}: {:?}, state: {:?}", i, k.event, k.state));
    }

    async fn process_action_osm(&mut self, modifiers: ModifierCombination, event: KeyboardEvent) {
        // Update one shot state
        if event.pressed {
            // Add new modifier combination to existing one shot or init if none
            self.osm_state = match self.osm_state {
                OneShotState::None => OneShotState::Initial(modifiers),
                OneShotState::Initial(m) => OneShotState::Initial(m | modifiers),
                OneShotState::Single(m) => OneShotState::Single(m | modifiers),
                OneShotState::Held(m) => OneShotState::Held(m | modifiers),
            };

            self.update_osl(event);
        } else {
            match self.osm_state {
                OneShotState::Initial(m) | OneShotState::Single(m) => {
                    self.osm_state = OneShotState::Single(m);
                    let timeout = Timer::after(self.keymap.borrow().behavior.one_shot.timeout);
                    match select(timeout, KEY_EVENT_CHANNEL.receive()).await {
                        Either::First(_) => {
                            // Timeout, release modifiers
                            self.update_osl(event);
                            self.osm_state = OneShotState::None;
                        }
                        Either::Second(e) => {
                            // New event, send it to queue
                            if self.unprocessed_events.push(e).is_err() {
                                warn!("Unprocessed event queue is full, dropping event");
                            }
                        }
                    }
                }
                OneShotState::Held(_) => {
                    // Release modifier
                    self.update_osl(event);
                    self.osm_state = OneShotState::None;

                    // This sends a separate hid report with the
                    // currently registered modifiers except the
                    // one shoot modifiers -> this way "releasing" them.
                    self.send_keyboard_report_with_resolved_modifiers(event.pressed).await;
                }
                _ => (),
            };
        }
    }

    async fn process_action_osl(&mut self, layer_num: u8, event: KeyboardEvent) {
        // Update one shot state
        if event.pressed {
            // Deactivate old layer if any
            if let Some(&l) = self.osl_state.value() {
                self.keymap.borrow_mut().deactivate_layer(l);
            }

            // Update layer of one shot
            self.osl_state = match self.osl_state {
                OneShotState::None => OneShotState::Initial(layer_num),
                OneShotState::Initial(_) => OneShotState::Initial(layer_num),
                OneShotState::Single(_) => OneShotState::Single(layer_num),
                OneShotState::Held(_) => OneShotState::Held(layer_num),
            };

            // Activate new layer
            self.keymap.borrow_mut().activate_layer(layer_num);
        } else {
            match self.osl_state {
                OneShotState::Initial(l) | OneShotState::Single(l) => {
                    self.osl_state = OneShotState::Single(l);

                    let timeout = embassy_time::Timer::after(self.keymap.borrow().behavior.one_shot.timeout);
                    match select(timeout, KEY_EVENT_CHANNEL.receive()).await {
                        Either::First(_) => {
                            // Timeout, deactivate layer
                            self.keymap.borrow_mut().deactivate_layer(layer_num);
                            self.osl_state = OneShotState::None;
                        }
                        Either::Second(e) => {
                            // New event, send it to queue
                            if self.unprocessed_events.push(e).is_err() {
                                warn!("Unprocessed event queue is full, dropping event");
                            }
                        }
                    }
                }
                OneShotState::Held(layer_num) => {
                    self.osl_state = OneShotState::None;
                    self.keymap.borrow_mut().deactivate_layer(layer_num);
                }
                _ => (),
            };
        }
    }

    /// Calculates the combined effect of "explicit modifiers":
    /// - registered modifiers
    /// - one-shot modifiers
    pub fn resolve_explicit_modifiers(&self, pressed: bool) -> ModifierCombination {
        // if a one-shot modifier is active, decorate the hid report of keypress with those modifiers
        let mut result = self.held_modifiers;

        // OneShotState::Held keeps the temporary modifiers active until the key is released
        if pressed {
            if let Some(osm) = self.osm_state.value() {
                result |= *osm;
            }
        } else if let OneShotState::Held(osm) = self.osm_state {
            // One shot modifiers usually "released" together with the key release,
            // except when one-shoot is in "held mode" (to allow Alt+Tab like use cases)
            // In this later case Held -> None state change will report
            // the "modifier released" change in a separate hid report
            result |= osm;
        };

        result
    }

    /// Calculates the combined effect of all modifiers:
    /// - text macro related modifier suppressions + capitalization
    /// - registered (held) modifiers keys
    /// - one-shot modifiers
    /// - effect of Action::KeyWithModifiers (while they are pressed)
    /// - possible fork related modifier suppressions
    pub fn resolve_modifiers(&mut self, pressed: bool) -> ModifierCombination {
        // Text typing macro should not be affected by any modifiers,
        // only its own capitalization
        if self.macro_texting {
            if self.macro_caps {
                return ModifierCombination::new().with_left_shift(true);
            } else {
                return ModifierCombination::new();
            }
        }

        // "explicit" modifiers: one-shot modifier, registered held modifiers:
        let mut result = self.resolve_explicit_modifiers(pressed);

        // The triggered forks suppress the 'match_any' modifiers automatically
        // unless they are configured as the 'kept_modifiers'
        let mut fork_suppress = ModifierCombination::default();
        for fork_state in self.fork_states.iter().flatten() {
            fork_suppress |= fork_state.suppress;
        }

        // Some of these suppressions could have been canceled after the fork activation
        // by "explicit" modifier key presses - fork_keep_mask collects these:
        fork_suppress &= !self.fork_keep_mask;

        // Execute the remaining suppressions
        result &= !fork_suppress;

        // Apply the modifiers from Action::KeyWithModifiers
        // the suppression effect of forks should not apply on these
        result |= self.with_modifiers;

        // Apply caps word shift if active and appropriate
        if self.caps_word_active
            && let Some(timer) = self.caps_word_timer
            && timer.elapsed() < Duration::from_secs(5)
        {
            if pressed {
                result |= ModifierCombination::new().with_left_shift(true);
            }
        } else {
            self.caps_word_timer = None;
            self.caps_word_active = false;
        };

        result
    }

    // Process a basic keypress/release and also take care of applying one shot modifiers
    async fn process_basic(&mut self, key: KeyCode, event: KeyboardEvent) {
        if event.pressed {
            self.register_key(key, event);
        } else {
            self.unregister_key(key, event);
        }

        self.send_keyboard_report_with_resolved_modifiers(event.pressed).await;
    }

    // Process action key
    async fn process_action_key(&mut self, key: KeyCode, event: KeyboardEvent) {
        let key = match key {
            KeyCode::GraveEscape => {
                if self.held_modifiers.into_bits() == 0 {
                    KeyCode::Escape
                } else {
                    KeyCode::Grave
                }
            }
            KeyCode::CapsWordToggle => {
                // Handle caps word keycode by triggering the action
                if event.pressed {
                    self.caps_word_active = !self.caps_word_active;
                    if self.caps_word_active {
                        // The caps word is just activated, set the timer
                        self.caps_word_timer = Some(Instant::now());
                    } else {
                        // The caps word is just deactivated, reset the timer
                        self.caps_word_timer = None;
                    }
                };
                return;
            }
            KeyCode::Again => {
                debug!("Repeat last key code: {:?} , {:?}", self.last_key_code, event);
                self.last_key_code
            }
            _ => key,
        };

        if event.pressed {
            // Record last press time
            if key.is_simple_key() {
                // Records only the simple key
                self.last_press_time = Instant::now();
            }
            // Check repeat key
            if key != KeyCode::Again {
                debug!(
                    "Last key code changed from {:?} to {:?}(pressed: {:?})",
                    self.last_key_code, key, event.pressed
                );
                self.last_key_code = key;
            }
            // Check caps word
            if self.caps_word_active {
                if key.is_caps_word_continue_key()
                    && let Some(timer) = self.caps_word_timer
                    && timer.elapsed() < Duration::from_secs(5)
                {
                    self.caps_word_timer = Some(Instant::now());
                } else {
                    self.caps_word_active = false;
                    self.caps_word_timer = None;
                }
            }
        }

        // Consumer, system and mouse keys should be processed before basic keycodes, since basic keycodes contain them all
        if key.is_consumer() {
            self.process_action_consumer_control(key, event).await;
        } else if key.is_system() {
            self.process_action_system_control(key, event).await;
        } else if key.is_mouse_key() {
            self.process_action_mouse(key, event).await;
        } else if key.is_basic() {
            self.process_basic(key, event).await;
        } else if key.is_user() {
            self.process_user(key, event).await;
        } else if key.is_macro() {
            // Process macro
            self.process_action_macro(key, event).await;
        } else if key.is_combo() {
            self.process_action_combo(key, event).await;
        } else if key.is_boot() {
            self.process_boot(key, event);
        } else {
            warn!("Unsupported key: {:?}", key);
        }
        self.update_osm(event);
        self.update_osl(event);
    }

    /// Process layer switch action.
    fn process_action_layer_switch(&mut self, layer_num: u8, event: KeyboardEvent) {
        // Change layer state only when the key's state is changed
        if event.pressed {
            self.keymap.borrow_mut().activate_layer(layer_num);
        } else {
            self.keymap.borrow_mut().deactivate_layer(layer_num);
        }
    }

    /// Process combo action.
    async fn process_action_combo(&mut self, key: KeyCode, event: KeyboardEvent) {
        if event.pressed {
            match key {
                KeyCode::ComboOn => self.combo_on = true,
                KeyCode::ComboOff => self.combo_on = false,
                KeyCode::ComboToggle => self.combo_on = !self.combo_on,
                _ => (),
            }
        }
    }

    /// Process consumer control action. Consumer control keys are keys in hid consumer page, such as media keys.
    async fn process_action_consumer_control(&mut self, key: KeyCode, event: KeyboardEvent) {
        if key.is_consumer() {
            self.media_report.usage_id = if event.pressed {
                key.as_consumer_control_usage_id() as u16
            } else {
                0
            };

            self.send_media_report().await;
        }
    }

    /// Process system control action. System control keys are keys in system page, such as power key.
    async fn process_action_system_control(&mut self, key: KeyCode, event: KeyboardEvent) {
        if key.is_system() {
            if event.pressed {
                if let Some(system_key) = key.as_system_control_usage_id() {
                    self.system_control_report.usage_id = system_key as u8;
                    self.send_system_control_report().await;
                }
            } else {
                self.system_control_report.usage_id = 0;
                self.send_system_control_report().await;
            }
        }
    }

    /// Process mouse key action with acceleration support.
    async fn process_action_mouse(&mut self, key: KeyCode, event: KeyboardEvent) {
        if key.is_mouse_key() {
            if event.pressed {
                match key {
                    KeyCode::MouseUp => {
                        // Reset repeat counter for direction change
                        if self.mouse_report.y > 0 {
                            self.mouse_repeat = 0;
                        }
                        let unit = self.calculate_mouse_move_unit();
                        self.mouse_report.y = -unit;
                    }
                    KeyCode::MouseDown => {
                        if self.mouse_report.y < 0 {
                            self.mouse_repeat = 0;
                        }
                        let unit = self.calculate_mouse_move_unit();
                        self.mouse_report.y = unit;
                    }
                    KeyCode::MouseLeft => {
                        if self.mouse_report.x > 0 {
                            self.mouse_repeat = 0;
                        }
                        let unit = self.calculate_mouse_move_unit();
                        self.mouse_report.x = -unit;
                    }
                    KeyCode::MouseRight => {
                        if self.mouse_report.x < 0 {
                            self.mouse_repeat = 0;
                        }
                        let unit = self.calculate_mouse_move_unit();
                        self.mouse_report.x = unit;
                    }
                    KeyCode::MouseWheelUp => {
                        if self.mouse_report.wheel < 0 {
                            self.mouse_wheel_repeat = 0;
                        }
                        let unit = self.calculate_mouse_wheel_unit();
                        self.mouse_report.wheel = unit;
                    }
                    KeyCode::MouseWheelDown => {
                        if self.mouse_report.wheel > 0 {
                            self.mouse_wheel_repeat = 0;
                        }
                        let unit = self.calculate_mouse_wheel_unit();
                        self.mouse_report.wheel = -unit;
                    }
                    KeyCode::MouseWheelLeft => {
                        if self.mouse_report.pan > 0 {
                            self.mouse_wheel_repeat = 0;
                        }
                        let unit = self.calculate_mouse_wheel_unit();
                        self.mouse_report.pan = -unit;
                    }
                    KeyCode::MouseWheelRight => {
                        if self.mouse_report.pan < 0 {
                            self.mouse_wheel_repeat = 0;
                        }
                        let unit = self.calculate_mouse_wheel_unit();
                        self.mouse_report.pan = unit;
                    }
                    KeyCode::MouseBtn1 => self.mouse_report.buttons |= 1 << 0,
                    KeyCode::MouseBtn2 => self.mouse_report.buttons |= 1 << 1,
                    KeyCode::MouseBtn3 => self.mouse_report.buttons |= 1 << 2,
                    KeyCode::MouseBtn4 => self.mouse_report.buttons |= 1 << 3,
                    KeyCode::MouseBtn5 => self.mouse_report.buttons |= 1 << 4,
                    KeyCode::MouseBtn6 => self.mouse_report.buttons |= 1 << 5,
                    KeyCode::MouseBtn7 => self.mouse_report.buttons |= 1 << 6,
                    KeyCode::MouseBtn8 => self.mouse_report.buttons |= 1 << 7,
                    KeyCode::MouseAccel0 => {
                        self.mouse_accel |= 1 << 0;
                    }
                    KeyCode::MouseAccel1 => {
                        self.mouse_accel |= 1 << 1;
                    }
                    KeyCode::MouseAccel2 => {
                        self.mouse_accel |= 1 << 2;
                    }
                    _ => {}
                }
            } else {
                match key {
                    KeyCode::MouseUp => {
                        if self.mouse_report.y < 0 {
                            self.mouse_report.y = 0;
                        }
                    }
                    KeyCode::MouseDown => {
                        if self.mouse_report.y > 0 {
                            self.mouse_report.y = 0;
                        }
                    }
                    KeyCode::MouseLeft => {
                        if self.mouse_report.x < 0 {
                            self.mouse_report.x = 0;
                        }
                    }
                    KeyCode::MouseRight => {
                        if self.mouse_report.x > 0 {
                            self.mouse_report.x = 0;
                        }
                    }
                    KeyCode::MouseWheelUp => {
                        if self.mouse_report.wheel > 0 {
                            self.mouse_report.wheel = 0;
                        }
                    }
                    KeyCode::MouseWheelDown => {
                        if self.mouse_report.wheel < 0 {
                            self.mouse_report.wheel = 0;
                        }
                    }
                    KeyCode::MouseWheelLeft => {
                        if self.mouse_report.pan < 0 {
                            self.mouse_report.pan = 0;
                        }
                    }
                    KeyCode::MouseWheelRight => {
                        if self.mouse_report.pan > 0 {
                            self.mouse_report.pan = 0;
                        }
                    }
                    KeyCode::MouseBtn1 => self.mouse_report.buttons &= !(1 << 0),
                    KeyCode::MouseBtn2 => self.mouse_report.buttons &= !(1 << 1),
                    KeyCode::MouseBtn3 => self.mouse_report.buttons &= !(1 << 2),
                    KeyCode::MouseBtn4 => self.mouse_report.buttons &= !(1 << 3),
                    KeyCode::MouseBtn5 => self.mouse_report.buttons &= !(1 << 4),
                    KeyCode::MouseBtn6 => self.mouse_report.buttons &= !(1 << 5),
                    KeyCode::MouseBtn7 => self.mouse_report.buttons &= !(1 << 6),
                    KeyCode::MouseBtn8 => self.mouse_report.buttons &= !(1 << 7),
                    KeyCode::MouseAccel0 => {
                        self.mouse_accel &= !(1 << 0);
                    }
                    KeyCode::MouseAccel1 => {
                        self.mouse_accel &= !(1 << 1);
                    }
                    KeyCode::MouseAccel2 => {
                        self.mouse_accel &= !(1 << 2);
                    }
                    _ => {}
                }

                // Reset repeat counters when movement stops
                if self.mouse_report.x == 0 && self.mouse_report.y == 0 {
                    self.mouse_repeat = 0;
                }
                if self.mouse_report.wheel == 0 && self.mouse_report.pan == 0 {
                    self.mouse_wheel_repeat = 0;
                }
            }

            // Apply diagonal compensation for movement
            if self.mouse_report.x != 0 && self.mouse_report.y != 0 {
                let (x, y) = self.apply_diagonal_compensation(self.mouse_report.x, self.mouse_report.y);
                self.mouse_report.x = x;
                self.mouse_report.y = y;
            }

            // Apply diagonal compensation for wheel
            if self.mouse_report.wheel != 0 && self.mouse_report.pan != 0 {
                let (wheel, pan) = self.apply_diagonal_compensation(self.mouse_report.wheel, self.mouse_report.pan);
                self.mouse_report.wheel = wheel;
                self.mouse_report.pan = pan;
            }

            if !matches!(key, KeyCode::MouseAccel0 | KeyCode::MouseAccel1 | KeyCode::MouseAccel2) {
                // Send mouse report only for movement and wheel keys
                self.send_mouse_report().await;
            }

            // Continue processing ONLY for movement and wheel keys
            if event.pressed {
                let is_movement_key = matches!(
                    key,
                    KeyCode::MouseUp | KeyCode::MouseDown | KeyCode::MouseLeft | KeyCode::MouseRight
                );
                let is_wheel_key = matches!(
                    key,
                    KeyCode::MouseWheelUp
                        | KeyCode::MouseWheelDown
                        | KeyCode::MouseWheelLeft
                        | KeyCode::MouseWheelRight
                );

                // Only continue processing for movement and wheel keys
                if is_movement_key || is_wheel_key {
                    // Determine the delay for the next repeat using convenience methods
                    let delay = {
                        let config = &self.keymap.borrow().behavior.mouse_key;
                        if is_movement_key {
                            config.get_movement_delay(self.mouse_repeat)
                        } else {
                            config.get_wheel_delay(self.mouse_wheel_repeat)
                        }
                    };

                    // Increment the appropriate repeat counter
                    if is_movement_key && self.mouse_repeat < u8::MAX {
                        self.mouse_repeat += 1;
                    }
                    if is_wheel_key && self.mouse_wheel_repeat < u8::MAX {
                        self.mouse_wheel_repeat += 1;
                    }

                    // Schedule next movement after the delay
                    embassy_time::Timer::after_millis(delay as u64).await;
                    // Check if there's a release event in the channel, if there's no release event, re-send the event
                    let len = KEY_EVENT_CHANNEL.len();
                    let mut released = false;
                    for _ in 0..len {
                        let queued_event = KEY_EVENT_CHANNEL.receive().await;
                        if queued_event.pos != event.pos || !queued_event.pressed {
                            KEY_EVENT_CHANNEL.send(queued_event).await;
                        }
                        // If there's a release event in the channel
                        if queued_event.pos == event.pos && !queued_event.pressed {
                            released = true;
                        }
                    }
                    if !released {
                        KEY_EVENT_CHANNEL.send(event).await;
                    }
                }
            }
        }
    }

    async fn process_user(&mut self, key: KeyCode, event: KeyboardEvent) {
        debug!("Processing user key: {:?}, event: {:?}", key, event);
        #[cfg(feature = "_ble")]
        {
            use crate::NUM_BLE_PROFILE;
            use crate::ble::profile::BleProfileAction;
            use crate::channel::BLE_PROFILE_CHANNEL;
            // Get user key id
            let id = key as u8 - KeyCode::User0 as u8;
            if event.pressed {
                // Clear Peer is processed when pressed
                if id == NUM_BLE_PROFILE as u8 + 4 {
                    #[cfg(feature = "split")]
                    if event.pressed {
                        // Wait for 5s, if the key is still pressed, clear split peer info
                        // If there's any other key event received during this period, skip
                        match select(embassy_time::Timer::after_millis(5000), KEY_EVENT_CHANNEL.receive()).await {
                            Either::First(_) => {
                                // Timeout reached, send clear peer message
                                info!("Clear peer");
                                if let Ok(publisher) = crate::channel::SPLIT_MESSAGE_PUBLISHER.publisher() {
                                    publisher.publish_immediate(crate::split::SplitMessage::ClearPeer);
                                }
                            }
                            Either::Second(e) => {
                                // Received a new key event before timeout, add to unprocessed list
                                if self.unprocessed_events.push(e).is_err() {
                                    warn!("Unprocessed event queue is full, dropping event");
                                }
                            }
                        }
                    }
                }
            } else {
                // Other user keys are processed when released
                if id < NUM_BLE_PROFILE as u8 {
                    info!("Switch to profile: {}", id);
                    // User0~7: Swtich to the specific profile
                    BLE_PROFILE_CHANNEL.send(BleProfileAction::SwitchProfile(id)).await;
                } else if id == NUM_BLE_PROFILE as u8 {
                    // User8: Next profile
                    BLE_PROFILE_CHANNEL.send(BleProfileAction::NextProfile).await;
                } else if id == NUM_BLE_PROFILE as u8 + 1 {
                    // User9: Previous profile
                    BLE_PROFILE_CHANNEL.send(BleProfileAction::PreviousProfile).await;
                } else if id == NUM_BLE_PROFILE as u8 + 2 {
                    // User10: Clear profile
                    BLE_PROFILE_CHANNEL.send(BleProfileAction::ClearProfile).await;
                } else if id == NUM_BLE_PROFILE as u8 + 3 {
                    // User11:
                    BLE_PROFILE_CHANNEL.send(BleProfileAction::ToggleConnection).await;
                }
            }
        }
    }

    fn process_boot(&mut self, key: KeyCode, event: KeyboardEvent) {
        // When releasing the key, process the boot action
        if !event.pressed {
            match key {
                KeyCode::Bootloader => {
                    boot::jump_to_bootloader();
                }
                KeyCode::Reboot => {
                    boot::reboot_keyboard();
                }
                _ => (), // unreachable, do nothing
            };
        }
    }

    async fn process_action_macro(&mut self, key: KeyCode, event: KeyboardEvent) {
        // Get macro index
        if let Some(macro_idx) = key.as_macro_index() {
            self.execute_macro(macro_idx, event).await;
        }
    }

    async fn execute_macro(&mut self, macro_idx: u8, event: KeyboardEvent) {
        // Execute the macro only when releasing the key
        if event.pressed {
            return;
        }

        // Read macro operations until the end of the macro
        let macro_idx = self.keymap.borrow().get_macro_sequence_start(macro_idx);
        if let Some(macro_start_idx) = macro_idx {
            let mut offset = 0;
            loop {
                // First, get the next macro operation
                let (operation, new_offset) = self.keymap.borrow().get_next_macro_operation(macro_start_idx, offset);
                // Execute the operation
                match operation {
                    MacroOperation::Press(k) => {
                        self.macro_texting = false;
                        self.register_key(k, event);
                        self.send_keyboard_report_with_resolved_modifiers(true).await;
                    }
                    MacroOperation::Release(k) => {
                        self.macro_texting = false;
                        self.unregister_key(k, event);
                        self.send_keyboard_report_with_resolved_modifiers(false).await;
                    }
                    MacroOperation::Tap(k) => {
                        self.macro_texting = false;
                        self.register_key(k, event);
                        self.send_keyboard_report_with_resolved_modifiers(true).await;
                        embassy_time::Timer::after_millis(2).await;
                        self.unregister_key(k, event);
                        self.send_keyboard_report_with_resolved_modifiers(false).await;
                    }
                    MacroOperation::Text(k, is_cap) => {
                        self.macro_texting = true;
                        self.macro_caps = is_cap;
                        if is_cap {
                            self.send_keyboard_report_with_resolved_modifiers(true).await;
                            embassy_time::Timer::after_millis(12).await;
                        }
                        self.register_keycode(k, event);
                        self.send_keyboard_report_with_resolved_modifiers(true).await;
                        embassy_time::Timer::after_millis(12).await;
                        self.unregister_keycode(k, event);
                        self.send_keyboard_report_with_resolved_modifiers(false).await;
                        if is_cap {
                            self.macro_caps = false;
                            embassy_time::Timer::after_millis(12).await;
                            self.send_keyboard_report_with_resolved_modifiers(false).await;
                        }
                    }
                    MacroOperation::Delay(t) => {
                        embassy_time::Timer::after_millis(t as u64).await;
                    }
                    MacroOperation::End => {
                        if self.macro_texting {
                            //restore the state of the keyboard (held modifiers, etc.) after text typing
                            self.send_keyboard_report_with_resolved_modifiers(false).await;
                            self.macro_texting = false;
                        }
                        break;
                    }
                };

                offset = new_offset;
                if offset > self.keymap.borrow().behavior.keyboard_macros.macro_sequences.len() {
                    break;
                }
                embassy_time::Timer::after_millis(1).await;
            }
        } else {
            error!("Macro not found");
        }
    }

    pub(crate) async fn send_keyboard_report_with_resolved_modifiers(&mut self, pressed: bool) {
        // all modifier related effects are combined here to be sent with the hid report:
        let modifiers = self.resolve_modifiers(pressed);
        info!("Sending keyboard report, pressed: {}", pressed);
        self.send_report(Report::KeyboardReport(KeyboardReport {
            modifier: modifiers.into_bits(),
            reserved: 0,
            leds: LOCK_LED_STATES.load(core::sync::atomic::Ordering::Relaxed),
            keycodes: self.held_keycodes.map(|k| k as u8),
        }))
        .await;

        // Yield once after sending the report to channel
        yield_now().await;
    }

    /// Send system control report if needed
    pub(crate) async fn send_system_control_report(&mut self) {
        self.send_report(Report::SystemControlReport(self.system_control_report))
            .await;
        self.system_control_report.usage_id = 0;
        yield_now().await;
    }

    /// Send media report if needed
    pub(crate) async fn send_media_report(&mut self) {
        self.send_report(Report::MediaKeyboardReport(self.media_report)).await;
        self.media_report.usage_id = 0;
        yield_now().await;
    }

    /// Send mouse report if needed
    pub(crate) async fn send_mouse_report(&mut self) {
        // Prevent mouse report flooding, set maximum mouse report rate to 50 HZ
        self.send_report(Report::MouseReport(self.mouse_report)).await;
        yield_now().await;
    }

    fn update_osm(&mut self, event: KeyboardEvent) {
        match self.osm_state {
            OneShotState::Initial(m) => self.osm_state = OneShotState::Held(m),
            OneShotState::Single(_) => {
                if !event.pressed {
                    self.osm_state = OneShotState::None;
                }
            }
            _ => (),
        }
    }

    fn update_osl(&mut self, event: KeyboardEvent) {
        match self.osl_state {
            OneShotState::Initial(l) => self.osl_state = OneShotState::Held(l),
            OneShotState::Single(layer_num) => {
                if !event.pressed {
                    self.keymap.borrow_mut().deactivate_layer(layer_num);
                    self.osl_state = OneShotState::None;
                }
            }
            _ => (),
        }
    }

    /// Register a key, the key can be a basic keycode or a modifier.
    fn register_key(&mut self, key: KeyCode, event: KeyboardEvent) {
        if key.is_modifier() {
            self.register_modifier_key(key);
        } else if key.is_basic() {
            self.register_keycode(key, event);
        }
    }

    /// Unregister a key, the key can be a basic keycode or a modifier.
    fn unregister_key(&mut self, key: KeyCode, event: KeyboardEvent) {
        if key.is_modifier() {
            self.unregister_modifier_key(key);
        } else if key.is_basic() {
            self.unregister_keycode(key, event);
        }
    }

    /// Set the timer value for a key event
    fn set_timer_value(&mut self, event: KeyboardEvent, value: Option<Instant>) {
        match event.pos {
            KeyboardEventPos::Key(pos) => {
                self.timer[pos.col as usize][pos.row as usize] = value;
            }
            KeyboardEventPos::RotaryEncoder(encoder_pos) => {
                // Check if the rotary encoder id is valid
                if let Some(encoder) = self.rotary_encoder_timer.get_mut(encoder_pos.id as usize)
                    && encoder_pos.direction != Direction::None {
                        encoder[encoder_pos.direction as usize] = value;
                    }
            }
        }
    }

    /// Get the timer value for a key event, if the key event is not in the timer, return the current time
    fn get_timer_value(&self, event: KeyboardEvent) -> Option<Instant> {
        match event.pos {
            KeyboardEventPos::Key(pos) => self.timer[pos.col as usize][pos.row as usize],
            KeyboardEventPos::RotaryEncoder(encoder_pos) => {
                // Check if the rotary encoder id is valid
                if let Some(encoder) = self.rotary_encoder_timer.get(encoder_pos.id as usize)
                    && encoder_pos.direction != Direction::None {
                        return encoder[encoder_pos.direction as usize];
                    }
                None
            }
        }
    }

    /// Register a key to be sent in hid report.
    fn register_keycode(&mut self, key: KeyCode, event: KeyboardEvent) {
        // First, find the key event slot according to the position
        let slot = self.registered_keys.iter().enumerate().find_map(|(i, k)| {
            if let Some(e) = k
                && event.pos == e.pos
            {
                return Some(i);
            }
            None
        });

        // If the slot is found, update the key in the slot
        if let Some(index) = slot {
            self.held_keycodes[index] = key;
            self.registered_keys[index] = Some(event);
        } else {
            // Otherwise, find the first free slot
            if let Some(index) = self.held_keycodes.iter().position(|&k| k == KeyCode::No) {
                self.held_keycodes[index] = key;
                self.registered_keys[index] = Some(event);
            }
        }
    }

    /// Unregister a key from hid report.
    fn unregister_keycode(&mut self, key: KeyCode, event: KeyboardEvent) {
        // First, find the key event slot according to the position
        let slot = self.registered_keys.iter().enumerate().find_map(|(i, k)| {
            if let Some(e) = k
                && event.pos == e.pos
            {
                return Some(i);
            }
            None
        });

        // If the slot is found, update the key in the slot
        if let Some(index) = slot {
            self.held_keycodes[index] = KeyCode::No;
            self.registered_keys[index] = None;
        } else {
            // Otherwise, release the first same key
            if let Some(index) = self.held_keycodes.iter().position(|&k| k == key) {
                self.held_keycodes[index] = KeyCode::No;
                self.registered_keys[index] = None;
            }
        }
    }

    /// Register a modifier to be sent in hid report.
    fn register_modifier_key(&mut self, key: KeyCode) {
        self.held_modifiers |= key.to_hid_modifiers();

        #[cfg(feature = "controller")]
        send_controller_event(&mut self.controller_pub, ControllerEvent::Modifier(self.held_modifiers));

        // if a modifier key arrives after fork activation, it should be kept
        self.fork_keep_mask |= key.to_hid_modifiers();
    }

    /// Unregister a modifier from hid report.
    fn unregister_modifier_key(&mut self, key: KeyCode) {
        self.held_modifiers &= !key.to_hid_modifiers();

        #[cfg(feature = "controller")]
        send_controller_event(&mut self.controller_pub, ControllerEvent::Modifier(self.held_modifiers));
    }

    /// Register a modifier combination to be sent in hid report.
    fn register_modifiers(&mut self, modifiers: ModifierCombination) {
        self.held_modifiers |= modifiers;

        #[cfg(feature = "controller")]
        send_controller_event(&mut self.controller_pub, ControllerEvent::Modifier(self.held_modifiers));

        // if a modifier key arrives after fork activation, it should be kept
        self.fork_keep_mask |= modifiers;
    }

    /// Unregister a modifier combination from hid report.
    fn unregister_modifiers(&mut self, modifiers: ModifierCombination) {
        self.held_modifiers &= !modifiers;

        #[cfg(feature = "controller")]
        send_controller_event(&mut self.controller_pub, ControllerEvent::Modifier(self.held_modifiers));
    }

    /// Calculate mouse movement distance based on current repeat count and acceleration settings
    fn calculate_mouse_move_unit(&self) -> i8 {
        let config = &self.keymap.borrow().behavior.mouse_key;

        let unit = if self.mouse_accel & (1 << 2) != 0 {
            20
        } else if self.mouse_accel & (1 << 1) != 0 {
            12
        } else if self.mouse_accel & (1 << 0) != 0 {
            4
        } else if self.mouse_repeat == 0 {
            config.move_delta as u16
        } else if self.mouse_repeat >= config.time_to_max {
            (config.move_delta as u16).saturating_mul(config.max_speed as u16)
        } else {
            // Natural acceleration with smooth unit progression.
            // Calculate smooth progress using asymptotic curve: f(x) = 2x - x².
            // Where x = repeat_count / time_to_max, giving smooth progression from 0 to 1
            let repeat_count = self.mouse_repeat as u16;
            let time_to_max = config.time_to_max as u16;
            let min_unit = config.move_delta as u16;
            let max_unit = (config.move_delta as u16).saturating_mul(config.max_speed as u16);
            let unit_range = max_unit - min_unit;

            // Use saturating operations to handle overflow cases
            let linear_term = 2u16.saturating_mul(repeat_count).saturating_mul(time_to_max);
            let quadratic_term = repeat_count.saturating_mul(repeat_count);
            let progress_numerator = linear_term.saturating_sub(quadratic_term);
            let progress_denominator = time_to_max.saturating_mul(time_to_max);
            min_unit + (unit_range.saturating_mul(progress_numerator) / progress_denominator.max(1))
        };

        let final_unit = if unit > config.move_max as u16 {
            config.move_max as u16
        } else if unit == 0 {
            1
        } else {
            unit
        };

        final_unit.min(i8::MAX as u16) as i8
    }

    /// Calculate mouse wheel movement distance based on current repeat count and acceleration settings
    fn calculate_mouse_wheel_unit(&self) -> i8 {
        let config = &self.keymap.borrow().behavior.mouse_key;

        let unit = if self.mouse_accel & (1 << 2) != 0 {
            4
        } else if self.mouse_accel & (1 << 1) != 0 {
            2
        } else if self.mouse_accel & (1 << 0) != 0 {
            1
        } else if self.mouse_wheel_repeat == 0 {
            config.wheel_delta as u16
        } else if self.mouse_wheel_repeat >= config.wheel_time_to_max {
            (config.wheel_delta as u16).saturating_mul(config.wheel_max_speed_multiplier as u16)
        } else {
            // Natural acceleration with smooth unit progression.
            let repeat_count = self.mouse_wheel_repeat as u16;
            let time_to_max = config.wheel_time_to_max as u16;
            let min_unit = config.wheel_delta as u16;
            let max_unit = (config.wheel_delta as u16).saturating_mul(config.wheel_max_speed_multiplier as u16);
            let unit_range = max_unit - min_unit;

            // Calculate smooth progress using asymptotic curve: f(x) = 2x - x².
            // Use saturating operations to handle overflow cases.
            let linear_term = 2u16.saturating_mul(repeat_count).saturating_mul(time_to_max);
            let quadratic_term = repeat_count.saturating_mul(repeat_count);
            let progress_numerator = linear_term.saturating_sub(quadratic_term);
            let progress_denominator = time_to_max.saturating_mul(time_to_max);

            min_unit + (unit_range.saturating_mul(progress_numerator) / progress_denominator.max(1))
        };

        let final_unit = if unit > config.wheel_max as u16 {
            config.wheel_max as u16
        } else if unit == 0 {
            1
        } else {
            unit
        };

        final_unit.min(i8::MAX as u16) as i8
    }

    /// Apply diagonal movement compensation (approximation of 1/sqrt(2))
    fn apply_diagonal_compensation(&self, mut x: i8, mut y: i8) -> (i8, i8) {
        if x != 0 && y != 0 {
            // Apply 1/sqrt(2) approximation using 181/256 (0.70703125)
            let x_compensated = (x as i16 * 181 + 128) / 256;
            let y_compensated = (y as i16 * 181 + 128) / 256;

            x = if x_compensated == 0 && x != 0 {
                if x > 0 { 1 } else { -1 }
            } else {
                x_compensated as i8
            };

            y = if y_compensated == 0 && y != 0 {
                if y > 0 { 1 } else { -1 }
            } else {
                y_compensated as i8
            };
        }
        (x, y)
    }
}

#[derive(Debug, PartialEq, Eq)]
#[cfg_attr(feature = "defmt", derive(defmt::Format))]
pub enum KeyBehaviorDecision {
    // Clean holding buffer due to permissive hold is triggered
    CleanBuffer,
    // Skip key action processing and buffer key event
    Buffer,
    // Continue processing as normal key event
    Ignore,
    // Release current key
    Release,
    // Flow tap of current key is triggered
    FlowTap,
}

#[derive(Debug, PartialEq, Eq)]
#[cfg_attr(feature = "defmt", derive(defmt::Format))]
pub enum HeldKeyDecision {
    // Ignore it
    Ignore,
    // Unilateral tap triggered
    UnilateralTap,
    // Flow tap triggered, all held morse keys should be triggered as tapping
    FlowTap,
    // Permissive hold triggered
    PermissiveHold,
    // Hold on other key press triggered
    HoldOnOtherKeyPress,
    // Used for the buffered key which is releasing now
    Release,
    // Releasing a key that is pressed before any keys in the buffer
    NotInBuffer,
    // The held key is a normal key,
    // It will always be added to the decision list, and the decision will be made later
    Normal,
}

#[cfg(test)]
mod test {

    use embassy_futures::block_on;
    use embassy_time::{Duration, Timer};
    use rmk_types::action::{KeyAction, MorseMode, MorseProfile};
    use rmk_types::modifier::ModifierCombination;
    use rusty_fork::rusty_fork_test;

    use super::*;
    use crate::config::{BehaviorConfig, CombosConfig, ForksConfig, PositionalConfig};
    use crate::event::{KeyPos, KeyboardEvent, KeyboardEventPos};
    use crate::fork::Fork;
    use crate::{a, k, layer, mo, th, thp};

    // Init logger for tests
    #[ctor::ctor]
    fn init_log() {
        let _ = env_logger::builder()
            .filter_level(log::LevelFilter::Debug)
            .is_test(true)
            .try_init();
    }

    #[rustfmt::skip]
    pub const fn get_keymap() -> [[[KeyAction; 14]; 5]; 2] {
        [
            layer!([
                [k!(Grave), k!(Kc1), k!(Kc2), k!(Kc3), k!(Kc4), k!(Kc5), k!(Kc6), k!(Kc7), k!(Kc8), k!(Kc9), k!(Kc0), k!(Minus), k!(Equal), k!(Backspace)],
                [k!(Tab), k!(Q), k!(W), k!(E), k!(R), k!(T), k!(Y), k!(U), k!(I), k!(O), k!(P), k!(LeftBracket), k!(RightBracket), k!(Backslash)],
                [k!(Escape), thp!(A, LShift, MorseProfile::new(Some(true), Some(MorseMode::PermissiveHold),None,None)), th!(S, LGui), k!(D), k!(F), k!(G), k!(H), k!(J), k!(K), k!(L), k!(Semicolon), k!(Quote), a!(No), k!(Enter)],
                [k!(LShift), k!(Z), k!(X), k!(C), k!(V), k!(B), k!(N), k!(M), k!(Comma), k!(Dot), k!(Slash), a!(No), a!(No), k!(RShift)],
                [k!(LCtrl), k!(LGui), k!(LAlt), a!(No), a!(No), k!(Space), a!(No), a!(No), a!(No), mo!(1), k!(RAlt), a!(No), k!(RGui), k!(RCtrl)]
            ]),
            layer!([
                [k!(Grave), k!(F1), k!(F2), k!(F3), k!(F4), k!(F5), k!(F6), k!(F7), k!(F8), k!(F9), k!(F10), k!(F11), k!(F12), k!(Delete)],
                [a!(No), a!(Transparent), a!(No), a!(No), a!(No), a!(No), a!(No), a!(No), a!(No), a!(No), a!(No), a!(No), a!(No), a!(No)],
                [k!(CapsLock), a!(No), a!(No), a!(No), a!(No), a!(No), a!(No), a!(No), a!(No), a!(No), a!(No), a!(No), a!(No), a!(No)],
                [a!(No), a!(No), a!(No), a!(No), a!(No), a!(No), a!(No), a!(No), a!(No), a!(No), a!(No), a!(No), a!(No), k!(Up)],
                [a!(No), a!(No), a!(No), a!(No), a!(No), a!(No), a!(No), a!(No), a!(No), a!(No), k!(Left), a!(No), k!(Down), k!(Right)]
            ]),
        ]
    }

    #[rustfmt::skip]
    fn get_combos_config() -> CombosConfig {
        // Define the function to return the appropriate combo configuration
        CombosConfig {
            combos: Vec::from_iter([
                Combo::new(
                    [
                        k!(V), //3,4
                        k!(B), //3,5
                    ]
                    .to_vec(),
                    k!(LShift),
                    Some(0),
                ),
                Combo::new(
                    [
                        k!(R), //1,4
                        k!(T), //1,5
                    ]
                    .to_vec(),
                    k!(LAlt),
                    Some(0),
                ),
            ]),
            timeout: Duration::from_millis(100),
        }
    }

    fn create_test_keyboard_with_config(config: BehaviorConfig) -> Keyboard<'static, 5, 14, 2> {
        static BEHAVIOR_CONFIG: static_cell::StaticCell<BehaviorConfig> = static_cell::StaticCell::new();
        let behavior_config = BEHAVIOR_CONFIG.init(config);

        // Box::leak is acceptable in tests
        let keymap = Box::new(get_keymap());
        let leaked_keymap = Box::leak(keymap);

        static KEY_CONFIG: static_cell::StaticCell<PositionalConfig<5, 14>> = static_cell::StaticCell::new();
        let per_key_config = KEY_CONFIG.init(PositionalConfig::default());
        let keymap = block_on(KeyMap::new(leaked_keymap, None, behavior_config, per_key_config));
        let keymap_cell = RefCell::new(keymap);
        let keymap_ref = Box::leak(Box::new(keymap_cell));

        Keyboard::new(keymap_ref)
    }

    fn create_test_keyboard() -> Keyboard<'static, 5, 14, 2> {
        create_test_keyboard_with_config(BehaviorConfig::default())
    }

    async fn force_timeout_first_hold(keyboard: &mut Keyboard<'static, 5, 14, 2>) {
        let key = keyboard.next_buffered_key().unwrap();
        keyboard.process_buffered_key(key).await;
    }

    fn create_test_keyboard_with_forks(fork1: Fork, fork2: Fork) -> Keyboard<'static, 5, 14, 2> {
        let mut cfg = ForksConfig::default();
        let _ = cfg.forks.push(fork1);
        let _ = cfg.forks.push(fork2);
        create_test_keyboard_with_config(BehaviorConfig {
            fork: cfg,
            ..BehaviorConfig::default()
        })
    }

    fn event(row: u8, col: u8, pressed: bool) -> KeyboardEvent {
        KeyboardEvent::key(row, col, pressed)
    }

    rusty_fork_test! {
        #[test]
        fn test_register_key() {
            let main = async {
                let mut keyboard = create_test_keyboard();
                keyboard.register_key(KeyCode::A, KeyboardEvent::key(2, 1, true));
                assert_eq!(keyboard.held_keycodes[0], KeyCode::A);
            };
            block_on(main);
        }

        #[test]
        fn test_basic_key_press_release() {
            let main = async {
                let mut keyboard = create_test_keyboard();

                // Press A key
                keyboard.process_inner(KeyboardEvent::key(0, 0, true)).await;
                assert_eq!(keyboard.held_keycodes[0], KeyCode::Grave); // A key's HID code is 0x04

                // Release A key
                keyboard.process_inner(KeyboardEvent::key(0, 0, false)).await;
                assert_eq!(keyboard.held_keycodes[0], KeyCode::No);
            };
            block_on(main);
        }

        #[test]
        fn test_modifier_key() {
            let main = async {
                let mut keyboard = create_test_keyboard();

                // Press Shift key
                keyboard.register_key(KeyCode::LShift, KeyboardEvent::key(3, 0, true));
                assert_eq!(keyboard.held_modifiers, ModifierCombination::new().with_left_shift(true)); // Left Shift's modifier bit is 0x02

                // Release Shift key
                keyboard.unregister_key(KeyCode::LShift, KeyboardEvent::key(3, 0, false));
                assert_eq!(keyboard.held_modifiers, ModifierCombination::new());
            };
            block_on(main);
        }

        #[test]
        fn test_multiple_keys() {
            let main = async {
                let mut keyboard = create_test_keyboard();

                keyboard.process_inner(KeyboardEvent::key(0, 0, true)).await;
                assert!(keyboard.held_keycodes.contains(&KeyCode::Grave));

                keyboard.process_inner(KeyboardEvent::key(1, 0, true)).await;
                assert!(keyboard.held_keycodes.contains(&KeyCode::Grave) && keyboard.held_keycodes.contains(&KeyCode::Tab));

                keyboard.process_inner(KeyboardEvent::key(1, 0, false)).await;
                assert!(keyboard.held_keycodes.contains(&KeyCode::Grave) && !keyboard.held_keycodes.contains(&KeyCode::Tab));

                keyboard.process_inner(KeyboardEvent::key(0, 0, false)).await;
                assert!(!keyboard.held_keycodes.contains(&KeyCode::Grave));
                assert!(keyboard.held_keycodes.iter().all(|&k| k == KeyCode::No));
            };

            block_on(main);
        }

        #[test]
        fn test_repeat_key_single() {
            let main = async {
                let mut keyboard = create_test_keyboard();
                keyboard.keymap.borrow_mut().set_action_at(
                    KeyboardEventPos::Key(KeyPos { row: 0, col: 0 }),
                    0,
                    KeyAction::Single(Action::Key(KeyCode::Again)),
                );

                // first press ever of the Again issues KeyCode:No
                keyboard.process_inner(KeyboardEvent::key(0, 0, true)).await;
                assert_eq!(keyboard.held_keycodes[0], KeyCode::No); // A key's HID code is 0x04

                // Press A key
                keyboard.process_inner(KeyboardEvent::key(2, 0, true)).await;
                assert_eq!(keyboard.held_keycodes[0], KeyCode::Escape); // A key's HID code is 0x04

                // Release A key
                keyboard.process_inner(KeyboardEvent::key(2, 0, false)).await;
                assert_eq!(keyboard.held_keycodes[0], KeyCode::No);

                // after another key is pressed, that key is repeated
                keyboard.process_inner(KeyboardEvent::key(0, 0, true)).await;
                assert_eq!(keyboard.held_keycodes[0], KeyCode::Escape); // A key's HID code is 0x04

                // releasing the repeat key
                keyboard.process_inner(KeyboardEvent::key(0, 0, false)).await;
                assert_eq!(keyboard.held_keycodes[0], KeyCode::No); // A key's HID code is 0x04

                // Press S key
                keyboard.process_inner(KeyboardEvent::key(1, 2, true)).await;
                assert_eq!(keyboard.held_keycodes[0], KeyCode::W); // A key's HID code is 0x04

                // after another key is pressed, that key is repeated
                keyboard.process_inner(KeyboardEvent::key(0, 0, true)).await;
                assert_eq!(keyboard.held_keycodes[0], KeyCode::W); // A key's HID code is 0x04
            };
            block_on(main);
        }


        #[test]
        fn test_repeat_key_th() {
            let main = async {
                let mut keyboard = create_test_keyboard();
                keyboard.keymap.borrow_mut().set_action_at(
                    KeyboardEventPos::Key(KeyPos { row: 0, col: 0 }),
                    0,
                    KeyAction::TapHold(Action::Key(KeyCode::F), Action::Key(KeyCode::Again), Default::default()),
                );
                keyboard.keymap.borrow_mut().set_action_at(
                    KeyboardEventPos::Key(KeyPos { row: 2, col: 1 }),
                    0,
                    KeyAction::Single(Action::Key(KeyCode::A)),
                );
                keyboard.keymap.borrow_mut().set_action_at(
                    KeyboardEventPos::Key(KeyPos { row: 2, col: 2 }),
                    0,
                    KeyAction::Single(Action::Key(KeyCode::S)),
                );

                // Press down F
                // first press ever of the Again issues KeyCode:No
                keyboard.process_inner(KeyboardEvent::key(0, 0, true)).await;
                keyboard
                    .send_keyboard_report_with_resolved_modifiers(true)
                    .await;
                assert_eq!(keyboard.held_keycodes[0], KeyCode::No);
                // Release F
                keyboard.process_inner(KeyboardEvent::key(0, 0, false)).await;

                // Press A key
                keyboard.process_inner(KeyboardEvent::key(2, 1, true)).await;
                assert_eq!(keyboard.held_keycodes[0], KeyCode::A);

                // Release A key
                keyboard.process_inner(KeyboardEvent::key(2, 1, false)).await;
                assert_eq!(keyboard.held_keycodes[0], KeyCode::No);

                // Release F
                keyboard.process_inner(KeyboardEvent::key(0, 0, false)).await;

                // Here release event should make again into hold

                embassy_time::Timer::after_millis(200 as u64).await;
                // after another key is pressed, that key is repeated
                keyboard.process_inner(KeyboardEvent::key(0, 0, true)).await;
                force_timeout_first_hold(&mut keyboard).await;

                assert_eq!(keyboard.held_keycodes[0], KeyCode::A);

                // releasing the repeat key
                keyboard.process_inner(KeyboardEvent::key(0, 0, false)).await;
                assert_eq!(keyboard.held_keycodes[0], KeyCode::No);

                // Press S key
                keyboard.process_inner(KeyboardEvent::key(2, 2, true)).await;
                assert_eq!(keyboard.held_keycodes[0], KeyCode::S);

                // after another key is pressed, that key is repeated
                keyboard.process_inner(KeyboardEvent::key(0, 0, true)).await;
                assert_eq!(keyboard.held_keycodes[0], KeyCode::S);
            };
            block_on(main);
        }

        #[test]
        fn test_key_action_transparent() {
            let main = async {
                let mut keyboard = create_test_keyboard();

                // Activate layer 1
                keyboard.process_action_layer_switch(1, KeyboardEvent::key(0, 0, true));

                // Press Transparent key (Q on lower layer)
                keyboard.process_inner(KeyboardEvent::key(1, 1, true)).await;
                assert_eq!(keyboard.held_keycodes[0], KeyCode::Q); // Q key's HID code is 0x14

                // Release Transparent key
                keyboard.process_inner(KeyboardEvent::key(1, 1, false)).await;
                assert_eq!(keyboard.held_keycodes[0], KeyCode::No);
            };
            block_on(main);
        }

        #[test]
        fn test_key_action_no() {
            let main = async {
                let mut keyboard = create_test_keyboard();

                // Press No key
                keyboard.process_inner(KeyboardEvent::key(4, 3, true)).await;
                assert_eq!(keyboard.held_keycodes[0], KeyCode::No);

                // Release No key
                keyboard.process_inner(KeyboardEvent::key(4, 3, false)).await;
                assert_eq!(keyboard.held_keycodes[0], KeyCode::No);
            };
            block_on(main);
        }


        #[test]
        fn test_fork_with_held_modifier() {
            let main = async {
                //{ trigger = "Dot", negative_output = "Dot", positive_output = "WM(Semicolon, LShift)", match_any = "LShift|RShift" },
                let fork1 = Fork {
                    trigger: KeyAction::Single(Action::Key(KeyCode::Dot)),
                    negative_output: KeyAction::Single(Action::Key(KeyCode::Dot)),
                    positive_output: KeyAction::Single(
                        Action::KeyWithModifier(KeyCode::Semicolon,
                        ModifierCombination::default().with_left_shift(true),)
                    ),
                    match_any: StateBits {
                        modifiers: ModifierCombination::default().with_left_shift(true).with_right_shift(true),
                        leds: LedIndicator::default(),
                        mouse: MouseButtons::default(),
                    },
                    match_none: StateBits::default(),
                    kept_modifiers: ModifierCombination::default(),
                    bindable: false,
                };

                //{ trigger = "Comma", negative_output = "Comma", positive_output = "Semicolon", match_any = "LShift|RShift" },
                let fork2 = Fork {
                    trigger: KeyAction::Single(Action::Key(KeyCode::Comma)),
                    negative_output: KeyAction::Single(Action::Key(KeyCode::Comma)),
                    positive_output: KeyAction::Single(Action::Key(KeyCode::Semicolon)),
                    match_any: StateBits {
                        modifiers: ModifierCombination::default().with_left_shift(true).with_right_shift(true),
                        leds: LedIndicator::default(),
                        mouse: MouseButtons::default(),
                    },
                    match_none: StateBits::default(),
                    kept_modifiers: ModifierCombination::default(),
                    bindable: false,
                };

                let mut keyboard = create_test_keyboard_with_forks(fork1, fork2);

                // Press Dot key, by itself it should emit '.'
                keyboard.process_inner(KeyboardEvent::key(3, 9, true)).await;
                assert_eq!(keyboard.held_keycodes[0], KeyCode::Dot);

                // Release Dot key
                keyboard.process_inner(KeyboardEvent::key(3, 9, false)).await;
                assert_eq!(keyboard.held_keycodes[0], KeyCode::No);

                // Press LShift key
                keyboard.process_inner(KeyboardEvent::key(3, 0, true)).await;

                // Press Dot key, with shift it should emit ':'
                keyboard.process_inner(KeyboardEvent::key(3, 9, true)).await;
                assert_eq!(
                    keyboard.resolve_modifiers(true),
                    ModifierCombination::new().with_left_shift(true)
                );
                assert_eq!(keyboard.held_keycodes[0], KeyCode::Semicolon);

                //Release Dot key
                keyboard.process_inner(KeyboardEvent::key(3, 9, false)).await;
                assert_eq!(keyboard.held_keycodes[0], KeyCode::No);
                assert_eq!(
                    keyboard.resolve_modifiers(false),
                    ModifierCombination::new().with_left_shift(true)
                );

                // Release LShift key
                keyboard.process_inner(KeyboardEvent::key(3, 0, false)).await;
                assert_eq!(keyboard.held_modifiers, ModifierCombination::new());
                assert_eq!(keyboard.resolve_modifiers(false), ModifierCombination::new());

                // Press Comma key, by itself it should emit ','
                keyboard.process_inner(KeyboardEvent::key(3, 8, true)).await;
                assert_eq!(keyboard.held_keycodes[0], KeyCode::Comma);

                // Release Dot key
                keyboard.process_inner(KeyboardEvent::key(3, 8, false)).await;
                assert_eq!(keyboard.held_keycodes[0], KeyCode::No);

                // Press LShift key
                keyboard.process_inner(KeyboardEvent::key(3, 0, true)).await;

                // Press Comma key, with shift it should emit ';' (shift is suppressed)
                keyboard.process_inner(KeyboardEvent::key(3, 8, true)).await;
                assert_eq!(keyboard.resolve_modifiers(true), ModifierCombination::new());
                assert_eq!(keyboard.held_keycodes[0], KeyCode::Semicolon);

                // Release Comma key, shift is still held
                keyboard.process_inner(KeyboardEvent::key(3, 8, false)).await;
                assert_eq!(keyboard.held_keycodes[0], KeyCode::No);
                assert_eq!(
                    keyboard.resolve_modifiers(false),
                    ModifierCombination::new().with_left_shift(true)
                );

                // Release LShift key
                keyboard.process_inner(KeyboardEvent::key(3, 0, false)).await;
                assert_eq!(keyboard.held_modifiers, ModifierCombination::new());
                assert_eq!(keyboard.resolve_modifiers(false), ModifierCombination::new());
            };

            block_on(main);
        }
        #[test]
        fn test_fork_with_held_mouse_button() {
            let main = async {
                //{ trigger = "Z", negative_output = "MouseBtn5", positive_output = "C", match_any = "LCtrl|RCtrl|LShift|RShift", kept_modifiers="LShift|RShift" },
                let fork1 = Fork {
                    trigger: KeyAction::Single(Action::Key(KeyCode::Z)),
                    negative_output: KeyAction::Single(Action::Key(KeyCode::MouseBtn5)),
                    positive_output: KeyAction::Single(Action::Key(KeyCode::C)),
                    match_any: StateBits {
                        modifiers: ModifierCombination::default()
                            .with_left_ctrl(true)
                            .with_right_ctrl(true)
                            .with_left_shift(true)
                            .with_right_shift(true),
                        leds: LedIndicator::default(),
                        mouse: MouseButtons::default(),
                    },
                    match_none: StateBits::default(),
                    kept_modifiers: ModifierCombination::default().with_left_shift(true).with_right_shift(true),
                    bindable: false,
                };

                //{ trigger = "A", negative_output = "S", positive_output = "D", match_any = "MouseBtn5" },
                let fork2 = Fork {
                    trigger: KeyAction::Single(Action::Key(KeyCode::A)),
                    negative_output: KeyAction::Single(Action::Key(KeyCode::S)),
                    positive_output: KeyAction::Single(Action::Key(KeyCode::D)),
                    match_any: StateBits {
                        modifiers: ModifierCombination::default(),
                        leds: LedIndicator::default(),
                        mouse: MouseButtons::default().with_button5(true),
                    },
                    match_none: StateBits::default(),
                    kept_modifiers: ModifierCombination::default(),
                    bindable: false,
                };

                let mut keyboard = create_test_keyboard_with_forks(fork1, fork2);

                // disable th on a
                keyboard.keymap.borrow_mut().set_action_at(
                    KeyboardEventPos::Key(KeyPos { row: 2, col: 1 }),
                    0,
                    KeyAction::Single(Action::Key(KeyCode::A)),
                );


                // Press Z key, by itself it should emit 'MouseBtn5'
                keyboard.process_inner(KeyboardEvent::key(3, 1, true)).await;
                assert_eq!(keyboard.held_keycodes[0], KeyCode::No);
                assert_eq!(keyboard.mouse_report.buttons, 1u8 << 4); // MouseBtn5

                // Release Z key
                keyboard.process_inner(KeyboardEvent::key(3, 1, false)).await;
                assert_eq!(keyboard.held_keycodes[0], KeyCode::No);
                assert_eq!(keyboard.mouse_report.buttons, 0);

                // Press LCtrl key
                keyboard.process_inner(KeyboardEvent::key(4, 0, true)).await;
                // Press LShift key
                keyboard.process_inner(KeyboardEvent::key(3, 0, true)).await;
                assert_eq!(
                    keyboard.resolve_modifiers(true),
                    ModifierCombination::new().with_left_ctrl(true).with_left_shift(true)
                );

                // Press 'Z' key, with Ctrl it should emit 'C', with suppressed ctrl, but kept shift
                keyboard.process_inner(KeyboardEvent::key(3, 1, true)).await;
                assert_eq!(
                    keyboard.resolve_modifiers(true),
                    ModifierCombination::new().with_left_shift(true)
                );
                assert_eq!(keyboard.held_keycodes[0], KeyCode::C);
                assert_eq!(keyboard.mouse_report.buttons, 0);

                // Release 'Z' key, suppression of ctrl is removed
                keyboard.process_inner(KeyboardEvent::key(3, 1, false)).await;
                assert_eq!(keyboard.held_keycodes[0], KeyCode::No);
                assert_eq!(
                    keyboard.resolve_modifiers(false),
                    ModifierCombination::new().with_left_ctrl(true).with_left_shift(true)
                );

                // Release LCtrl key
                keyboard.process_inner(KeyboardEvent::key(4, 0, false)).await;
                assert_eq!(
                    keyboard.resolve_modifiers(false),
                    ModifierCombination::new().with_left_shift(true)
                );

                // Release LShift key
                keyboard.process_inner(KeyboardEvent::key(3, 0, false)).await;
                assert_eq!(keyboard.resolve_modifiers(false), ModifierCombination::new());

                // Press 'A' key, by itself it should emit 'S'
                keyboard.process_inner(KeyboardEvent::key(2, 1, true)).await;
                assert_eq!(keyboard.held_keycodes[0], KeyCode::S);

                // Release 'A' key
                keyboard.process_inner(KeyboardEvent::key(2, 1, false)).await;
                assert_eq!(keyboard.held_keycodes[0], KeyCode::No);
                assert_eq!(keyboard.resolve_modifiers(false), ModifierCombination::new());
                assert_eq!(keyboard.mouse_report.buttons, 0);

                Timer::after(Duration::from_millis(200)).await; // wait a bit

                // Press Z key, by itself it should emit 'MouseBtn5'
                keyboard.process_inner(KeyboardEvent::key(3, 1, true)).await;
                assert_eq!(keyboard.held_keycodes[0], KeyCode::No);
                assert_eq!(keyboard.mouse_report.buttons, 1u8 << 4); // MouseBtn5 //this fails, but ok in debug - why?

                // Press 'A' key, with 'MouseBtn5' it should emit 'D'
                keyboard.process_inner(KeyboardEvent::key(2, 1, true)).await;
                assert_eq!(keyboard.held_keycodes[0], KeyCode::D);

                // Release Z (MouseBtn1) key, 'D' is still held
                keyboard.process_inner(KeyboardEvent::key(3, 1, false)).await;
                assert_eq!(keyboard.held_keycodes[0], KeyCode::D);

                // Release 'A' key -> releases 'D'
                keyboard.process_inner(KeyboardEvent::key(2, 1, false)).await;
                assert_eq!(keyboard.held_keycodes[0], KeyCode::No);
            };

            block_on(main);
        }
    }
}<|MERGE_RESOLUTION|>--- conflicted
+++ resolved
@@ -409,47 +409,42 @@
             match decision {
                 HeldKeyDecision::UnilateralTap | HeldKeyDecision::FlowTap => {
                     if let Some(mut held_key) = self.held_buffer.remove_if(|k| k.event.pos == pos)
-                        && held_key.action.is_morse() {
-                            // Unilateral tap of the held key is triggered
-                            debug!("Cleaning buffered morse key due to unilateral tap or flow tap");
-                            match held_key.state {
-                                KeyState::Pressed(_) | KeyState::Holding(_) => {
-                                    // In this state pattern is not surely finished,
-                                    // however an other key is pressed so terminate the sequence
-                                    // with a tap due to UnilateralTap decision; try to resolve as is
-                                    let pattern = match held_key.state {
-                                        KeyState::Pressed(pattern) => pattern.followed_by_tap(), // The HeldKeyDecision turned this into tap!
-                                        KeyState::Holding(pattern) => pattern,
-                                        _ => unreachable!(),
-                                    };
-                                    debug!("Pattern after unilateral tap or flow tap: {:?}", pattern);
-                                    let action = Self::action_from_pattern(
-                                        self.keymap.borrow().behavior,
-                                        &held_key.action,
-                                        pattern,
-                                    );
-                                    self.process_key_action_normal(action, held_key.event).await;
-                                    held_key.state = KeyState::ProcessedButReleaseNotReportedYet(action);
-                                    // Push back after triggered tap
-                                    self.held_buffer.push_without_sort(held_key);
-                                }
-                                KeyState::Released(pattern) => {
-                                    // In this state pattern is not surely finished,
-                                    // however an other key is pressed so terminate the sequence, try to resolve as is
-                                    debug!("Pattern after released, unilateral tap or flow tap: {:?}", pattern);
-                                    let action = Self::action_from_pattern(
-                                        self.keymap.borrow().behavior,
-                                        &held_key.action,
-                                        pattern,
-                                    );
-                                    held_key.event.pressed = true;
-                                    self.process_key_action_tap(action, held_key.event).await;
-                                    // The tap is fully fired, don't push it back to buffer again
-                                    // Removing from the held buffer is like setting to an idle state
-                                }
-                                _ => (),
+                        && held_key.action.is_morse()
+                    {
+                        // Unilateral tap of the held key is triggered
+                        debug!("Cleaning buffered morse key due to unilateral tap or flow tap");
+                        match held_key.state {
+                            KeyState::Pressed(_) | KeyState::Holding(_) => {
+                                // In this state pattern is not surely finished,
+                                // however an other key is pressed so terminate the sequence
+                                // with a tap due to UnilateralTap decision; try to resolve as is
+                                let pattern = match held_key.state {
+                                    KeyState::Pressed(pattern) => pattern.followed_by_tap(), // The HeldKeyDecision turned this into tap!
+                                    KeyState::Holding(pattern) => pattern,
+                                    _ => unreachable!(),
+                                };
+                                debug!("Pattern after unilateral tap or flow tap: {:?}", pattern);
+                                let action =
+                                    Self::action_from_pattern(self.keymap.borrow().behavior, &held_key.action, pattern);
+                                self.process_key_action_normal(action, held_key.event).await;
+                                held_key.state = KeyState::ProcessedButReleaseNotReportedYet(action);
+                                // Push back after triggered tap
+                                self.held_buffer.push_without_sort(held_key);
                             }
-                        }
+                            KeyState::Released(pattern) => {
+                                // In this state pattern is not surely finished,
+                                // however an other key is pressed so terminate the sequence, try to resolve as is
+                                debug!("Pattern after released, unilateral tap or flow tap: {:?}", pattern);
+                                let action =
+                                    Self::action_from_pattern(self.keymap.borrow().behavior, &held_key.action, pattern);
+                                held_key.event.pressed = true;
+                                self.process_key_action_tap(action, held_key.event).await;
+                                // The tap is fully fired, don't push it back to buffer again
+                                // Removing from the held buffer is like setting to an idle state
+                            }
+                            _ => (),
+                        }
+                    }
                 }
                 HeldKeyDecision::PermissiveHold | HeldKeyDecision::HoldOnOtherKeyPress => {
                     if let Some(mut held_key) = self.held_buffer.remove_if(|k| k.event.pos == pos) {
@@ -569,7 +564,6 @@
         (keyboard_state_updated, decision_for_current_key)
     }
 
-<<<<<<< HEAD
     fn get_hand(hand_info: &[[Hand; COL]; ROW], pos: KeyPos) -> Hand {
         let col = pos.col as usize;
         let row = pos.row as usize;
@@ -578,28 +572,6 @@
         } else {
             Hand::Unknown
         }
-=======
-    fn get_hand(key_info: &Option<[[KeyInfo; COL]; ROW]>, pos: KeyPos) -> Hand {
-        key_info
-            .map(|info| info[pos.row as usize][pos.col as usize].hand)
-            .unwrap_or({
-                if COL >= ROW {
-                    // Horizontal
-                    if pos.col < (COL as u8 / 2) {
-                        Hand::Left
-                    } else {
-                        Hand::Right
-                    }
-                } else {
-                    // Vertical
-                    if pos.row < (ROW as u8 / 2) {
-                        Hand::Left
-                    } else {
-                        Hand::Right
-                    }
-                }
-            })
->>>>>>> d0f4b6ee
     }
 
     /// Make decisions for current key and each held key.
@@ -776,12 +748,13 @@
         if !event.pressed {
             for (i, fork) in (&self.keymap.borrow().behavior.fork.forks).into_iter().enumerate() {
                 if fork.trigger == *key_action
-                    && let Some(active) = self.fork_states[i] {
-                        // If the originating key of a fork is released, simply release the replacement key
-                        // (The fork deactivation is delayed, will happen after the release hid report is sent)
-                        debug!("replace input with fork action {:?}", active);
-                        return active.replacement;
-                    }
+                    && let Some(active) = self.fork_states[i]
+                {
+                    // If the originating key of a fork is released, simply release the replacement key
+                    // (The fork deactivation is delayed, will happen after the release hid report is sent)
+                    debug!("replace input with fork action {:?}", active);
+                    return active.replacement;
+                }
             }
             return *key_action;
         }
@@ -1871,9 +1844,10 @@
             KeyboardEventPos::RotaryEncoder(encoder_pos) => {
                 // Check if the rotary encoder id is valid
                 if let Some(encoder) = self.rotary_encoder_timer.get_mut(encoder_pos.id as usize)
-                    && encoder_pos.direction != Direction::None {
-                        encoder[encoder_pos.direction as usize] = value;
-                    }
+                    && encoder_pos.direction != Direction::None
+                {
+                    encoder[encoder_pos.direction as usize] = value;
+                }
             }
         }
     }
@@ -1885,9 +1859,10 @@
             KeyboardEventPos::RotaryEncoder(encoder_pos) => {
                 // Check if the rotary encoder id is valid
                 if let Some(encoder) = self.rotary_encoder_timer.get(encoder_pos.id as usize)
-                    && encoder_pos.direction != Direction::None {
-                        return encoder[encoder_pos.direction as usize];
-                    }
+                    && encoder_pos.direction != Direction::None
+                {
+                    return encoder[encoder_pos.direction as usize];
+                }
                 None
             }
         }
