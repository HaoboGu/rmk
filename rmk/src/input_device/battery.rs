--- conflicted
+++ resolved
@@ -69,13 +69,9 @@
             Event::Battery(val) => {
                 info!("Detected battery ADC value: {:?}", val);
                 // failing to send is permitted, because the update frequency is not critical
-<<<<<<< HEAD
                 #[cfg(feature = "_nrf_ble")]
                 let _ = crate::channel::BATTERY_CHANNEL.try_send(self.get_battery_percent(val));
-=======
-                let _ = crate::channel::BATTERY_CHANNEL.try_send(self.get_battery_pecent(val));
->>>>>>> 97434b61
-                ProcessResult::Stop
+               ProcessResult::Stop
             }
             _ => ProcessResult::Continue(event),
         }
