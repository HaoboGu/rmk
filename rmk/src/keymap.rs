use crate::{
    action::KeyAction,
<<<<<<< HEAD
    combo::{COMBO_MAX_NUM, Combo},
=======
    boot::reboot_keyboard,
    combo::{Combo, COMBO_MAX_NUM},
>>>>>>> 363983d9
    config::BehaviorConfig,
    event::KeyEvent,
    keyboard_macro::{MACRO_SPACE_SIZE, MacroOperation},
    keycode::KeyCode,
    storage::Storage,
};
use embedded_storage_async::nor_flash::NorFlash;
use num_enum::FromPrimitive;

/// Keymap represents the stack of layers.
///
/// The conception of Keymap in rmk is borrowed from qmk: <https://docs.qmk.fm/#/keymap>.
///
/// Keymap should be binded to the actual pcb matrix definition.
/// RMK detects hardware key strokes, uses tuple `(row, col, layer)` to retrieve the action from Keymap.
pub struct KeyMap<'a, const ROW: usize, const COL: usize, const NUM_LAYER: usize> {
    /// Layers
    pub(crate) layers: &'a mut [[[KeyAction; COL]; ROW]; NUM_LAYER],
    // TODO: Rotary encoders, each rotary encoder is represented as (Clockwise, CounterClockwise)
    // pub(crate) encoders: Option<&'a mut [[(KeyAction, KeyAction); 2]; NUM_LAYER]>,
    /// Current state of each layer
    layer_state: [bool; NUM_LAYER],
    /// Default layer number, max: 32
    default_layer: u8,
    /// Layer cache
    layer_cache: [[u8; COL]; ROW],
    /// Macro cache
    pub(crate) macro_cache: [u8; MACRO_SPACE_SIZE],
    /// Combos
    pub(crate) combos: [Combo; COMBO_MAX_NUM],
    /// Options for configurable action behavior
    pub(crate) behavior: BehaviorConfig,
}

impl<'a, const ROW: usize, const COL: usize, const NUM_LAYER: usize>
    KeyMap<'a, ROW, COL, NUM_LAYER>
{
    pub async fn new(
        action_map: &'a mut [[[KeyAction; COL]; ROW]; NUM_LAYER],
        behavior: BehaviorConfig,
    ) -> Self {
        let mut combos: [Combo; COMBO_MAX_NUM] = Default::default();
        for (i, combo) in behavior.combo.combos.iter().enumerate() {
            combos[i] = combo.clone();
        }
        KeyMap {
            layers: action_map,
            layer_state: [false; NUM_LAYER],
            default_layer: 0,
            layer_cache: [[0; COL]; ROW],
            macro_cache: [0; MACRO_SPACE_SIZE],
            combos,
            behavior,
        }
    }

    pub async fn new_from_storage<F: NorFlash>(
        action_map: &'a mut [[[KeyAction; COL]; ROW]; NUM_LAYER],
        storage: Option<&mut Storage<F, ROW, COL, NUM_LAYER>>,
        behavior: BehaviorConfig,
    ) -> Self {
        // If the storage is initialized, read keymap from storage
        let mut macro_cache = [0; MACRO_SPACE_SIZE];
        let mut combos: [Combo; COMBO_MAX_NUM] = Default::default();
        for (i, combo) in behavior.combo.combos.iter().enumerate() {
            combos[i] = combo.clone();
        }
        if let Some(storage) = storage {
            if {
                Ok(())
                    // Read keymap to `action_map`
                    .and(storage.read_keymap(action_map).await)
                    // Read combo cache
                    .and(storage.read_macro_cache(&mut macro_cache).await)
                    // Read macro cache
                    .and(storage.read_combos(&mut combos).await)
            }
            .is_err()
            {
                error!("Failed to read from storage, clearing...");
                sequential_storage::erase_all(&mut storage.flash, storage.storage_range.clone())
                    .await
                    .ok();

                reboot_keyboard();
            }
        }

        KeyMap {
            layers: action_map,
            layer_state: [false; NUM_LAYER],
            default_layer: 0,
            layer_cache: [[0; COL]; ROW],
            macro_cache,
            combos,
            behavior,
        }
    }

    pub(crate) fn get_keymap_config(&self) -> (usize, usize, usize) {
        (ROW, COL, NUM_LAYER)
    }

    /// Get the default layer number
    pub(crate) fn get_default_layer(&self) -> u8 {
        self.default_layer
    }

    /// Set the default layer number
    pub(crate) fn set_default_layer(&mut self, layer_num: u8) {
        self.default_layer = layer_num;
    }

    /// Get the next macro operation starting from given index and offset
    /// Return current macro operation and the next operations's offset
    pub(crate) fn get_next_macro_operation(
        &self,
        macro_start_idx: usize,
        offset: usize,
    ) -> (MacroOperation, usize) {
        let idx = macro_start_idx + offset;
        if idx >= self.macro_cache.len() - 1 {
            return (MacroOperation::End, offset);
        }
        match (self.macro_cache[idx], self.macro_cache[idx + 1]) {
            (0, _) => (MacroOperation::End, offset),
            (1, 1) => {
                // SS_QMK_PREFIX + SS_TAP_CODE
                if idx + 2 < self.macro_cache.len() {
                    let keycode = KeyCode::from_primitive(self.macro_cache[idx + 2] as u16);
                    (MacroOperation::Tap(keycode), offset + 3)
                } else {
                    (MacroOperation::End, offset + 3)
                }
            }
            (1, 2) => {
                // SS_QMK_PREFIX + SS_DOWN_CODE
                if idx + 2 < self.macro_cache.len() {
                    let keycode = KeyCode::from_primitive(self.macro_cache[idx + 2] as u16);
                    (MacroOperation::Press(keycode), offset + 3)
                } else {
                    (MacroOperation::End, offset + 3)
                }
            }
            (1, 3) => {
                // SS_QMK_PREFIX + SS_UP_CODE
                if idx + 2 < self.macro_cache.len() {
                    let keycode = KeyCode::from_primitive(self.macro_cache[idx + 2] as u16);
                    (MacroOperation::Release(keycode), offset + 3)
                } else {
                    (MacroOperation::End, offset + 3)
                }
            }
            (1, 4) => {
                // SS_QMK_PREFIX + SS_DELAY_CODE
                if idx + 3 < self.macro_cache.len() {
                    let delay_ms = (self.macro_cache[idx + 2] as u16 - 1)
                        + (self.macro_cache[idx + 3] as u16 - 1) * 255;
                    (MacroOperation::Delay(delay_ms), offset + 4)
                } else {
                    (MacroOperation::End, offset + 4)
                }
            }
            (1, 5) | (1, 6) | (1, 7) => {
                warn!("VIAL_MACRO_EXT is not supported");
                (MacroOperation::Delay(0), offset + 4)
            }
            _ => {
                // Current byte is the ascii code, convert it to keyboard keycode(with caps state)
                let (keycode, is_caps) = KeyCode::from_ascii(self.macro_cache[idx]);
                (MacroOperation::Text(keycode, is_caps), offset + 1)
            }
        }
    }

    pub(crate) fn get_macro_start(&self, mut macro_idx: u8) -> Option<usize> {
        let mut idx = 0;
        // Find idx until the macro start of given index
        loop {
            if macro_idx == 0 || idx >= self.macro_cache.len() {
                break;
            }
            if self.macro_cache[idx] == 0 {
                macro_idx -= 1;
            }
            idx += 1;
        }

        if idx == self.macro_cache.len() {
            None
        } else {
            Some(idx)
        }
    }

    pub(crate) fn set_action_at(
        &mut self,
        row: usize,
        col: usize,
        layer_num: usize,
        action: KeyAction,
    ) {
        self.layers[layer_num][row][col] = action;
    }

    /// Fetch the action in keymap, with layer cache
    pub(crate) fn get_action_at(&mut self, row: usize, col: usize, layer_num: usize) -> KeyAction {
        self.layers[layer_num][row][col]
    }

    /// Fetch the action in keymap, with layer cache
    pub(crate) fn get_action_with_layer_cache(&mut self, key_event: KeyEvent) -> KeyAction {
        let row = key_event.row as usize;
        let col = key_event.col as usize;
        if !key_event.pressed {
            // Releasing a pressed key, use cached layer and restore the cache
            let layer = self.pop_layer_from_cache(row, col);
            return self.layers[layer as usize][row][col];
        }

        // Iterate from higher layer to lower layer, the lowest checked layer is the default layer
        for (layer_idx, layer) in self.layers.iter().enumerate().rev() {
            if self.layer_state[layer_idx] || layer_idx as u8 == self.default_layer {
                // This layer is activated
                let action = layer[row][col];
                if action == KeyAction::Transparent || action == KeyAction::No {
                    continue;
                }

                // Found a valid action in the layer, cache it
                self.save_layer_cache(row, col, layer_idx as u8);

                return action;
            }

            if layer_idx as u8 == self.default_layer {
                // No action
                break;
            }
        }

        KeyAction::No
    }

    pub(crate) fn get_activated_layer(&self) -> u8 {
        for (layer_idx, _) in self.layers.iter().enumerate().rev() {
            if self.layer_state[layer_idx] || layer_idx as u8 == self.default_layer {
                return layer_idx as u8;
            }
        }

        self.default_layer
    }

    fn get_layer_from_cache(&self, row: usize, col: usize) -> u8 {
        self.layer_cache[row][col]
    }

    fn pop_layer_from_cache(&mut self, row: usize, col: usize) -> u8 {
        let layer = self.layer_cache[row][col];
        self.layer_cache[row][col] = self.default_layer;

        layer
    }

    fn save_layer_cache(&mut self, row: usize, col: usize, layer_num: u8) {
        self.layer_cache[row][col] = layer_num;
    }

    /// Update Tri Layer state
    fn update_tri_layer(&mut self) {
        if let Some(ref tri_layer) = self.behavior.tri_layer {
            self.layer_state[tri_layer[2] as usize] =
                self.layer_state[tri_layer[0] as usize] && self.layer_state[tri_layer[1] as usize];
        }
    }

    /// Activate given layer
    pub(crate) fn activate_layer(&mut self, layer_num: u8) {
        if layer_num as usize >= NUM_LAYER {
            warn!(
                "Not a valid layer {}, keyboard supports only {} layers",
                layer_num, NUM_LAYER
            );
            return;
        }
        self.layer_state[layer_num as usize] = true;
        self.update_tri_layer();
    }

    /// Deactivate given layer
    pub(crate) fn deactivate_layer(&mut self, layer_num: u8) {
        if layer_num as usize >= NUM_LAYER {
            warn!(
                "Not a valid layer {}, keyboard supports only {} layers",
                layer_num, NUM_LAYER
            );
            return;
        }
        self.layer_state[layer_num as usize] = false;
        self.update_tri_layer();
    }

    /// Toggle given layer
    pub(crate) fn toggle_layer(&mut self, layer_num: u8) {
        if layer_num as usize >= NUM_LAYER {
            warn!(
                "Not a valid layer {}, keyboard supports only {} layers",
                layer_num, NUM_LAYER
            );
            return;
        }

        self.layer_state[layer_num as usize] = !self.layer_state[layer_num as usize];
    }
}<|MERGE_RESOLUTION|>--- conflicted
+++ resolved
@@ -1,11 +1,7 @@
 use crate::{
     action::KeyAction,
-<<<<<<< HEAD
-    combo::{COMBO_MAX_NUM, Combo},
-=======
     boot::reboot_keyboard,
     combo::{Combo, COMBO_MAX_NUM},
->>>>>>> 363983d9
     config::BehaviorConfig,
     event::KeyEvent,
     keyboard_macro::{MACRO_SPACE_SIZE, MacroOperation},
