--- conflicted
+++ resolved
@@ -1,17 +1,3 @@
-<<<<<<< HEAD
-=======
-use crate::{
-    action::{EncoderAction, KeyAction},
-    combo::{Combo, COMBO_MAX_NUM},
-    config::BehaviorConfig,
-    event::{KeyEvent, RotaryEncoderEvent},
-    fork::{Fork, FORK_MAX_NUM},
-    keyboard_macro::{MacroOperation, MACRO_SPACE_SIZE},
-    keycode::KeyCode,
-};
-#[cfg(feature = "storage")]
-use crate::{boot::reboot_keyboard, storage::Storage};
->>>>>>> 596feb49
 #[cfg(feature = "storage")]
 use embedded_storage_async::nor_flash::NorFlash;
 use num_enum::FromPrimitive;
