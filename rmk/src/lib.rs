#![doc = include_str!("../README.md")]
#![allow(dead_code)]
// Make rust analyzer happy with num-enum crate
#![allow(non_snake_case, non_upper_case_globals)]
// Enable std in test
#![cfg_attr(not(test), no_std)]
#![allow(clippy::if_same_then_else)]

use crate::{
    keyboard::keyboard_task,
    light::{led_task, LightService},
    via::vial_task,
};
use action::KeyAction;

use config::{RmkConfig, VialConfig};
use core::{cell::RefCell, convert::Infallible};
use defmt::*;
use embassy_futures::select::{select, select4, Either, Either4};
use embassy_time::Timer;
use embassy_usb::driver::Driver;
pub use embedded_hal;
use embedded_hal::digital::{InputPin, OutputPin};
use embedded_storage::nor_flash::NorFlash;
use embedded_storage_async::nor_flash::NorFlash as AsyncNorFlash;
use futures::pin_mut;
use keyboard::Keyboard;
use keymap::KeyMap;

use storage::Storage;
use usb::KeyboardUsbDevice;
use via::process::VialService;

pub mod action;
#[cfg(feature = "nrf_ble")]
pub mod ble;
pub mod config;
mod debounce;
mod flash;
mod hid;
pub mod keyboard;
pub mod keycode;
pub mod keymap;
pub mod layout_macro;
mod light;
mod matrix;
mod storage;
mod usb;
mod via;

/// Initialize and run the keyboard service, this function never returns.
///
/// # Arguments
///
/// * `driver` - embassy usb driver instance
/// * `input_pins` - input gpio pins
/// * `output_pins` - output gpio pins
/// * `flash` - optional flash storage, which is used for storing keymap and keyboard configs
/// * `keymap` - default keymap definition
/// * `vial_keyboard_id`/`vial_keyboard_def` - generated keyboard id and definition for vial, you can generate them automatically using [`build.rs`](https://github.com/HaoboGu/rmk/blob/main/boards/stm32h7/build.rs)
pub async fn initialize_keyboard_and_run<
    D: Driver<'static>,
    In: InputPin<Error = Infallible>,
    Out: OutputPin<Error = Infallible>,
    F: NorFlash,
    const ROW: usize,
    const COL: usize,
    const NUM_LAYER: usize,
>(
    driver: D,
    input_pins: [In; ROW],
    output_pins: [Out; COL],
    flash: Option<F>,
    keymap: [[[KeyAction; COL]; ROW]; NUM_LAYER],
    vial_keyboard_id: &'static [u8],
    vial_keyboard_def: &'static [u8],
) -> ! {
    let keyboard_config = RmkConfig {
        vial_config: VialConfig::new(vial_keyboard_id, vial_keyboard_def),
        ..Default::default()
    };

    initialize_keyboard_with_config_and_run(
        driver,
        input_pins,
        output_pins,
        flash,
        keymap,
        keyboard_config,
    )
    .await
}

/// Initialize and run the keyboard service, with given keyboard usb config. This function never returns.
///
/// # Arguments
///
/// * `driver` - embassy usb driver instance
/// * `input_pins` - input gpio pins
/// * `output_pins` - output gpio pins
/// * `flash` - optional flash storage, which is used for storing keymap and keyboard configs
/// * `keymap` - default keymap definition
/// * `keyboard_config` - other configurations of the keyboard, check [RmkConfig] struct for details
pub async fn initialize_keyboard_with_config_and_run<
    F: NorFlash,
    D: Driver<'static>,
    In: InputPin<Error = Infallible>,
    Out: OutputPin<Error = Infallible>,
    const ROW: usize,
    const COL: usize,
    const NUM_LAYER: usize,
>(
    driver: D,
    input_pins: [In; ROW],
    output_pins: [Out; COL],
    flash: Option<F>,
    keymap: [[[KeyAction; COL]; ROW]; NUM_LAYER],
    keyboard_config: RmkConfig<'static, Out>,
) -> ! {
    // Wrap `embedded-storage` to `embedded-storage-async`
    let async_flash = flash.map(|f| embassy_embedded_hal::adapter::BlockingAsync::new(f));

    initialize_keyboard_with_config_and_run_async_flash(
        driver,
        input_pins,
        output_pins,
        async_flash,
        keymap,
        keyboard_config,
    )
    .await
}

/// Initialize and run the keyboard service, with given keyboard usb config. This function never returns.
///
/// # Arguments
///
/// * `driver` - embassy usb driver instance
/// * `input_pins` - input gpio pins
/// * `output_pins` - output gpio pins
/// * `flash` - optional **async** flash storage, which is used for storing keymap and keyboard configs
/// * `keymap` - default keymap definition
/// * `keyboard_config` - other configurations of the keyboard, check [RmkConfig] struct for details
pub async fn initialize_keyboard_with_config_and_run_async_flash<
    F: AsyncNorFlash,
    D: Driver<'static>,
    In: InputPin<Error = Infallible>,
    Out: OutputPin<Error = Infallible>,
    const ROW: usize,
    const COL: usize,
    const NUM_LAYER: usize,
>(
    driver: D,
    input_pins: [In; ROW],
    output_pins: [Out; COL],
    flash: Option<F>,
    keymap: [[[KeyAction; COL]; ROW]; NUM_LAYER],
    keyboard_config: RmkConfig<'static, Out>,
) -> ! {
    // Initialize storage and keymap
    let (mut storage, keymap) = match flash {
        Some(f) => {
            let mut s = Storage::new(f, &keymap, keyboard_config.storage_config).await;
            let keymap = RefCell::new(
                KeyMap::<ROW, COL, NUM_LAYER>::new_from_storage(keymap, Some(&mut s)).await,
            );
            (Some(s), keymap)
        }
        None => {
            let keymap = RefCell::new(
                KeyMap::<ROW, COL, NUM_LAYER>::new_from_storage::<F>(keymap, None).await,
            );
            (None, keymap)
        }
    };

    // Create keyboard services and devices
    let (mut keyboard, mut usb_device, mut vial_service, mut light_service) = (
        Keyboard::new(input_pins, output_pins, &keymap),
        KeyboardUsbDevice::new(driver, keyboard_config.usb_config),
        VialService::new(&keymap, keyboard_config.vial_config),
        LightService::from_config(keyboard_config.light_config),
    );

    loop {
        // Run all tasks, if one of them fails, wait 1 second and then restart
        if let Some(ref mut s) = storage {
            run_usb_keyboard(
                &mut usb_device,
                &mut keyboard,
                s,
                &mut light_service,
                &mut vial_service,
            )
            .await;
        } else {
            // Run 4 tasks: usb, keyboard, led, vial
            let usb_fut = usb_device.device.run();
            let keyboard_fut = keyboard_task(
                &mut keyboard,
                &mut usb_device.keyboard_hid_writer,
                &mut usb_device.other_hid_writer,
            );
            let led_reader_fut = led_task(&mut usb_device.keyboard_hid_reader, &mut light_service);
            let via_fut = vial_task(&mut usb_device.via_hid, &mut vial_service);
            pin_mut!(usb_fut);
            pin_mut!(keyboard_fut);
            pin_mut!(led_reader_fut);
            pin_mut!(via_fut);
            match select4(usb_fut, keyboard_fut, led_reader_fut, via_fut).await {
                Either4::First(_) => {
                    error!("Usb task is died");
                }
                Either4::Second(_) => error!("Keyboard task is died"),
                Either4::Third(_) => error!("Led task is died"),
                Either4::Fourth(_) => error!("Via task is died"),
            }
        }

        warn!("Detected failure, restarting keyboard sevice after 1 second");
        Timer::after_secs(1).await;
    }
}

#[cfg(feature = "nrf_ble")]
use embassy_executor::Spawner;
#[cfg(feature = "nrf_ble")]
pub use nrf_softdevice;
#[cfg(feature = "nrf_ble")]
use nrf_softdevice::ble::{gatt_server, Connection};
#[cfg(feature = "nrf_ble")]
/// Initialize and run the BLE keyboard service, with given keyboard usb config.
/// Can only be used on nrf52 series microcontrollers with `nrf-softdevice` crate.
/// This function never returns.
///
/// # Arguments
///
/// * `keymap` - default keymap definition
/// * `driver` - embassy usb driver instance
/// * `input_pins` - input gpio pins
/// * `output_pins` - output gpio pins
/// * `keyboard_config` - other configurations of the keyboard, check [RmkConfig] struct for details
/// * `spwaner` - embassy task spwaner, used to spawn nrf_softdevice background task
pub async fn initialize_nrf_ble_keyboard_with_config_and_run<
    #[cfg(not(feature = "nrf52832_ble"))] D: Driver<'static>,
    In: InputPin<Error = Infallible>,
    Out: OutputPin<Error = Infallible>,
    const ROW: usize,
    const COL: usize,
    const NUM_LAYER: usize,
>(
    keymap: [[[KeyAction; COL]; ROW]; NUM_LAYER],
    input_pins: [In; ROW],
    output_pins: [Out; COL],
    #[cfg(not(feature = "nrf52832_ble"))] usb_driver: Option<D>,
    keyboard_config: RmkConfig<'static, Out>,
    spawner: Spawner,
) -> ! {
    #[cfg(not(feature = "nrf52832_ble"))]
    use crate::usb::{wait_for_usb_configured, wait_for_usb_suspend, USB_DEVICE_ENABLED};
    use crate::{
        ble::nrf::{
            advertise::{create_advertisement_data, SCAN_DATA},
            bonder::{BondInfo, Bonder},
            nrf_ble_config, softdevice_task, BONDED_DEVICE_NUM,
        },
        storage::{get_bond_info_key, StorageData},
    };
    #[cfg(not(feature = "nrf52832_ble"))]
    use core::sync::atomic::Ordering;
    use defmt::*;
    use heapless::FnvIndexMap;
    use nrf_softdevice::{ble::peripheral, Flash, Softdevice};
    use sequential_storage::{cache::NoCache, map::fetch_item};
    use static_cell::StaticCell;

    // Set ble config and start nrf-softdevice background task first
    let keyboard_name = keyboard_config
        .usb_config
        .product_name
        .unwrap_or("RMK Keyboard");
    let ble_config = nrf_ble_config(keyboard_name);

    let sd = Softdevice::enable(&ble_config);
    let ble_server = unwrap!(BleServer::new(sd, keyboard_config.usb_config));
    unwrap!(spawner.spawn(softdevice_task(sd)));

    // Flash and keymap configuration
    let flash = Flash::take(sd);
    let mut storage = Storage::new(flash, &keymap, keyboard_config.storage_config).await;
    let keymap = RefCell::new(
        KeyMap::<ROW, COL, NUM_LAYER>::new_from_storage(keymap, Some(&mut storage)).await,
    );

    // Get all saved bond info, config BLE bonder
    let mut buf: [u8; 128] = [0; 128];
    let mut bond_info: FnvIndexMap<u8, BondInfo, BONDED_DEVICE_NUM> = FnvIndexMap::new();
    for key in 0..BONDED_DEVICE_NUM {
        if let Ok(Some(StorageData::BondInfo(info))) =
            fetch_item::<StorageData<ROW, COL, NUM_LAYER>, _>(
                &mut storage.flash,
                storage.storage_range.clone(),
                NoCache::new(),
                &mut buf,
                get_bond_info_key(key as u8),
            )
            .await
        {
            bond_info.insert(key as u8, info).ok();
        }
    }
    info!("Loaded saved bond info: {}", bond_info.len());
    static BONDER: StaticCell<Bonder> = StaticCell::new();
    let bonder = BONDER.init(Bonder::new(RefCell::new(bond_info)));

    // Keyboard services
    let mut keyboard = Keyboard::new(input_pins, output_pins, &keymap);
    #[cfg(not(feature = "nrf52832_ble"))]
    let (mut usb_device, mut vial_service, mut light_service) = (
        usb_driver.map(|u| KeyboardUsbDevice::new(u, keyboard_config.usb_config)),
        VialService::new(&keymap, keyboard_config.vial_config),
        LightService::from_config(keyboard_config.light_config),
    );

    // Main loop
    loop {
        // Init BLE advertising data
        let config = peripheral::Config::default();
        let adv_data = create_advertisement_data(keyboard_name);
        let adv = peripheral::ConnectableAdvertisement::ScannableUndirected {
            adv_data: &adv_data,
            scan_data: &SCAN_DATA,
        };
        let adv_fut = peripheral::advertise_pairable(sd, adv, &config, bonder);

        // If there is a USB device, things become a little bit complex because we need to enable switching between USB and BLE.
        // Remember that USB ALWAYS has higher priority than BLE.
        //
        // If no USB device, just start BLE advertising
        #[cfg(not(feature = "nrf52832_ble"))]
        if let Some(ref mut usb_device) = usb_device {
            // Check and run via USB first
            if USB_DEVICE_ENABLED.load(Ordering::SeqCst) {
                let usb_fut = run_usb_keyboard(
                    usb_device,
                    &mut keyboard,
                    &mut storage,
                    &mut light_service,
                    &mut vial_service,
                );
                select(usb_fut, wait_for_usb_suspend()).await;
            }

            // Usb device have to be started to check if usb is configured
            let usb_fut = usb_device.device.run();
            let usb_configured = wait_for_usb_configured();
            info!("USB suspended, BLE Advertising");

            // Wait for BLE or USB connection
            match select(adv_fut, select(usb_fut, usb_configured)).await {
                Either::First(re) => match re {
                    Ok(conn) => {
                        info!("Connected to BLE");
                        let usb_configured = wait_for_usb_configured();
                        let usb_fut = usb_device.device.run();
                        match select(
                            run_ble_keyboard(&conn, &ble_server, &mut keyboard, &mut storage),
                            select(usb_fut, usb_configured),
                        )
                        .await
                        {
                            Either::First(_) => (),
                            Either::Second(_) => {
                                info!("Detected USB configured, quit BLE");
                                continue;
                            }
                        }
                    }
                    Err(e) => error!("Advertise error: {}", e),
                },
                Either::Second(_) => {
                    // Wait 10ms for usb resuming
                    Timer::after_millis(10).await;
                    continue;
                }
            }
        } else {
            match adv_fut.await {
                Ok(conn) => run_ble_keyboard(&conn, &ble_server, &mut keyboard, &mut storage).await,
                Err(e) => error!("Advertise error: {}", e),
            }
        }

        #[cfg(feature = "nrf52832_ble")]
        match adv_fut.await {
            Ok(conn) => run_ble_keyboard(&conn, &ble_server, &mut keyboard, &mut storage).await,
            Err(e) => error!("Advertise error: {}", e),
        }
        // Retry after 3 second
        Timer::after_millis(100).await;
    }
}

// // BLE HID readers writers for esp
// fn read_hid_info(_offset: usize, data: &mut [u8]) -> usize {
//     data[0..4].copy_from_slice(&[
//         0x1u8, 0x1u8,  // HID version: 1.1
//         0x00u8, // Country Code
//         0x03u8, // Remote wake + Normally Connectable
//     ]);
//     4
// }
// fn read_hid_report_map(_offset: usize, data: &mut [u8]) -> usize {
//     data[0..HID_REPORT_DESCRIPTOR.len()].copy_from_slice(HID_REPORT_DESCRIPTOR);
//     HID_REPORT_DESCRIPTOR.len()
// }

// fn write_hid_control_point(offset: usize, data: &[u8]) {
//     println!("write hid control point: {} {:?}", offset, data);
// }

// fn write_protocol_mode(offset: usize, data: &[u8]) {
//     println!("write_protocol_mode: Offset {}, data {:?}", offset, data);
// }
// fn read_protocol_mode(_offset: usize, data: &mut [u8]) -> usize {
//     data[0] = 0;
//     data[1] = 0;
//     2
// }
// fn read_hid_report(_offset: usize, data: &mut [u8]) -> usize {
//     data[0..8].copy_from_slice(&[0, 0, 0x04, 0, 0, 0, 0, 0]);
//     8
// }

// fn read_device_info(_offset: usize, data: &mut [u8]) -> usize {
//     data[..7].copy_from_slice(&[0x02, 0x4c, 0x4b, 0x46, 0x43, 0x00, 0x00]);
//     7
// }

// fn read_battery_level(_offset: usize, data: &mut [u8]) -> usize {
//     data[..1].copy_from_slice(&[80]);
//     1
// }

// Run usb keyboard task for once
async fn run_usb_keyboard<
    'a,
    'b,
    D: Driver<'a>,
    F: AsyncNorFlash,
    In: InputPin<Error = Infallible>,
    Out: OutputPin<Error = Infallible>,
    const ROW: usize,
    const COL: usize,
    const NUM_LAYER: usize,
>(
    usb_device: &mut KeyboardUsbDevice<'a, D>,
    keyboard: &mut Keyboard<'b, In, Out, ROW, COL, NUM_LAYER>,
    storage: &mut Storage<F>,
    light_service: &mut LightService<Out>,
    vial_service: &mut VialService<'b, ROW, COL, NUM_LAYER>,
) {
    let usb_fut = usb_device.device.run();
    let keyboard_fut = keyboard_task(
        keyboard,
        &mut usb_device.keyboard_hid_writer,
        &mut usb_device.other_hid_writer,
    );
    let led_reader_fut = led_task(&mut usb_device.keyboard_hid_reader, light_service);
    let via_fut = vial_task(&mut usb_device.via_hid, vial_service);
    let storage_fut = storage.run::<ROW, COL, NUM_LAYER>();
    pin_mut!(usb_fut);
    pin_mut!(keyboard_fut);
    pin_mut!(led_reader_fut);
    pin_mut!(via_fut);
    pin_mut!(storage_fut);
    match select4(
        select(usb_fut, keyboard_fut),
        storage_fut,
        led_reader_fut,
        via_fut,
    )
    .await
    {
        Either4::First(e) => match e {
            Either::First(_) => error!("Usb task is died"),
            Either::Second(_) => error!("Keyboard task is died"),
        },
        Either4::Second(_) => error!("Storage task is died"),
        Either4::Third(_) => error!("Led task is died"),
        Either4::Fourth(_) => error!("Via task is died"),
    }
}

#[cfg(feature = "nrf_ble")]
<<<<<<< HEAD
use crate::ble::server::BleServer;
=======
use crate::ble::nrf::server::BleServer;
>>>>>>> e3ee6e96
#[cfg(feature = "nrf_ble")]
// Run ble keyboard task for once
async fn run_ble_keyboard<
    'a,
    F: AsyncNorFlash,
    In: InputPin<Error = Infallible>,
    Out: OutputPin<Error = Infallible>,
    const ROW: usize,
    const COL: usize,
    const NUM_LAYER: usize,
>(
    conn: &Connection,
    ble_server: &BleServer,
    keyboard: &mut Keyboard<'a, In, Out, ROW, COL, NUM_LAYER>,
    storage: &mut Storage<F>,
) {
    use crate::ble::nrf::{ble_battery_task, keyboard_ble_task, server::BleHidWriter};

    info!("Starting GATT server 200 ms later");
    Timer::after_millis(200).await;
    let mut ble_keyboard_writer = BleHidWriter::<'_, 8>::new(&conn, ble_server.hid.input_keyboard);
    let mut ble_media_writer = BleHidWriter::<'_, 2>::new(&conn, ble_server.hid.input_media_keys);
    let mut ble_system_control_writer =
        BleHidWriter::<'_, 1>::new(&conn, ble_server.hid.input_system_keys);
    let mut ble_mouse_writer = BleHidWriter::<'_, 5>::new(&conn, ble_server.hid.input_mouse_keys);

    // Run the GATT server on the connection. This returns when the connection gets disconnected.
    let ble_fut = gatt_server::run(&conn, ble_server, |_| {});
    let keyboard_fut = keyboard_ble_task(
        keyboard,
        &mut ble_keyboard_writer,
        &mut ble_media_writer,
        &mut ble_system_control_writer,
        &mut ble_mouse_writer,
    );
    let battery_fut = ble_battery_task(&ble_server, &conn);
    let storage_fut = storage.run::<ROW, COL, NUM_LAYER>();

    // Exit if anyone of three futures exits
    match select4(ble_fut, keyboard_fut, battery_fut, storage_fut).await {
        Either4::First(disconnected_error) => error!(
            "BLE gatt_server run exited with error: {:?}",
            disconnected_error
        ),
        Either4::Second(_) => error!("Keyboard task exited"),
        Either4::Third(_) => error!("Battery task exited"),
        Either4::Fourth(_) => error!("Storage task exited"),
    }
}<|MERGE_RESOLUTION|>--- conflicted
+++ resolved
@@ -493,11 +493,7 @@
 }
 
 #[cfg(feature = "nrf_ble")]
-<<<<<<< HEAD
-use crate::ble::server::BleServer;
-=======
 use crate::ble::nrf::server::BleServer;
->>>>>>> e3ee6e96
 #[cfg(feature = "nrf_ble")]
 // Run ble keyboard task for once
 async fn run_ble_keyboard<
