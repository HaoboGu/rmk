--- conflicted
+++ resolved
@@ -1,9 +1,4 @@
 use crate::{
-<<<<<<< HEAD
-    CONNECTION_STATE,
-    channel::KEY_EVENT_CHANNEL,
-=======
->>>>>>> 363983d9
     debounce::{DebounceState, DebouncerTrait},
     event::{Event, KeyEvent},
     input_device::InputDevice,
