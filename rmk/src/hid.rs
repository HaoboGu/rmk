--- conflicted
+++ resolved
@@ -1,13 +1,14 @@
 /// Traits and types for HID message reporting and listening.
 use core::future::Future;
 
-<<<<<<< HEAD
+use crate::{usb::descriptor::KeyboardReport, CONNECTION_STATE};
 use defmt::{error, Format};
-use embassy_usb::{class::hid::ReadError, driver::EndpointError};
+use embassy_usb::{
+    class::hid::{HidReader, HidReaderWriter, HidWriter, ReadError},
+    driver::{Driver, EndpointError},
+};
 use serde::Serialize;
 use usbd_hid::descriptor::{AsInputReport, MediaKeyboardReport, MouseReport, SystemControlReport};
-
-use crate::{usb::descriptor::KeyboardReport, CONNECTION_STATE};
 
 #[derive(Serialize)]
 pub enum Report {
@@ -22,13 +23,6 @@
 }
 
 impl AsInputReport for Report {}
-=======
-use embassy_usb::{
-    class::hid::{HidReader, HidReaderWriter, HidWriter, ReadError},
-    driver::Driver,
-};
-use usbd_hid::descriptor::AsInputReport;
->>>>>>> 1f67180f
 
 #[derive(PartialEq, Debug)]
 #[cfg_attr(feature = "defmt", derive(defmt::Format))]
