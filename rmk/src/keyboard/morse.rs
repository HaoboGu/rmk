use embassy_time::{Duration, Instant};
use rmk_types::action::{Action, KeyAction, MorseMode};

use crate::config::BehaviorConfig;
use crate::event::KeyboardEvent;
use crate::keyboard::Keyboard;
use crate::keyboard::held_buffer::{HeldKey, KeyState};
use crate::keymap::KeyMap;
use crate::morse::{HOLD, MorsePattern, TAP};

// 'morse' is an alias for the superset of tap dance and tap hold keys, since their handling have many similarities
impl<'a, const ROW: usize, const COL: usize, const NUM_LAYER: usize, const NUM_ENCODER: usize>
    Keyboard<'a, ROW, COL, NUM_LAYER, NUM_ENCODER>
{
    // When a morse key reaches timeout after press / release
    pub(crate) async fn handle_morse_timeout(&mut self, key: &HeldKey) {
        assert!(key.action.is_morse());

        match key.state {
            KeyState::Pressed(pattern) => {
                // The time since the key press is longer than the timeout,
                // if there is no possibility for longer morse patterns, trigger the action:
                let pattern = pattern.followed_by_hold();
                debug!("pattern while holding: {:?}", pattern);
                let final_action = Self::try_predict_final_action(self.keymap.borrow().behavior, &key.action, pattern);
                if let Some(action) = final_action {
                    debug!("hold prediction {:?} -> {:?}", pattern, action);
                    self.process_key_action_normal(action, key.event).await;
                    if let Some(k) = self.held_buffer.find_pos_mut(key.event.pos) {
                        k.state = KeyState::ProcessedButReleaseNotReportedYet(action);
                    }
                } else {
                    // Expect a possible longer morse pattern (or idle timeout after release), so can not finish yet...
                    // Update the state so this test will not run again until the next keypress.
                    if let Some(k) = self.held_buffer.find_pos_mut(key.event.pos) {
                        k.state = KeyState::Holding(pattern);
                    }
                }
            }
            KeyState::Released(pattern) => {
                // The time since the key release is longer than the timeout, trigger the action
                let action = Self::action_from_pattern(self.keymap.borrow().behavior, &key.action, pattern);
                self.process_key_action_tap(action, key.event).await;
                let _ = self.held_buffer.remove(key.event.pos); // Removing from the held buffer is like setting to an idle state
            }
            _ => unreachable!(),
        };

        // If there's still morse key in the held buffer, don't fire normal keys
        // FIXME? is |Holding needed here?
        if self
            .held_buffer
            .keys
            .iter()
            .any(|k| k.action.is_morse() && matches!(k.state, KeyState::Pressed(_)))
        {
            return; //?
        }

        self.fire_held_non_morse_keys().await;
    }

    pub(crate) async fn process_key_action_morse(&mut self, key_action: &KeyAction, event: KeyboardEvent) {
        debug!("Processing morse keys: {:?}", event);
        assert!(key_action.is_morse());

        // Process the morse key
        if event.pressed {
            // Pressed, check the held buffer, update the tap state
            let pressed_time = self.get_timer_value(event).unwrap_or(Instant::now());
<<<<<<< HEAD
            let timeout_time = pressed_time + Self::morse_timeout(&self.keymap.borrow(), &key_action, true);
=======
            let timeout_time = pressed_time + Self::morse_timeout(&self.keymap.borrow(), event.pos, key_action, true);
>>>>>>> d0f4b6ee
            match self.held_buffer.find_pos_mut(event.pos) {
                Some(k) => {
                    // The current key is already in the buffer, update its state
                    if let KeyState::Released(pattern) = k.state {
                        k.state = KeyState::Pressed(pattern);
                        k.press_time = pressed_time;
                        k.timeout_time = timeout_time;
                    }
                }
                None => {
                    // Add to buffer
                    self.held_buffer.push(HeldKey::new(
                        event,
                        *key_action,
                        KeyState::Pressed(MorsePattern::default()),
                        pressed_time,
                        timeout_time,
                    ));
                }
            }
        } else {
            // Release a morse key, which is in the held buffer
            // If there's no possible longer morse pattern, trigger it immediately
            // Otherwise, update the state, wait for the either the next press event or the idle timeout
            if let Some(k) = self.held_buffer.find_pos_mut(event.pos) {
                debug!("Releasing morse key: {:?}", k);
                match k.state {
                    KeyState::Pressed(pattern) => {
                        let released_time = Instant::now(); // TODO? It would be better if the event would carry the real timestamp of the release event!

                        let hold = released_time >= k.timeout_time;

                        let pattern = if hold {
                            debug!("pattern after hold release: {:?}", pattern);
                            pattern.followed_by_hold()
                        } else {
                            debug!("pattern after tap release: {:?}", pattern);
                            pattern.followed_by_tap()
                        };

                        let final_action =
                            Self::try_predict_final_action(self.keymap.borrow().behavior, &k.action, pattern);
                        if let Some(action) = final_action {
                            debug!("released prediction {:?} -> {:?}", pattern, action);
                            // Reached the longest configured morse pattern, trigger the corresponding action immediately
                            self.held_buffer.remove(event.pos); // Remove the key from the held buffer, is like setting to an idle state

                            debug!(
                                "Reached the longest configured morse pattern, trigger corresponding action {:?} immediately",
                                action
                            );

                            // Trigger the morse action immediately
                            let mut press_event = event;
                            press_event.pressed = true;
                            self.process_key_action_tap(action, press_event).await;
                            self.held_buffer.remove(event.pos); // Remove the key from the held buffer, is like setting to an idle state
                        } else {
                            // Expect a possible longer morse pattern (or idle timeout), update the state
                            k.state = KeyState::Released(pattern);
                            // Use current release time for `IdleAfterTap` state
                            k.press_time = released_time; // Use release time as the "press_time"
                            let timeout = Self::morse_timeout(&self.keymap.borrow(), &k.action, false);
                            k.timeout_time = k.press_time + timeout;
                        }
                    }
                    KeyState::Holding(pattern) => {
                        // The try_predict_final_action => None is already decided, when we entered in Holding mode
                        // So, just expect a possible longer morse pattern (or idle timeout), update the state
                        let released_time = Instant::now(); // TODO? It would be better if the event would carry the real timestamp of the release event!                        
                        k.state = KeyState::Released(pattern);
                        // Use current release time for `IdleAfterTap` state
                        k.press_time = released_time; // Use release time as the "press_time"
                        k.timeout_time = k.press_time + Self::morse_timeout(&self.keymap.borrow(), &k.action, false);
                    }
                    KeyState::ProcessedButReleaseNotReportedYet(action) => {
                        // Releasing a tap-hold action whose pressed HID report is already sent
                        info!("Releasing a morse action whose pressed action is already triggered");
                        let _ = self.held_buffer.remove(event.pos);
                        // Process the release action
                        debug!("[morse] Releasing morse key: {:?}", event);
                        self.process_key_action_normal(action, event).await;
                        // Clear timer
                        self.set_timer_value(event, None);
                    }
                    _ => {}
                };
            }
        }
    }

    pub(crate) async fn fire_held_non_morse_keys(&mut self) {
        self.held_buffer.keys.sort_unstable_by_key(|k| k.press_time);

        // Trigger all non morse keys in the buffer
        while let Some(key) = self.held_buffer.remove_if(|k| !k.action.is_morse()) {
            debug!("Trigger non-morse key: {:?}", key);
            let action = self.keymap.borrow_mut().get_action_with_layer_cache(key.event);
            match action {
                KeyAction::Single(action) => self.process_key_action_normal(action, key.event).await,
                KeyAction::Tap(action) => self.process_key_action_tap(action, key.event).await,
                _ => (),
            }
        }

        self.held_buffer.keys.sort_unstable_by_key(|k| k.timeout_time);
    }

    pub fn action_from_pattern(
        behavior_config: &BehaviorConfig,
        keyAction: &KeyAction,
        pattern: MorsePattern,
    ) -> Action {
        match keyAction {
            KeyAction::TapHold(tap_action, hold_action, _) => match pattern {
                TAP => *tap_action,
                HOLD => *hold_action,
                _ => Action::No,
            },
            KeyAction::Morse(idx) => behavior_config
                .morse
                .morses
                .get(*idx as usize)
                .map(|morse| morse.get(pattern).unwrap_or(Action::No))
                .unwrap_or(Action::No),
            _ => Action::No,
        }
    }

    pub fn morse_timeout(
        keymap: &KeyMap<ROW, COL, NUM_LAYER, NUM_ENCODER>,
        key_action: &KeyAction,
        hold_timeout_needed: bool,
    ) -> Duration {
        let behavior_config = &keymap.behavior;
        // Check per-key profile config first
        match key_action {
            KeyAction::TapHold(_, _, profile) => {
                let timeout = if hold_timeout_needed {
                    profile.hold_timeout_ms()
                } else {
                    profile.gap_timeout_ms()
                };

                if let Some(timeout) = timeout {
                    return Duration::from_millis(timeout as u64);
                }
            }
            KeyAction::Morse(index) => {
                if let Some(morse) = behavior_config.morse.morses.get(*index as usize) {
                    let timeout = if hold_timeout_needed {
                        morse.profile.hold_timeout_ms()
                    } else {
                        morse.profile.gap_timeout_ms()
                    };

                    if let Some(timeout) = timeout {
                        return Duration::from_millis(timeout as u64);
                    }
                }
            }
            _ => {}
        }

        // If no per-key config, use the global default profile
        let timeout = if hold_timeout_needed {
            behavior_config.morse.default_profile.hold_timeout_ms()
        } else {
            behavior_config.morse.default_profile.gap_timeout_ms()
        }
        .unwrap_or(250u16);

        Duration::from_millis(if timeout == 0 { 250u16 } else { timeout } as u64)
    }

    /// Decides and returns the morse mode
    /// based on configuration for the given key action / key position
    pub fn tap_hold_mode(keymap: &KeyMap<ROW, COL, NUM_LAYER, NUM_ENCODER>, key_action: &KeyAction) -> MorseMode {
        let behavior_config = &keymap.behavior;
        // Check per-key profile config first
        match key_action {
            KeyAction::TapHold(_, _, profile) => {
                if let Some(mode) = profile.mode() {
                    return mode;
                }
            }
            KeyAction::Morse(index) => {
                if let Some(morse) = behavior_config.morse.morses.get(*index as usize)
                    && let Some(mode) = morse.profile.mode()
                {
                    return mode;
                }
            }
            _ => {}
        }

        // If no per-key config, use the global default profile
        behavior_config
            .morse
            .default_profile
            .mode()
            .unwrap_or(MorseMode::Normal)
    }

    /// Decides and returns the morse mode
    /// based on configuration for the given key action / key position
    pub fn is_unilateral_tap_enabled(
        keymap: &KeyMap<ROW, COL, NUM_LAYER, NUM_ENCODER>,
        key_action: &KeyAction,
    ) -> bool {
        let behavior_config = &keymap.behavior;
        // try to look for a per-key profile config
        match key_action {
            KeyAction::TapHold(_, _, profile) => {
                if let Some(enabled) = profile.unilateral_tap() {
                    return enabled;
                }
            }
            KeyAction::Morse(index) => {
                if let Some(morse) = behavior_config.morse.morses.get(*index as usize)
                    && let Some(enabled) = morse.profile.unilateral_tap()
                {
                    return enabled;
                }
            }
            _ => {}
        }

        // Use the global default
        behavior_config.morse.default_profile.unilateral_tap().unwrap_or(false)
    }

    //returns Some(action) if the ending of the given pattern can be "predicted" (unique)
    pub fn try_predict_final_action(
        behavior_config: &BehaviorConfig,
        keyAction: &KeyAction,
        pattern_start: MorsePattern,
    ) -> Option<Action> {
        match keyAction {
            KeyAction::TapHold(tap_action, hold_action, _) => {
                if pattern_start.last_is_hold() {
                    Some(*hold_action)
                } else {
                    Some(*tap_action)
                }
            }
            KeyAction::Morse(idx) => behavior_config
                .morse
                .morses
                .get(*idx as usize)
                .and_then(|td| td.try_predict_final_action(pattern_start)),
            _ => None,
        }
    }
}<|MERGE_RESOLUTION|>--- conflicted
+++ resolved
@@ -68,11 +68,7 @@
         if event.pressed {
             // Pressed, check the held buffer, update the tap state
             let pressed_time = self.get_timer_value(event).unwrap_or(Instant::now());
-<<<<<<< HEAD
             let timeout_time = pressed_time + Self::morse_timeout(&self.keymap.borrow(), &key_action, true);
-=======
-            let timeout_time = pressed_time + Self::morse_timeout(&self.keymap.borrow(), event.pos, key_action, true);
->>>>>>> d0f4b6ee
             match self.held_buffer.find_pos_mut(event.pos) {
                 Some(k) => {
                     // The current key is already in the buffer, update its state
