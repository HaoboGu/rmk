--- conflicted
+++ resolved
@@ -66,20 +66,9 @@
     Tap(Action),
     /// Keep current key pressed until the next key is triggered.
     OneShot(Action),
-<<<<<<< HEAD
-    /// Layer tap/hold will trigger different actions: tap for basic action, hold for layer activation.
-    LayerTapHold(Action, u8),
-    /// Action with the modifier combination triggered.
-    WithModifier(Action, ModifierCombination),
-    /// Modifier tap/hold will trigger different actions: tap for basic action, hold for modifier activation.
-    ModifierTapHold(Action, ModifierCombination),
-    /// General tap/hold action. Because current BaseAction actually uses at most 7 bits, so we borrow 1 bit as the identifier of general tap/hold action.
-    /// (tap_action, hold_action)
-=======
     /// Action with the modifier combination triggered.
     WithModifier(Action, ModifierCombination),
     /// General tap/hold action: (tap_action, hold_action)
->>>>>>> d99fdd6e
     TapHold(Action, Action),
     /// Tap dance action, references a tap dance configuration by index.
     TapDance(u8),
@@ -104,15 +93,9 @@
                         0x0000
                     }
                 }
-<<<<<<< HEAD
-            }
-            KeyAction::TapHold(tap, hold) => 0x8000 | (hold.to_basic_action_code() << 15) | tap.to_basic_action_code(),
-            KeyAction::TapDance(index) => 0x5000 | (index as u16),
-=======
                 Action::Modifier(m) => 0x6000 | ((m.into_bits() as u16) << 8) | tap.to_basic_action_code(),
                 _ => 0x8000 | (hold.to_basic_action_code() << 15) | tap.to_basic_action_code(),
             },
->>>>>>> d99fdd6e
         }
     }
 }
