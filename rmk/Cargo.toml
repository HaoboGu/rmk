[package]
name = "rmk"
version = "0.7.8"
authors = ["Haobo Gu <haobogu@outlook.com>"]
description = "Keyboard firmware written in Rust"
homepage = "https://github.com/haobogu/rmk"
repository = "https://github.com/haobogu/rmk"
readme = "../README.md"
edition = "2024"
license = "MIT OR Apache-2.0"
resolver = "2"

[dependencies]
rmk-macro = { version = "=0.6.8", path = "../rmk-macro" }
rmk-types = { version = "=0.1.0", path = "../rmk-types" }
embedded-hal = { version = "1.0.0" }
embedded-hal-async = { version = "1.0.0", optional = true }
embedded-io-async = { version = "0.6" }
embedded-storage = { version = "0.3", optional = true }
embedded-storage-async = { version = "0.4", optional = true }

embassy-embedded-hal = { version = "0.5" }
embassy-time = { version = "0.5" }
embassy-usb = { version = "0.5", features = [
    "max-interface-count-8",
    "max-handler-count-8",
] }
embassy-sync = { version = "0.7" }
embassy-futures = { version = "0.1" }
embassy-executor = { version = "0.9" }
embassy-usb-logger = { version = "0.5", optional = true }

futures = { version = "0.3", default-features = false, features = [
    "async-await",
] }

heapless = "0.9"
usbd-hid = "0.9"
bitfield-struct = "0.12"
static_cell = "2"
sequential-storage = "6.0"

defmt = { version = "1.0", optional = true }
log = { version = "0.4", optional = true }
strum = { version = "0.27", default-features = false, features = ["derive"] }
byteorder = { version = "1", default-features = false }
ssmarshal = { version = "1.0", default-features = false }
serde = { version = "1", default-features = false, features = ["derive"] }
postcard = { version = "1", features = ["experimental-derive"] }

# Used in macro
paste = "1"

# Optional dependencies
# BLE dependencies
<<<<<<< HEAD
trouble-host = { version = "0.5", git = "https://github.com/embassy-rs/trouble", rev = "e98de22e69369891d85afaf3d12df2994b281495", features = [
=======
trouble-host = { version = "0.5.1", features = [
>>>>>>> e48452b3
    "gatt",
    "scan",
    "derive",
    "security",
], optional = true }
rand_core = { version = "0.6", optional = true }
bt-hci = { version = "0.6", optional = true }

# nRF dependencies
embassy-nrf = { version = "0.8", features = [
    "unstable-pac",
    "time",
], optional = true }

# RP2040 dependencies
embassy-rp = { version = "0.8", optional = true }
embassy-hal-internal = { version = "0.3.0", optional = true }
rp-pac = { version = "7.0.0", optional = true }
pio = { version = "0.3.0", optional = true }
fixed = { version = "1.28.0", optional = true }

# ESP32 dependencies
esp-hal = { version = "1.0", optional = true }

# Document feature
document-features = "0.2"

# Used in testing
critical-section = { version = "1.2", optional = true }

[dev-dependencies]
# A hack for enabling 'std' feature in testing, ref: https://github.com/rust-lang/cargo/issues/2911
rmk = { path = ".", default-features = false, features = ["std", "log"] }
critical-section = "1.2"
env_logger = "0.11"
ctor = "0.6.0"
rusty-fork = "0.3.0"

[build-dependencies]
rmk-config = { path = "../rmk-config", version = "=0.5.6" }
toml = "0.9"
serde = "1.0"
serde_derive = "1.0"
chrono = "0.4"
crc32fast = "1.3"
const-gen = "1.6"

[package.metadata.docs.rs]
features = ["split", "vial", "async_matrix", "_ble"]

# Architecture specific dependencies
[target.'cfg(all(target_arch = "arm", target_os = "none"))'.dependencies]
cortex-m = { version = "0.7" }

# Reminder: when changing feature configuration, double check `rmk-macro/src/feature.rs`
[features]
default = ["defmt", "storage", "vial", "vial_lock"]

## Enable host configurator support
host = []

## Enable vial support
vial = ["host"]

## Enable vial lock feature
vial_lock = ["vial"]

## Enable the storage. The storage is optional to save memory
storage = ["dep:embedded-storage", "dep:embedded-storage-async"]

## If your PCB diode's direction is col2row, enable this feature. If it's row2col, disable this feature by `default-features = false`.
col2row = []

## Enable defmt support
defmt = [
    "dep:defmt",
    "rmk-types/defmt",
    "embedded-hal/defmt-03",
    "embedded-hal-async?/defmt-03",
    "embedded-io-async/defmt-03",
    "embassy-time/defmt",
    "embassy-usb/defmt",
    "embassy-sync/defmt",
    "embassy-futures/defmt",
    "embassy-executor/defmt",
    "usbd-hid/defmt",
    "sequential-storage/defmt",
    "embassy-nrf?/defmt",
    "postcard/use-defmt",
    "trouble-host?/defmt",
    "bt-hci?/defmt",
    "heapless/defmt",
]

## Enable logging via usb
usb_log = ["dep:embassy-usb-logger", "log"]
## Use log, this feature cannot be enabled when defmt is enabled
log = ["dep:log", "trouble-host?/log"]

## Add std feature for testing
std = [
    "embassy-executor/arch-std",
    "embassy-executor/executor-thread",
    "embassy-time/std",
    "embassy-time/generic-queue-128",
    "critical-section?/std",
]

## Enable async matrix scanning
async_matrix = ["dep:embedded-hal-async"]

## Enable to use controllers to control other hardwares on the board or peripheral
controller = []

## Enable split keyboard support.
##
## The split peripheral is regarded as a controller subscriber, so the split feature requires controller feature.
split = ["controller", "trouble-host?/gatt-client-notification-queue-size-4"]

## Enable feature to use rp2040 specific features, like PIO and bootrom
rp2040 = [
    "dep:embassy-rp",
    "dep:embassy-hal-internal",
    "dep:rp-pac",
    "dep:pio",
    "dep:fixed",
]

## Enable feature if you're using Adafruit nRF52 bootloader and want bootloader jumping key
adafruit_bl = ["_nrf_ble"]

## Internal feature that indicates no USB is used, this feature will be auto-activated for some chips
_no_usb = []

#! ### BLE feature flags
#!
#! ⚠️ Due to the limitation of docs.rs, functions gated by BLE features won't show in docs.rs. You have to head to [`examples`](https://github.com/HaoboGu/rmk/tree/main/examples) folder of RMK repo for their usages.
## Enable feature if you want to use nRF54L15 with BLE.
nrf54l15_ble = ["_nrf_ble", "_no_usb"]
## Enable feature if you want to use nRF52840 with BLE.
nrf52840_ble = ["_nrf_ble"]
## Enable feature if you want to use nRF52833 with BLE.
nrf52833_ble = ["_nrf_ble"]
## Enable feature if you want to use nRF52832 with BLE.
nrf52832_ble = ["_nrf_ble", "_no_usb"]
## Enable feature if you want to use nRF52811 with BLE.
nrf52811_ble = ["_nrf_ble", "_no_usb"]
## Enable feature if you want to use nRF52810 with BLE.
nrf52810_ble = ["_nrf_ble", "_no_usb"]
_nrf_ble = ["_ble", "dep:embassy-nrf"]

## Enable feature if you want to use ESP32C3 with BLE.
esp32c3_ble = ["_esp_ble", "_no_usb"]
## Enable feature if you want to use ESP32C6 with BLE.
esp32c6_ble = ["_esp_ble", "_no_usb"]
## Enable feature if you want to use ESP32S3 with BLE.
esp32s3_ble = ["_esp_ble"]
_esp_ble = ["_ble", "dep:esp-hal"]

## Enable feature if you want to use RP2040W with BLE.
pico_w_ble = ["_ble", "dep:embassy-rp"]

## Enable feature if you want to use trouble BLE stack
_ble = ["dep:trouble-host", "dep:rand_core", "dep:bt-hci"]

[lib]
# Don't run doctest for lib
doctest = false<|MERGE_RESOLUTION|>--- conflicted
+++ resolved
@@ -53,11 +53,7 @@
 
 # Optional dependencies
 # BLE dependencies
-<<<<<<< HEAD
-trouble-host = { version = "0.5", git = "https://github.com/embassy-rs/trouble", rev = "e98de22e69369891d85afaf3d12df2994b281495", features = [
-=======
 trouble-host = { version = "0.5.1", features = [
->>>>>>> e48452b3
     "gatt",
     "scan",
     "derive",
