--- conflicted
+++ resolved
@@ -16,15 +16,9 @@
 embedded-hal = { version = "1.0.0", features = ["defmt-03"] }
 embedded-storage = "0.3"
 embedded-storage-async = "0.4"
-<<<<<<< HEAD
 embassy-embedded-hal = { version = "0.1", git = "https://github.com/embassy-rs/embassy", rev = "4617f6c" }
 embassy-time = { version = "0.3", git = "https://github.com/embassy-rs/embassy", rev = "4617f6c", features = ["defmt"] }
 embassy-usb = { version = "0.2", git = "https://github.com/embassy-rs/embassy", rev = "4617f6c", features = [
-=======
-embassy-embedded-hal = { version = "0.1" }
-embassy-time = { version = "0.3", features = ["defmt"] }
-embassy-usb = { version = "0.2", features = [
->>>>>>> 4458b33a
     "defmt",
     "usbd-hid",
     "max-interface-count-8",
@@ -35,11 +29,7 @@
 embassy-futures = { version = "0.1", git = "https://github.com/embassy-rs/embassy", rev = "4617f6c", features = ["defmt"] }
 embassy-executor = { version = "0.5", git = "https://github.com/embassy-rs/embassy", rev = "4617f6c", features = ["defmt"] }
 
-<<<<<<< HEAD
-usbd-hid = { version = "0.7", features = ["defmt"] }
-=======
 usbd-hid = { version = "0.7.0", features = ["defmt"] }
->>>>>>> 4458b33a
 ssmarshal = { version = "1.0", default-features = false }
 defmt = "0.3"
 static_cell = "2"
