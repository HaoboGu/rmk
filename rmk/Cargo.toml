[package]
name = "rmk"
version = "0.2.3"
authors = ["Haobo Gu <haobogu@outlook.com>"]
description = "Keyboard firmware written in Rust"
homepage = "https://github.com/haobogu/rmk"
repository = "https://github.com/haobogu/rmk"
readme = "../README.md"
edition = "2021"
license = "MIT OR Apache-2.0"
resolver = "2"

[dependencies]
rmk-config = { version = "0.1.3", path = "../rmk-config" }
rmk-macro = { version = "0.1.7", path = "../rmk-macro" }
embedded-hal = { version = "1.0.0", features = ["defmt-03"] }
embedded-hal-async = { version = "1.0.0", features = [
    "defmt-03",
], optional = true }
embedded-storage = "0.3"
embedded-storage-async = "0.4"
<<<<<<< HEAD
embassy-embedded-hal = { version = "0.1", git = "https://github.com/embassy-rs/embassy", rev = "7473999" }
embassy-time = { version = "0.3", git = "https://github.com/embassy-rs/embassy", rev = "7473999", features = ["defmt"] }
embassy-usb = { version = "0.2", git = "https://github.com/embassy-rs/embassy", rev = "7473999", features = [
=======
embassy-embedded-hal = { version = "0.2" }
embassy-time = { version = "0.3", features = ["defmt"] }
embassy-usb = { version = "0.3", features = [
>>>>>>> 1bca8c6f
    "defmt",
    "usbd-hid",
    "max-interface-count-8",
    "max-handler-count-8",
] }
heapless = "0.8.0"
<<<<<<< HEAD
embassy-sync = { version = "0.6", git = "https://github.com/embassy-rs/embassy", rev = "7473999", features = ["defmt"] }
embassy-futures = { version = "0.1", git = "https://github.com/embassy-rs/embassy", rev = "7473999", features = ["defmt"] }
embassy-executor = { version = "0.5", git = "https://github.com/embassy-rs/embassy", rev = "7473999", features = ["defmt"] }
=======
embassy-sync = { version = "0.6", features = ["defmt"] }
embassy-futures = { version = "0.1", features = ["defmt"] }
embassy-executor = { version = "0.6", features = ["defmt"] }
>>>>>>> 1bca8c6f

usbd-hid = { version = "0.8.2", features = ["defmt"] }
ssmarshal = { version = "1.0", default-features = false }
defmt = "0.3"
static_cell = "2"
num_enum = { version = "0.7", default-features = false }
bitfield-struct = "0.8"
byteorder = { version = "1", default-features = false }
futures = { version = "0.3", default-features = false }
sequential-storage = { version = "3.0.0", features = ["defmt-03"] }

# Optional dependencies
# nRF dependencies
once_cell = { version = "1.19", features = [
    "atomic-polyfill",
], default-features = false, optional = true }
nrf-softdevice = { version = "0.1.0", git = "https://github.com/embassy-rs/nrf-softdevice", rev = "d5f023b", features = [
    "defmt",
    "ble-peripheral",
    "critical-section-impl",
    "ble-gatt-server",
    "ble-sec",
], optional = true }
<<<<<<< HEAD
embassy-nrf = { version = "0.1", git = "https://github.com/embassy-rs/embassy", rev = "7473999", features = [
=======
embassy-nrf = { version = "0.2.0", features = [
>>>>>>> 1bca8c6f
    "defmt",
    "unstable-pac",
    "time",
], optional = true }

# Espressif dependencies
esp32-nimble = { version = "0.7.0", optional = true }
esp-idf-svc = { version = "0.49", default-features = false, optional = true }

# Document feature
document-features = "0.2"

[features]
default = ["col2row", "rapid_debouncer"]
## If your PCB diode's direction is col2row, enable this feature. If it's row2col, disable this feature.
col2row = []

## Enable async matrix scan
async_matrix = ["dep:embedded-hal-async"]

## Use rapid debouncer
rapid_debouncer = []

#! ### BLE feature flags
#! 
#! ⚠️ Due to the limitation of docs.rs, functions gated by BLE features won't show in docs.rs. You have to head to [`examples`](https://github.com/HaoboGu/rmk/tree/main/examples) folder of RMK repo for their usages.
## Enable feature if you want to use nRF52840 with BLE.
nrf52840_ble = ["_nrf_ble", "nrf-softdevice/nrf52840", "nrf-softdevice/s140"]
## Enable feature if you want to use nRF52833 with BLE.
nrf52833_ble = ["_nrf_ble", "nrf-softdevice/nrf52833", "nrf-softdevice/s140"]
## Enable feature if you want to use nRF52832 with BLE.
nrf52832_ble = ["_nrf_ble", "nrf-softdevice/nrf52832", "nrf-softdevice/s132"]
## Enable feature if you want to use nRF52811 with BLE.
nrf52811_ble = ["_nrf_ble", "nrf-softdevice/nrf52811", "nrf-softdevice/s140"]
## Enable feature if you want to use nRF52810 with BLE.
nrf52810_ble = ["_nrf_ble", "nrf-softdevice/nrf52810", "nrf-softdevice/s132"]

## Enable feature if you want to use ESP32C3 with BLE.
esp32c3_ble = ["_esp_ble"]
## Enable feature if you want to use ESP32S3 with BLE.
esp32s3_ble = ["_esp_ble"]
_esp_ble = [
    "_ble",
    "rmk-config/_esp_ble",
    "ssmarshal/std",
    "dep:esp32-nimble",
    "dep:esp-idf-svc",
]
_nrf_ble = [
    "_ble",
    "rmk-config/_nrf_ble",
    "dep:nrf-softdevice",
    "dep:embassy-nrf",
    "dep:once_cell",
]
_ble = []<|MERGE_RESOLUTION|>--- conflicted
+++ resolved
@@ -19,30 +19,18 @@
 ], optional = true }
 embedded-storage = "0.3"
 embedded-storage-async = "0.4"
-<<<<<<< HEAD
-embassy-embedded-hal = { version = "0.1", git = "https://github.com/embassy-rs/embassy", rev = "7473999" }
-embassy-time = { version = "0.3", git = "https://github.com/embassy-rs/embassy", rev = "7473999", features = ["defmt"] }
-embassy-usb = { version = "0.2", git = "https://github.com/embassy-rs/embassy", rev = "7473999", features = [
-=======
 embassy-embedded-hal = { version = "0.2" }
 embassy-time = { version = "0.3", features = ["defmt"] }
 embassy-usb = { version = "0.3", features = [
->>>>>>> 1bca8c6f
     "defmt",
     "usbd-hid",
     "max-interface-count-8",
     "max-handler-count-8",
 ] }
 heapless = "0.8.0"
-<<<<<<< HEAD
-embassy-sync = { version = "0.6", git = "https://github.com/embassy-rs/embassy", rev = "7473999", features = ["defmt"] }
-embassy-futures = { version = "0.1", git = "https://github.com/embassy-rs/embassy", rev = "7473999", features = ["defmt"] }
-embassy-executor = { version = "0.5", git = "https://github.com/embassy-rs/embassy", rev = "7473999", features = ["defmt"] }
-=======
 embassy-sync = { version = "0.6", features = ["defmt"] }
 embassy-futures = { version = "0.1", features = ["defmt"] }
 embassy-executor = { version = "0.6", features = ["defmt"] }
->>>>>>> 1bca8c6f
 
 usbd-hid = { version = "0.8.2", features = ["defmt"] }
 ssmarshal = { version = "1.0", default-features = false }
@@ -66,11 +54,7 @@
     "ble-gatt-server",
     "ble-sec",
 ], optional = true }
-<<<<<<< HEAD
-embassy-nrf = { version = "0.1", git = "https://github.com/embassy-rs/embassy", rev = "7473999", features = [
-=======
 embassy-nrf = { version = "0.2.0", features = [
->>>>>>> 1bca8c6f
     "defmt",
     "unstable-pac",
     "time",
