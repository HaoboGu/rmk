--- conflicted
+++ resolved
@@ -11,12 +11,7 @@
 resolver = "2"
 
 [dependencies]
-<<<<<<< HEAD
-rmk-macro = { version = "=0.4.2", path = "../rmk-macro" }
-
-=======
 rmk-macro = { version = "=0.5.0", path = "../rmk-macro" }
->>>>>>> 596feb49
 embedded-hal = { version = "1.0.0" }
 embedded-hal-async = { version = "1.0.0", optional = true }
 embedded-io-async = { version = "0.6" }
