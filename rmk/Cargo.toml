--- conflicted
+++ resolved
@@ -92,13 +92,8 @@
 rusty-fork = "0.3.0"
 
 [build-dependencies]
-<<<<<<< HEAD
 rmk-config = { path = "../rmk-config", version = "=0.5.6"}
 toml = "0.9"
-=======
-rmk-config = { path = "../rmk-config", version = "=0.5.6" }
-toml = "0.8"
->>>>>>> ef2f5dd4
 serde = "1.0"
 serde_derive = "1.0"
 chrono = "0.4"
