/// Test cases for tap-dance like morses
pub mod common;

use heapless::Vec;
<<<<<<< HEAD
use rmk::action::Action;
use rmk::config::{BehaviorConfig, MorsesConfig, TapHoldProfile};
=======
use rmk::config::{BehaviorConfig, MorsesConfig};
>>>>>>> 3a7e44d5
use rmk::keyboard::Keyboard;
use rmk::morse::Morse;
use rmk::types::action::Action;
use rmk::types::keycode::KeyCode;
use rmk::types::modifier::ModifierCombination;
use rmk::{k, td};
use rusty_fork::rusty_fork_test;

use crate::common::wrap_keymap;

pub fn create_tap_dance_test_keyboard() -> Keyboard<'static, 1, 4, 2> {
    let keymap = [
        [[td!(0), td!(1), td!(2), k!(A)]],
        [[k!(Kp1), k!(Kp2), k!(Kp3), k!(Kp4)]],
    ];

    let behavior_config = BehaviorConfig {
        morse: MorsesConfig {
            morses: Vec::from_slice(&[
                Morse::new_from_vial(
                    Action::Key(KeyCode::A),
                    Action::Key(KeyCode::B),
                    Action::Key(KeyCode::C),
                    Action::Key(KeyCode::D),
                    TapHoldProfile::new().with_is_filled(false),
                ),
                Morse::new_from_vial(
                    Action::Key(KeyCode::X),
                    Action::Key(KeyCode::Y),
                    Action::Key(KeyCode::Z),
                    Action::Key(KeyCode::Space),
                    TapHoldProfile::new().with_is_filled(false),
                ),
                Morse::new_from_vial(
                    Action::Key(KeyCode::Kp1),
                    Action::Modifier(ModifierCombination::LSHIFT),
                    Action::Key(KeyCode::Kp2),
<<<<<<< HEAD
                    Action::Modifier(ModifierCombination::GUI),
                    TapHoldProfile::new().with_is_filled(false),
=======
                    Action::Modifier(ModifierCombination::LGUI),
                    250,
>>>>>>> 3a7e44d5
                ),
            ])
            .unwrap(),
        },
        tap_hold: rmk::config::TapHoldConfig {
            default_profile: TapHoldProfile::new()
                .with_is_filled(true)
                .with_unilateral_tap(false)
                .with_hold_on_other_press(true)
                .with_hold_timeout_ms(250u16)
                .with_gap_timeout_ms(250u16),
            ..Default::default()
        },
        ..Default::default()
    };

    static BEHAVIOR_CONFIG: static_cell::StaticCell<BehaviorConfig<1, 4>> = static_cell::StaticCell::new();
    let behavior_config = BEHAVIOR_CONFIG.init(behavior_config);
    Keyboard::new(wrap_keymap(keymap, behavior_config))
}

rusty_fork_test! {
    #[test]
    fn test_tap() {
        key_sequence_test! {
            keyboard: create_tap_dance_test_keyboard(),
            sequence: [
                [0, 0, true, 150],  // Press td!(0)
                [0, 0, false, 10], // Release td!(0)
            ],
            expected_reports: [
                [0, [kc_to_u8!(A), 0, 0, 0, 0, 0]],
                [0, [0, 0, 0, 0, 0, 0]],
            ]
        };
    }

    #[test]
    fn test_hold() {
        key_sequence_test! {
            keyboard: create_tap_dance_test_keyboard(),
            sequence: [
                [0, 0, true, 150],  // Press td!(0)
                [0, 0, false, 300], // Release td!(0)
            ],
            expected_reports: [
                [0, [kc_to_u8!(B), 0, 0, 0, 0, 0]],
                [0, [0, 0, 0, 0, 0, 0]],
            ]
        };
    }

    #[test]
    fn test_hold_after_tap() {
        key_sequence_test! {
            keyboard: create_tap_dance_test_keyboard(),
            sequence: [
                [0, 0, true, 150], // Press td!(0)
                [0, 0, false, 240], // Release td!(0)
                [0, 0, true, 240], // Press td!(0)
                [0, 0, false, 300], // Release td!(0)
            ],
            expected_reports: [
                [0, [kc_to_u8!(C), 0, 0, 0, 0, 0]],
                [0, [0, 0, 0, 0, 0, 0]],
            ]
        };
    }

    #[test]
    fn test_double_tap() {
        key_sequence_test! {
            keyboard: create_tap_dance_test_keyboard(),
            sequence: [
                [0, 0, true, 150],  // Press td!(0)
                [0, 0, false, 200], // Release td!(0)
                [0, 0, true, 200],  // Press td!(0)
                [0, 0, false, 200], // Release td!(0)
            ],
            expected_reports: [
                [0, [kc_to_u8!(D), 0, 0, 0, 0, 0]],
                [0, [0, 0, 0, 0, 0, 0]],
            ]
        };
    }

    #[test]
    fn test_tap_on_other_press() {
        key_sequence_test! {
            keyboard: create_tap_dance_test_keyboard(),
            sequence: [
                [0, 1, true, 150],  // Press td!(1)
                [0, 1, false, 10], // Release td!(1)
                [0, 3, true, 10], // Press A
                [0, 3, false, 10], // Press A
            ],
            expected_reports: [
                [0, [kc_to_u8!(X), 0, 0, 0, 0, 0]],
                [0, [0, 0, 0, 0, 0, 0]],
                [0, [kc_to_u8!(A), 0, 0, 0, 0, 0]],
                [0, [0, 0, 0, 0, 0, 0]],
            ]
        };
    }

    #[test]
    fn test_hold_on_other_press() {
        key_sequence_test! {
            keyboard: create_tap_dance_test_keyboard(),
            sequence: [
                [0, 1, true, 150],  // Press td!(1)
                [0, 3, true, 10], // Press A
                [0, 3, false, 10], // Press A
                [0, 1, false, 10], // Release td!(1)
            ],
            expected_reports: [
                [0, [kc_to_u8!(Y), 0, 0, 0, 0, 0]],
                [0, [kc_to_u8!(Y), kc_to_u8!(A), 0, 0, 0, 0]],
                [0, [kc_to_u8!(Y), 0, 0, 0, 0, 0]],
                [0, [0, 0, 0, 0, 0, 0]],
            ]
        };
    }

    #[test]
    fn test_hold_after_tap_on_other_press() {
        key_sequence_test! {
            keyboard: create_tap_dance_test_keyboard(),
            sequence: [
                [0, 1, true, 150],  // Press td!(1)
                [0, 1, false, 100], // Release td!(1)
                [0, 1, true, 100],  // Press td!(1)
                [0, 3, true, 10], // Press A
                [0, 3, false, 10], // Press A
                [0, 1, false, 10], // Release td!(1)
            ],
            expected_reports: [
                [0, [kc_to_u8!(Z), 0, 0, 0, 0, 0]],
                [0, [kc_to_u8!(Z), kc_to_u8!(A), 0, 0, 0, 0]],
                [0, [kc_to_u8!(Z), 0, 0, 0, 0, 0]],
                [0, [0, 0, 0, 0, 0, 0]],
            ]
        };
    }

    #[test]
    fn test_multiple_tap() {
        key_sequence_test! {
            keyboard: create_tap_dance_test_keyboard(),
            sequence: [
                [0, 0, true, 150],  // Press td!(0)
                [0, 0, false, 10], // Release td!(0)
                [0, 0, true, 260],  // Press td!(0)
                [0, 0, false, 10], // Release td!(0)
                [0, 1, true, 260],  // Press td!(1)
                [0, 1, false, 10], // Release td!(1)
            ],
            expected_reports: [
                [0, [kc_to_u8!(A), 0, 0, 0, 0, 0]],
                [0, [0, 0, 0, 0, 0, 0]],
                [0, [kc_to_u8!(A), 0, 0, 0, 0, 0]],
                [0, [0, 0, 0, 0, 0, 0]],
                [0, [kc_to_u8!(X), 0, 0, 0, 0, 0]],
                [0, [0, 0, 0, 0, 0, 0]],
            ]
        };
    }

    #[test]
    fn test_tap_after_double_tap() {
        key_sequence_test! {
            keyboard: create_tap_dance_test_keyboard(),
            sequence: [
                [0, 0, true, 150],  // Press td!(0)
                [0, 0, false, 10], // Release td!(0)
                [0, 0, true, 150],  // Press td!(0)
                [0, 0, false, 10], // Release td!(0)
                [0, 0, true, 260],  // Press td!(0)
                [0, 0, false, 10], // Release td!(0)
            ],
            expected_reports: [
                [0, [kc_to_u8!(D), 0, 0, 0, 0, 0]],
                [0, [0, 0, 0, 0, 0, 0]],
                [0, [kc_to_u8!(A), 0, 0, 0, 0, 0]],
                [0, [0, 0, 0, 0, 0, 0]],
            ]
        };
    }

    #[test]
    fn test_rolling() {
        key_sequence_test! {
            keyboard: create_tap_dance_test_keyboard(),
            sequence: [
                [0, 0, true, 150], // Press td!(0)
                [0, 0, false, 10], // Release td!(0)
                [0, 0, true, 150], // Press td!(0)
                [0, 1, true, 10], // Press td!(1) -> Trigger hold-after-tap of td!(0)
                [0, 0, false, 100], // Release td!(0)
                [0, 1, false, 10], // Release td!(1)
            ],
            expected_reports: [
                [0, [kc_to_u8!(C), 0, 0, 0, 0, 0]],
                [0, [0, 0, 0, 0, 0, 0]],
                [0, [kc_to_u8!(X), 0, 0, 0, 0, 0]],
                [0, [0, 0, 0, 0, 0, 0]],
            ]
        };
    }

    #[test]
    fn test_rolling_2() {
        key_sequence_test! {
            keyboard: create_tap_dance_test_keyboard(),
            sequence: [
                [0, 0, true, 150], // Press td!(0)
                [0, 0, false, 10], // Release td!(0)
                [0, 0, true, 150], // Press td!(0)
                [0, 1, true, 260], // Press td!(1) -> td!(0) timeout
                [0, 0, false, 260], // Release td!(0) -> td!(1) timeout
                [0, 1, false, 10], // Release td!(1)
            ],
            expected_reports: [
                [0, [kc_to_u8!(C), 0, 0, 0, 0, 0]],
                [0, [kc_to_u8!(C), kc_to_u8!(Y), 0, 0, 0, 0]],
                [0, [0, kc_to_u8!(Y), 0, 0, 0, 0]],
                [0, [0, 0, 0, 0, 0, 0]],
            ]
        };
    }

    #[test]
    fn test_rolling_3() {
        key_sequence_test! {
            keyboard: create_tap_dance_test_keyboard(),
            sequence: [
                [0, 0, true, 150], // Press td!(0)
                [0, 0, false, 10], // Release td!(0)
                [0, 0, true, 150], // Press td!(0)
                [0, 1, true, 260], // Press td!(1),      td!(0) timeout (tap-hold) -> press "C"
                [0, 1, false, 260], // Release td!(1) -> td(1) hold, gap -> tap "Y"
                [0, 0, false, 260], // Release td!(0) -> release "C"
            ],
            expected_reports: [
                [0, [kc_to_u8!(C), 0, 0, 0, 0, 0]],
                [0, [kc_to_u8!(C), kc_to_u8!(Y), 0, 0, 0, 0]],
                [0, [kc_to_u8!(C), 0, 0, 0, 0, 0]],
                [0, [0, 0, 0, 0, 0, 0]],
            ]
        };
    }

    #[test]
    fn test_multiple_tap_dance_keys() {
        key_sequence_test! {
            keyboard: create_tap_dance_test_keyboard(),
            sequence: [
                [0, 0, true, 150], // Press td!(0)
                [0, 0, false, 10], // Release td!(0)
                [0, 0, true, 150], // Press td!(0)
                [0, 1, true, 10], // Press td!(1) -> Trigger hold-after-tap of td!(0)
                [0, 1, false, 10], // Release td!(1)
                [0, 0, false, 100], // Release td!(0)
            ],
            expected_reports: [
                [0, [kc_to_u8!(C), 0, 0, 0, 0, 0]],
                [0, [0, 0, 0, 0, 0, 0]],
                [0, [kc_to_u8!(X), 0, 0, 0, 0, 0]],
                [0, [0, 0, 0, 0, 0, 0]],
            ]
        };
    }


    #[test]
    fn test_multiple_tap_dance_keys_2() {
        key_sequence_test! {
            keyboard: create_tap_dance_test_keyboard(),
            sequence: [
                [0, 0, true, 150], // Press td!(0)
                [0, 0, false, 10], // Release td!(0)
                [0, 0, true, 150], // Press td!(0)
                [0, 1, true, 10], // Press td!(1) -> Trigger hold-after-tap of td!(0)
                [0, 1, false, 10], // Release td!(1)
                [0, 0, false, 300], // Release td!(0) -> td!(1) Timeout!
            ],
            expected_reports: [
                [0, [kc_to_u8!(C), 0, 0, 0, 0, 0]],
                [0, [kc_to_u8!(C), kc_to_u8!(X), 0, 0, 0, 0]],
                [0, [kc_to_u8!(C), 0, 0, 0, 0, 0]],
                [0, [0, 0, 0, 0, 0, 0]],
            ]
        };
    }

    #[test]
    fn test_multiple_tap_dance_keys_3() {
        key_sequence_test! {
            keyboard: create_tap_dance_test_keyboard(),
            sequence: [
                [0, 0, true, 150], // Press td!(0)
                [0, 0, false, 10], // Release td!(0)
                [0, 0, true, 150], // Press td!(0)
                [0, 1, true, 10], // Press td!(1) -> Trigger hold-after-tap of td!(0)
                [0, 1, false, 310], // Release td!(1) -> td!(1) Timeout!
                [0, 0, false, 10], // Release td!(0)
            ],
            expected_reports: [
                [0, [kc_to_u8!(C), 0, 0, 0, 0, 0]],
                [0, [kc_to_u8!(C), kc_to_u8!(Y), 0, 0, 0, 0]],
                [0, [kc_to_u8!(C), 0, 0, 0, 0, 0]],
                [0, [0, 0, 0, 0, 0, 0]],
            ]
        };
    }


}<|MERGE_RESOLUTION|>--- conflicted
+++ resolved
@@ -2,12 +2,7 @@
 pub mod common;
 
 use heapless::Vec;
-<<<<<<< HEAD
-use rmk::action::Action;
 use rmk::config::{BehaviorConfig, MorsesConfig, TapHoldProfile};
-=======
-use rmk::config::{BehaviorConfig, MorsesConfig};
->>>>>>> 3a7e44d5
 use rmk::keyboard::Keyboard;
 use rmk::morse::Morse;
 use rmk::types::action::Action;
@@ -45,13 +40,8 @@
                     Action::Key(KeyCode::Kp1),
                     Action::Modifier(ModifierCombination::LSHIFT),
                     Action::Key(KeyCode::Kp2),
-<<<<<<< HEAD
-                    Action::Modifier(ModifierCombination::GUI),
+                    Action::Modifier(ModifierCombination::LGUI),
                     TapHoldProfile::new().with_is_filled(false),
-=======
-                    Action::Modifier(ModifierCombination::LGUI),
-                    250,
->>>>>>> 3a7e44d5
                 ),
             ])
             .unwrap(),
