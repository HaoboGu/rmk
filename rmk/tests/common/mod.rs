--- conflicted
+++ resolved
@@ -79,15 +79,7 @@
             for key in key_sequence {
                 Timer::after(Duration::from_millis(key.delay)).await;
                 KEY_EVENT_CHANNEL
-<<<<<<< HEAD
-                    .send(Event::Key(KeyEvent {
-                        row: key.row,
-                        col: key.col,
-                        pressed: key.pressed,
-                    }))
-=======
                     .send(KeyEvent::key(key.col, key.row, key.pressed))
->>>>>>> 81b83474
                     .await;
             }
 
