--- conflicted
+++ resolved
@@ -7,13 +7,13 @@
 
 ## [Unreleased]
 
-<<<<<<< HEAD
+### Added
+
+- Add layout macro to! and df!
+
 ### Changed
 
 - Use `User11` to manually switch between USB mode and BLE mode
-=======
-- Add layout macro to! and df!
->>>>>>> 0e9ea67c
 
 ## [0.4.1] - 2024-10-31
 
