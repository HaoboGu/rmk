# Configuration

RMK provides a simple and declarative way to configure your keyboard using a TOML configuration file, requiring no Rust programming knowledge. You can also use Rust API which offers maximum flexibility and control over your keyboard's behavior.

In this section, we will introduce how to configure your keyboard in detail. The documentation will mainly focus on `keyboard.toml` but still provide Rust API code example if needed.

## `keyboard.toml`

The `keyboard.toml` file is the central configuration for nearly every aspect of your keyboard setup. The following sections can be configured in your `keyboard.toml`:

<<<<<<< HEAD
- **[Keyboard and Matrix](./configuration/keyboard_matrix.md)** - Basic keyboard information and physical key matrix definition
- **[Layout](./configuration/layout.md)** - Keyboard layout and default keymap configuration
- **[Split Keyboard](./configuration/split_keyboard.md)** - Configuration for split keyboard setups
- **[Storage](./configuration/storage.md)** - On-board configuration and keymap storage settings
- **[Behavior](./configuration/behavior.md)** - Advanced keyboard behaviors (one-shot keys, tri-layer, tap-hold, morse key, home row mods, etc.)
- **[Input Devices](./configuration/input_device.md)** - Configuration for rotary encoders, joysticks, and other input devices
- **[Wireless/Bluetooth](./configuration/wireless.md)** - Wireless and Bluetooth connectivity settings
- **[Lighting](./configuration/light.md)** - RGB lighting and LED configuration
- **[RMK Config](./configuration/rmk_config.md)** - Internal RMK settings (./communication channels, macro limits, etc.)
- **[Complete Reference](./configuration/appendix.md)** - Full specification and examples for `keyboard.toml`
=======
- **[Keyboard and Matrix](./keyboard_matrix.md)** - Basic keyboard information and physical key matrix definition
- **[Layout](./layout.md)** - Keyboard layout and default keymap configuration
- **[Split Keyboard](./split_keyboard.md)** - Configuration for split keyboard setups
- **[Storage](./storage.mdx)** - On-board configuration and keymap storage settings
- **[Behavior](./behavior.md)** - Advanced keyboard behaviors (one-shot keys, tri-layer, tap-hold, morse key, home row mods, etc.)
- **[Input Devices](./input_device)** - Configuration for rotary encoders, joysticks, and other input devices
- **[Wireless/Bluetooth](./wireless.md)** - Wireless and Bluetooth connectivity settings
- **[Lighting](./light.md)** - RGB lighting and LED configuration
- **[RMK Config](./rmk_config.md)** - Internal RMK settings (./communication channels, macro limits, etc.)
- **[Complete Reference](./appendix.md)** - Full specification and examples for `keyboard.toml`
>>>>>>> 774539e9

We also provide pre-configured templates for popular microcontroller chips in the [`rmk-config/src/default_config`](https://github.com/HaoboGu/rmk/blob/main/rmk-config/src/default_config) directory. You can use then when generating project using [rmkit](https://github.com/HaoboGu/rmkit). Contributions for additional chip configurations are welcome!

For a complete specification of all TOML configuration options, please refer to the other documentation chapters under `Configuration` section.

## Rust API

All Rust API that RMK provides can be found in https://docs.rs/rmk, you can also refer to `examples/use_rust` in RMK's main repository for comprehensive examples.<|MERGE_RESOLUTION|>--- conflicted
+++ resolved
@@ -8,18 +8,6 @@
 
 The `keyboard.toml` file is the central configuration for nearly every aspect of your keyboard setup. The following sections can be configured in your `keyboard.toml`:
 
-<<<<<<< HEAD
-- **[Keyboard and Matrix](./configuration/keyboard_matrix.md)** - Basic keyboard information and physical key matrix definition
-- **[Layout](./configuration/layout.md)** - Keyboard layout and default keymap configuration
-- **[Split Keyboard](./configuration/split_keyboard.md)** - Configuration for split keyboard setups
-- **[Storage](./configuration/storage.md)** - On-board configuration and keymap storage settings
-- **[Behavior](./configuration/behavior.md)** - Advanced keyboard behaviors (one-shot keys, tri-layer, tap-hold, morse key, home row mods, etc.)
-- **[Input Devices](./configuration/input_device.md)** - Configuration for rotary encoders, joysticks, and other input devices
-- **[Wireless/Bluetooth](./configuration/wireless.md)** - Wireless and Bluetooth connectivity settings
-- **[Lighting](./configuration/light.md)** - RGB lighting and LED configuration
-- **[RMK Config](./configuration/rmk_config.md)** - Internal RMK settings (./communication channels, macro limits, etc.)
-- **[Complete Reference](./configuration/appendix.md)** - Full specification and examples for `keyboard.toml`
-=======
 - **[Keyboard and Matrix](./keyboard_matrix.md)** - Basic keyboard information and physical key matrix definition
 - **[Layout](./layout.md)** - Keyboard layout and default keymap configuration
 - **[Split Keyboard](./split_keyboard.md)** - Configuration for split keyboard setups
@@ -30,7 +18,6 @@
 - **[Lighting](./light.md)** - RGB lighting and LED configuration
 - **[RMK Config](./rmk_config.md)** - Internal RMK settings (./communication channels, macro limits, etc.)
 - **[Complete Reference](./appendix.md)** - Full specification and examples for `keyboard.toml`
->>>>>>> 774539e9
 
 We also provide pre-configured templates for popular microcontroller chips in the [`rmk-config/src/default_config`](https://github.com/HaoboGu/rmk/blob/main/rmk-config/src/default_config) directory. You can use then when generating project using [rmkit](https://github.com/HaoboGu/rmkit). Contributions for additional chip configurations are welcome!
 
