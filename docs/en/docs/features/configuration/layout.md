# Layout

## Keyboard layout configuration

`[matrix]` defines the physical key matrix on your board, while `[layout]` section contains the layout and the default keymap for the keyboard:

```toml
[layout]
rows = 5
cols = 4
layers = 3
matrix_map = """
    ... the mapping between the "electronic matrix" of your keyboard
        and your key map configuration is described here ...
"""
```

The `matrix_map` is a string built from `(row, col, <hand> : <profile_name>)` tuples, listed in the same order as you want to define your keys in your key map. 
The `(row, col)` coordinates are using zero based indexing and referring to the position in the "electronic matrix" of your keyboard. As you can see in [matrix configuration](keyboard_matrix.md), even the direct pin based keyboards are represented with a matrix. In case of split keyboards, the positions refer to the position in the "big unified matrix" of all split parts. 
With the help of this matrix map, the configuration of non-regular key matrices can be intuitively arranged in your key maps. (Triple quote mark `"""` is used to limit multi-line strings)

The `<hand>` field is optional and should only be used when `unilateral_tap = true` is set in a key’s profile. By assigning `L` or `R` to `<hand>`, each key can be associated with either the left or right hand.

<<<<<<< HEAD
The `<profile_name>` is also optional, if given, it selects a key profile from [`behavior.morse.profiles`](./behavior.md#fine-tuning) to override the default settings defined in `behavior.morse`. For defining a key profile, please refer to [behavior](./behavior.md#fine-tuning) doc
=======
The `<profile_name>` is also optional, if given, it selects a key profile from [`behavior.morse.profiles`](behavior/#fine-tuning) to override the default settings defined in `behavior.morse`. For defining a key profile, please refer to [behavior](behavior/#fine-tuning) doc
Please note that the profile name is case sensitive.
>>>>>>> db6717e1

```toml
# split ortho example for matrix map, with L/R hand information filled and home row, thumb keys have profile names:
[layout]
rows = 4
cols = 10
layers = 3
matrix_map = """
(0, 0, L)    (0, 1, L)    (0, 2, L)    (0, 3, L)    (0, 4, L)         (0, 5, R)   (0, 6, R)    (0, 7, R)    (0, 8, R)    (0, 9, R)   
(1, 0, L:H2) (1, 1, L:H2) (1, 2, L:H1) (1, 3, L:H1) (1, 4, L)         (1, 5, R)   (1, 6, R:H1) (1, 7, R:H1) (1, 8, R:H2) (1, 9, R:H2)
(2, 0, L)    (2, 1, L)    (2, 2, L)    (2, 3, L)    (2, 4, L)         (2, 5, R)   (2, 6, R)    (2, 7, R)    (2, 8, R)    (2, 9, R)   
                                       (3, 3, L:T)  (3, 4, L:T)       (3, 5, R:T) (3, 6, R:T) 
"""

# default profile for morse, tap dance and tap-hold keys:
[behavior.morse]
enable_flow_tap = true, 
prior_idle_time = "120ms"
hold_on_other_press = true 
hold_timeout = "250ms"
gap_timeout = "250ms"

[behavior.morse.profiles]
# matrix_map may refer these to override the defaults given in [behavior.morse] for some key positions by referring these profiles by their name
# this example is a home row mod
H1 = { permissive_hold = true, unilateral_tap = true, hold_timeout = "200ms", gap_timeout = "200ms" }
H2 = { permissive_hold = true, unilateral_tap = true, hold_timeout = "250ms", gap_timeout = "250ms" }
# thumb tap-hold example
T = { hold_on_other_press = true, unilateral_tap = false, hold_timeout = "250ms", gap_timeout = "250ms" }
```

```toml
# simple numpad example:
# ┌───┬───┬───┬───┐
# │NUM│ / │ * │ - │ <-- row 0, col 0..4
# ├───┼───┼───┼───┤
# │ 7 │ 8 │ 9 │   │
# ├───┼───┼───┤ + │
# │ 4 │ 5 │ 6 │   │
# ├───┼───┼───┼───┤
# │ 1 │ 2 │ 3 │ E │
# ├───┴───┼───┤ N │
# │   0   │ . │ T │
# └───────┴───┴───┘
[layout]
rows = 5
cols = 4
layers = 3
matrix_map = """
(0,0) (0,1) (0,2) (0,3)
(1,0) (1,1) (1,2) (1,3)
(2,0) (2,1) (2,2)
(3,0) (3,1) (3,2) (3,3)
   (4,0)    (4,1)
"""
```

Once the layout is defined, the key mapping can be described for each layer:

```toml
# layer 0 (default):
[[layer]]
name = "base_layer" #optional name for the layer
keys = """
NumLock KpSlash KpAsterisk KpMinus
Kp7     Kp8     Kp9        KpPlus
Kp4     Kp5     Kp6
Kp1     Kp2     Kp3        Enter
    Kp0         KpDot
"""

# layer 1:
[[layer]]
name = "mouse_navigation" #optional name for the layer
keys = """
TO(base_layer)   @my_cut    @my_copy         @my_paste
MouseBtn1        MouseUp    MouseBtn2        MouseWheelUp
MouseLeft        MouseBtn4  MouseRight
MouseWheelLeft   MouseDown  MouseWheelRight  MouseWheelDown
       MouseBtn1            MouseBtn2
"""
```

The number and order of entries on each defined layers must be identical with the number and order of entries in `matrix_map`. White spaces, line breaks are free to vary, but its worth to keep a consistent arrangement with the real keyboard.

::: warning

If the number of defined layers is smaller than what was defined in `layout.layers`, RMK will fill empty layers automatically (so you can configure them freely in Vial). But the empty layers still consumes flash and RAM, so if you don't have a enough space for them, it's not recommended to use a big layer count.

:::

In each `layer.keys`, the keys are bound to various key actions. Due to the limitation of `toml` file, this is done in a string. RMK parses the string and fill the to actual keymap initializer, like what's in [`keymap.rs`](https://github.com/HaoboGu/rmk/tree/main/examples/use_rust/rp2040/src/keymap.rs)

The `layer.keys` string should follow several rules:

1. For a simple keycode(aka keys in RMK's [`KeyCode`](https://docs.rs/rmk/latest/rmk/keycode/enum.KeyCode.html) enum), just fill its name.

   For example, if you set a keycode `Backspace`, it will be turned to `KeyCode::Backspace`. So you have to ensure that the keycode string is valid, or RMK wouldn't compile! However, to make things easier a number of alternative key names (see alias column in [KeyCode table](../keymap/keycodes)) were added and also case-insensitive search is used to find the valid [KeyCode](https://docs.rs/rmk/latest/rmk/keycode/enum.KeyCode.html).

   For simple keycodes with modifiers active, you can use `WM(key, modifier)` to create a keypress with modifier action. Modifiers can be chained together like `LShift | RGui` to have multiple modifiers active.

   You may use aliases, prefixed with `@`, like `@my_copy` in the above example. The alias names are case sensitive. The definition of aliases is described below.

   You may use layer names instead of layer numbers, like `TO(base_layer)` in the above example.
   ::: warning 

   Please note that layer name if used like this, may not contain white spaces and may not be a number. Layer names are case sensitive.
   
   :::

2. For no-key (`KeyAction::No`), use `No`

3. For transparent key (`KeyAction::Transparent`), use `_` or `__` (you can put any number of `_`)

4. RMK supports many advanced layer operations:
   1. Use `DF(n)` to create a switch default layer action, `n` is the layer number
   2. Use `MO(n)` to create a layer activate action, `n` is the layer number
   3. Use `LM(n, modifier)` to create layer activate with modifier action. The modifier can be chained in the same way as `WM`
   4. Use `LT(n, key, <profile_name>)` to create a layer activate action or tap key(tap/hold). The `key` here is the RMK [`KeyCode`](https://docs.rs/rmk/latest/rmk/keycode/enum.KeyCode.html)
   5. Use `OSL(n)` to create a one-shot layer action, `n` is the layer number
   6. Use `OSM(modifier)` to create a one-shot modifier action. The modifier can be chained in the same way as `WM`
   7. Use `TT(n)` to create a layer activate or tap toggle action, `n` is the layer number
   8. Use `TG(n)` to create a layer toggle action, `n` is the layer number
   9. Use `TO(n)` to create a layer toggle only action (activate layer `n` and deactivate all other layers), `n` is the layer number

The definitions of those operations are same with QMK, you can found [here](https://docs.qmk.fm/#/feature_layers). If you want other actions, please [fire an issue](https://github.com/HaoboGu/rmk/issues/new).

5. For modifier-tap-hold, use `MT(key, modifier, <profile_name>)` where the modifier can be a chain like explained on point 1. 
<!-- If you're using home-row mod(HRM), you can also use `HRM(key, modifier)` to create a modifier-tap-hold whose configuration is optimized for home-row mod. -->

6. For generic key tap-hold, use `TH(key-tap, key-hold, <profile_name>)`

7. For shifted key, use `SHIFTED(key)`

8. For Morse/Tap Dance, use `TD(n)` or `Morse(n)`, they are same

9.  For keyboard macros, use `Macro(n)`

The optional `<profile_name>` can be used to select morse profile (per key) from `[behavior.morse.profiles]` for the tap hold like keys. 
If not given, the default profile defined in `[behavior.morse]` will be used, except when `matrix_map` used to override the default profile for some keys positions by similarly referring to the profiles by their name - see the example above for more details.
Please note that the profile name is case sensitive.

::: tip
If you want to use Vial, the positional profile override is recommended instead of per key override, since Vial does not support the profile configuration of tap hold keys, so the profile information will likely be lost.
:::

## Aliases

The `[aliases]` section contains a table of user defined names and an associated replacement string, which can be used in the `layer.keys`:

```toml
# here are the aliases for the example above
[aliases]
my_cut = "WM(X, LCtrl)"
my_copy = "WM(C, LCtrl)"
my_paste = "WM(V, LCtrl)"
```

::: warning

Please note that alias names may not contain white spaces and they are case sensitive.

:::<|MERGE_RESOLUTION|>--- conflicted
+++ resolved
@@ -21,12 +21,8 @@
 
 The `<hand>` field is optional and should only be used when `unilateral_tap = true` is set in a key’s profile. By assigning `L` or `R` to `<hand>`, each key can be associated with either the left or right hand.
 
-<<<<<<< HEAD
 The `<profile_name>` is also optional, if given, it selects a key profile from [`behavior.morse.profiles`](./behavior.md#fine-tuning) to override the default settings defined in `behavior.morse`. For defining a key profile, please refer to [behavior](./behavior.md#fine-tuning) doc
-=======
-The `<profile_name>` is also optional, if given, it selects a key profile from [`behavior.morse.profiles`](behavior/#fine-tuning) to override the default settings defined in `behavior.morse`. For defining a key profile, please refer to [behavior](behavior/#fine-tuning) doc
 Please note that the profile name is case sensitive.
->>>>>>> db6717e1
 
 ```toml
 # split ortho example for matrix map, with L/R hand information filled and home row, thumb keys have profile names:
